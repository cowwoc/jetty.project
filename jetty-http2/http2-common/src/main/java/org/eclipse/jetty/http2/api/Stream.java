//
// ========================================================================
// Copyright (c) 1995-2020 Mort Bay Consulting Pty Ltd and others.
//
// This program and the accompanying materials are made available under
// the terms of the Eclipse Public License 2.0 which is available at
// https://www.eclipse.org/legal/epl-2.0
//
// This Source Code may also be made available under the following
// Secondary Licenses when the conditions for such availability set
// forth in the Eclipse Public License, v. 2.0 are satisfied:
// the Apache License v2.0 which is available at
// https://www.apache.org/licenses/LICENSE-2.0
//
// SPDX-License-Identifier: EPL-2.0 OR Apache-2.0
// ========================================================================
//

package org.eclipse.jetty.http2.api;

import java.util.concurrent.CompletableFuture;

import org.eclipse.jetty.http2.frames.DataFrame;
import org.eclipse.jetty.http2.frames.HeadersFrame;
import org.eclipse.jetty.http2.frames.PushPromiseFrame;
import org.eclipse.jetty.http2.frames.ResetFrame;
import org.eclipse.jetty.util.Callback;
import org.eclipse.jetty.util.Promise;

/**
 * <p>A {@link Stream} represents a bidirectional exchange of data on top of a {@link Session}.</p>
 * <p>Differently from socket streams, where the input and output streams are permanently associated
 * with the socket (and hence with the connection that the socket represents), there can be multiple
 * HTTP/2 streams present concurrently for an HTTP/2 session.</p>
 * <p>A {@link Stream} maps to an HTTP request/response cycle, and after the request/response cycle is
 * completed, the stream is closed and removed from the session.</p>
 * <p>Like {@link Session}, {@link Stream} is the active part and by calling its API applications
 * can generate events on the stream; conversely, {@link Stream.Listener} is the passive part, and
 * its callbacks are invoked when events happen on the stream.</p>
 *
 * @see Stream.Listener
 */
public interface Stream
{
    /**
     * @return the stream unique id
     */
    public int getId();

    /**
     * @return the session this stream is associated to
     */
    public Session getSession();

    /**
     * <p>Sends the given HEADERS {@code frame} representing an HTTP response.</p>
     *
     * @param frame the HEADERS frame to send
     * @return the CompletableFuture that gets notified when the frame has been sent
     */
    public default CompletableFuture<Stream> headers(HeadersFrame frame)
    {
        Promise.Completable<Stream> result = new Promise.Completable<>();
        headers(frame, Callback.from(() -> result.succeeded(this), result::failed));
        return result;
    }

    /**
     * <p>Sends the given HEADERS {@code frame} representing an HTTP response.</p>
     *
     * @param frame the HEADERS frame to send
     * @param callback the callback that gets notified when the frame has been sent
     */
    public void headers(HeadersFrame frame, Callback callback);

    /**
     * <p>Sends the given PUSH_PROMISE {@code frame}.</p>
     *
     * @param frame the PUSH_PROMISE frame to send
     * @param listener the listener that gets notified of stream events
     * @return the CompletableFuture that gets notified of the pushed stream creation
     */
    public default CompletableFuture<Stream> push(PushPromiseFrame frame, Listener listener)
    {
        Promise.Completable<Stream> result = new Promise.Completable<>();
        push(frame, result, listener);
        return result;
    }

    /**
     * <p>Sends the given PUSH_PROMISE {@code frame}.</p>
     *
     * @param frame the PUSH_PROMISE frame to send
     * @param promise the promise that gets notified of the pushed stream creation
     * @param listener the listener that gets notified of stream events
     */
    public void push(PushPromiseFrame frame, Promise<Stream> promise, Listener listener);

    /**
     * <p>Sends the given DATA {@code frame}.</p>
     *
     * @param frame the DATA frame to send
     * @return the CompletableFuture that gets notified when the frame has been sent
     */
    public default CompletableFuture<Stream> data(DataFrame frame)
    {
        Promise.Completable<Stream> result = new Promise.Completable<>();
        data(frame, Callback.from(() -> result.succeeded(this), result::failed));
        return result;
    }

    /**
     * <p>Sends the given DATA {@code frame}.</p>
     *
     * @param frame the DATA frame to send
     * @param callback the callback that gets notified when the frame has been sent
     */
    public void data(DataFrame frame, Callback callback);

    /**
     * <p>Sends the given RST_STREAM {@code frame}.</p>
     *
     * @param frame the RST_FRAME to send
     * @param callback the callback that gets notified when the frame has been sent
     */
    public void reset(ResetFrame frame, Callback callback);

    /**
     * @param key the attribute key
     * @return an arbitrary object associated with the given key to this stream
     * or null if no object can be found for the given key.
     * @see #setAttribute(String, Object)
     */
    public Object getAttribute(String key);

    /**
     * @param key the attribute key
     * @param value an arbitrary object to associate with the given key to this stream
     * @see #getAttribute(String)
     * @see #removeAttribute(String)
     */
    public void setAttribute(String key, Object value);

    /**
     * @param key the attribute key
     * @return the arbitrary object associated with the given key to this stream
     * @see #setAttribute(String, Object)
     */
    public Object removeAttribute(String key);

    /**
     * @return whether this stream has been reset
     */
    public boolean isReset();

    /**
     * @return whether this stream is closed, both locally and remotely.
     */
    public boolean isClosed();

    /**
     * @return the stream idle timeout
     * @see #setIdleTimeout(long)
     */
    public long getIdleTimeout();

    /**
     * @param idleTimeout the stream idle timeout
     * @see #getIdleTimeout()
     * @see Stream.Listener#onIdleTimeout(Stream, Throwable)
     */
    public void setIdleTimeout(long idleTimeout);

    /**
     * <p>Demands {@code n} more {@code DATA} frames for this stream.</p>
     *
     * @param n the increment of the demand, must be greater than zero
     * @see Listener#onDataDemanded(Stream, DataFrame, Callback)
     */
    public void demand(long n);

    /**
     * <p>A {@link Stream.Listener} is the passive counterpart of a {@link Stream} and receives
     * events happening on an HTTP/2 stream.</p>
     * <p>HTTP/2 data is flow controlled - this means that only a finite number of data events
     * are delivered, until the flow control window is exhausted.</p>
     * <p>Applications control the delivery of data events by requesting them via
     * {@link Stream#demand(long)}; the first event is always delivered, while subsequent
     * events must be explicitly demanded.</p>
     * <p>Applications control the HTTP/2 flow control by completing the callback associated
     * with data events - this allows the implementation to recycle the data buffer and
     * eventually to enlarge the flow control window so that the sender can send more data.</p>
     *
     * @see Stream
     */
    public interface Listener
    {
        /**
         * <p>Callback method invoked when a stream is created locally by
         * {@link Session#newStream(HeadersFrame, Promise, Listener)}.</p>
         *
         * @param stream the newly created stream
         */
        public default void onNewStream(Stream stream)
        {
        }

        /**
         * <p>Callback method invoked when a HEADERS frame representing the HTTP response has been received.</p>
         *
         * @param stream the stream
         * @param frame the HEADERS frame received
         */
        public void onHeaders(Stream stream, HeadersFrame frame);

        /**
         * <p>Callback method invoked when a PUSH_PROMISE frame has been received.</p>
         *
         * @param stream the pushed stream
         * @param frame the PUSH_PROMISE frame received
         * @return a Stream.Listener that will be notified of pushed stream events
         */
        public Listener onPush(Stream stream, PushPromiseFrame frame);

        /**
         * <p>Callback method invoked before notifying the first DATA frame.</p>
         * <p>The default implementation initializes the demand for DATA frames.</p>
         *
         * @param stream the stream
         */
        public default void onBeforeData(Stream stream)
        {
            stream.demand(1);
        }

        /**
         * <p>Callback method invoked when a DATA frame has been received.</p>
         *
         * @param stream the stream
         * @param frame the DATA frame received
         * @param callback the callback to complete when the bytes of the DATA frame have been consumed
         * @see #onDataDemanded(Stream, DataFrame, Callback)
         */
        public void onData(Stream stream, DataFrame frame, Callback callback);

        /**
         * <p>Callback method invoked when a DATA frame has been demanded.</p>
         * <p>Implementations of this method must arrange to call (within the
         * method or otherwise asynchronously) {@link #demand(long)}.</p>
         *
         * @param stream the stream
         * @param frame the DATA frame received
         * @param callback the callback to complete when the bytes of the DATA frame have been consumed
         */
        public default void onDataDemanded(Stream stream, DataFrame frame, Callback callback)
        {
            onData(stream, frame, callback);
            stream.demand(1);
        }

        /**
         * <p>Callback method invoked when a RST_STREAM frame has been received for this stream.</p>
         *
         * @param stream the stream
         * @param frame the RST_FRAME received
         * @param callback the callback to complete when the reset has been handled
         */
        public default void onReset(Stream stream, ResetFrame frame, Callback callback)
        {
            try
            {
                onReset(stream, frame);
                callback.succeeded();
            }
            catch (Throwable x)
            {
                callback.failed(x);
            }
        }

        /**
         * <p>Callback method invoked when a RST_STREAM frame has been received for this stream.</p>
         *
         * @param stream the stream
         * @param frame the RST_FRAME received
         * @see Session.Listener#onReset(Session, ResetFrame)
         */
        public default void onReset(Stream stream, ResetFrame frame)
        {
        }

        /**
         * <p>Callback method invoked when the stream exceeds its idle timeout.</p>
         *
         * @param stream the stream
         * @param x the timeout failure
         * @return true to reset the stream, false to ignore the idle timeout
         * @see #getIdleTimeout()
         */
        public boolean onIdleTimeout(Stream stream, Throwable x);

        /**
         * <p>Callback method invoked when the stream failed.</p>
         *
         * @param stream the stream
         * @param error the error code
         * @param reason the error reason, or null
         * @param failure the failure
         * @param callback the callback to complete when the failure has been handled
         */
<<<<<<< HEAD
        public default void onFailure(Stream stream, int error, String reason, Callback callback)
=======
        default void onFailure(Stream stream, int error, String reason, Throwable failure, Callback callback)
        {
            onFailure(stream, error, reason, callback);
        }

        /**
         * <p>Callback method invoked when the stream failed.</p>
         *
         * @param stream the stream
         * @param error the error code
         * @param reason the error reason, or null
         * @param callback the callback to complete when the failure has been handled
         * @deprecated use {@link #onFailure(Stream, int, String, Throwable, Callback)} instead
         */
        @Deprecated
        default void onFailure(Stream stream, int error, String reason, Callback callback)
>>>>>>> 56bda1b3
        {
            callback.succeeded();
        }

        /**
         * <p>Callback method invoked after the stream has been closed.</p>
         *
         * @param stream the stream
         */
        public default void onClosed(Stream stream)
        {
        }

        /**
         * <p>Empty implementation of {@link Listener}</p>
         */
        public static class Adapter implements Listener
        {
            @Override
            public void onHeaders(Stream stream, HeadersFrame frame)
            {
            }

            @Override
            public Listener onPush(Stream stream, PushPromiseFrame frame)
            {
                return null;
            }

            @Override
            public void onData(Stream stream, DataFrame frame, Callback callback)
            {
                callback.succeeded();
            }

            @Override
            public void onReset(Stream stream, ResetFrame frame)
            {
            }

            @Override
            public boolean onIdleTimeout(Stream stream, Throwable x)
            {
                return true;
            }
        }
    }
}<|MERGE_RESOLUTION|>--- conflicted
+++ resolved
@@ -308,26 +308,7 @@
          * @param failure the failure
          * @param callback the callback to complete when the failure has been handled
          */
-<<<<<<< HEAD
-        public default void onFailure(Stream stream, int error, String reason, Callback callback)
-=======
-        default void onFailure(Stream stream, int error, String reason, Throwable failure, Callback callback)
-        {
-            onFailure(stream, error, reason, callback);
-        }
-
-        /**
-         * <p>Callback method invoked when the stream failed.</p>
-         *
-         * @param stream the stream
-         * @param error the error code
-         * @param reason the error reason, or null
-         * @param callback the callback to complete when the failure has been handled
-         * @deprecated use {@link #onFailure(Stream, int, String, Throwable, Callback)} instead
-         */
-        @Deprecated
-        default void onFailure(Stream stream, int error, String reason, Callback callback)
->>>>>>> 56bda1b3
+        public default void onFailure(Stream stream, int error, String reason, Throwable failure, Callback callback)
         {
             callback.succeeded();
         }
