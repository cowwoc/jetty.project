--- conflicted
+++ resolved
@@ -1,14 +1,6 @@
 <?xml version="1.0" encoding="UTF-8"?>
-<<<<<<< HEAD
 <!DOCTYPE Configure PUBLIC "-//Jetty//Configure//EN" "https://www.eclipse.org/jetty/configure_10_0.dtd">
 
-<!-- ============================================================= -->
-<!-- Configure an HTTP2 on the ssl connector.                       -->
-<!-- ============================================================= -->
-=======
-<!DOCTYPE Configure PUBLIC "-//Jetty//Configure//EN" "http://www.eclipse.org/jetty/configure_9_3.dtd">
-
->>>>>>> c8d98459
 <Configure id="httpConnector" class="org.eclipse.jetty.server.ServerConnector">
   <Call name="addConnectionFactory">
     <Arg>
