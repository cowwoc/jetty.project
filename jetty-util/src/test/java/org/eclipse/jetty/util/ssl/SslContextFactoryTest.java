//
// ========================================================================
// Copyright (c) 1995-2020 Mort Bay Consulting Pty Ltd and others.
//
// This program and the accompanying materials are made available under
// the terms of the Eclipse Public License 2.0 which is available at
// https://www.eclipse.org/legal/epl-2.0
//
// This Source Code may also be made available under the following
// Secondary Licenses when the conditions for such availability set
// forth in the Eclipse Public License, v. 2.0 are satisfied:
// the Apache License v2.0 which is available at
// https://www.apache.org/licenses/LICENSE-2.0
//
// SPDX-License-Identifier: EPL-2.0 OR Apache-2.0
// ========================================================================
//

package org.eclipse.jetty.util.ssl;

import java.io.IOException;
import java.io.InputStream;
import java.io.OutputStream;
import java.net.InetSocketAddress;
import java.nio.charset.StandardCharsets;
import java.security.KeyStore;
import java.security.cert.Certificate;
import java.security.cert.X509Certificate;
import java.util.Arrays;
import java.util.Collections;
import java.util.List;
import java.util.regex.Matcher;
import java.util.regex.Pattern;
import java.util.stream.Collectors;
import java.util.stream.Stream;
import javax.net.ssl.SNIHostName;
import javax.net.ssl.SSLContext;
import javax.net.ssl.SSLEngine;
import javax.net.ssl.SSLParameters;
import javax.net.ssl.SSLServerSocket;
import javax.net.ssl.SSLSocket;
import javax.net.ssl.X509ExtendedKeyManager;

<<<<<<< HEAD
import org.eclipse.jetty.logging.StacklessLogging;
=======
import org.eclipse.jetty.util.IO;
>>>>>>> 5a87469b
import org.eclipse.jetty.util.component.AbstractLifeCycle;
import org.eclipse.jetty.util.resource.Resource;
import org.junit.jupiter.api.BeforeEach;
import org.junit.jupiter.api.Test;

import static org.hamcrest.MatcherAssert.assertThat;
import static org.hamcrest.Matchers.containsInAnyOrder;
import static org.hamcrest.Matchers.containsString;
import static org.hamcrest.Matchers.equalTo;
import static org.hamcrest.Matchers.greaterThan;
import static org.hamcrest.Matchers.hasItem;
import static org.hamcrest.Matchers.is;
import static org.hamcrest.Matchers.matchesRegex;
import static org.hamcrest.Matchers.not;
import static org.hamcrest.Matchers.startsWith;
import static org.junit.jupiter.api.Assertions.assertArrayEquals;
import static org.junit.jupiter.api.Assertions.assertEquals;
import static org.junit.jupiter.api.Assertions.assertFalse;
import static org.junit.jupiter.api.Assertions.assertNotNull;
import static org.junit.jupiter.api.Assertions.assertNull;
import static org.junit.jupiter.api.Assertions.assertThrows;
import static org.junit.jupiter.api.Assertions.assertTrue;

public class SslContextFactoryTest
{
    private SslContextFactory cf;

    @BeforeEach
    public void setUp() throws Exception
    {
        cf = new SslContextFactory.Server();

        java.security.cert.CertPathBuilder certPathBuilder = java.security.cert.CertPathBuilder.getInstance("PKIX");
        java.security.cert.PKIXRevocationChecker revocationChecker = (java.security.cert.PKIXRevocationChecker)certPathBuilder.getRevocationChecker();
        revocationChecker.setOptions(java.util.EnumSet.of(
            java.security.cert.PKIXRevocationChecker.Option.valueOf("PREFER_CRLS"),
            java.security.cert.PKIXRevocationChecker.Option.valueOf("SOFT_FAIL"),
            java.security.cert.PKIXRevocationChecker.Option.valueOf("NO_FALLBACK")));
        cf.setPkixCertPathChecker(revocationChecker);
    }

    @Test
    public void testSLOTH() throws Exception
    {
        cf.setKeyStorePassword("storepwd");

        cf.start();

        // cf.dump(System.out, "");
        List<SslSelectionDump> dumps = cf.selectionDump();

        SslSelectionDump cipherDump = dumps.stream()
            .filter((dump) -> dump.type.contains("Cipher Suite"))
            .findFirst().get();

        for (String enabledCipher : cipherDump.enabled)
        {
            assertThat("Enabled Cipher Suite", enabledCipher, not(matchesRegex(".*_RSA_.*(SHA1|MD5|SHA)")));
        }
    }

    @Test
    public void testDumpIncludeTlsRsa() throws Exception
    {
        cf.setKeyStorePassword("storepwd");
        cf.setIncludeCipherSuites("TLS_RSA_.*");
        cf.setExcludeCipherSuites("BOGUS"); // just to not exclude anything

        cf.start();

        // cf.dump(System.out, "");
        List<SslSelectionDump> dumps = cf.selectionDump();

        SSLEngine ssl = SSLContext.getDefault().createSSLEngine();

        List<String> tlsRsaSuites = Stream.of(ssl.getSupportedCipherSuites())
            .filter((suite) -> suite.startsWith("TLS_RSA_"))
            .collect(Collectors.toList());

        List<String> selectedSuites = Arrays.asList(cf.getSelectedCipherSuites());
        SslSelectionDump cipherDump = dumps.stream()
            .filter((dump) -> dump.type.contains("Cipher Suite"))
            .findFirst().get();
        assertThat("Dump Enabled List size is equal to selected list size", cipherDump.enabled.size(), is(selectedSuites.size()));

        for (String expectedCipherSuite : tlsRsaSuites)
        {
            assertThat("Selected Cipher Suites", selectedSuites, hasItem(expectedCipherSuite));
            assertThat("Dump Enabled Cipher Suites", cipherDump.enabled, hasItem(expectedCipherSuite));
        }
    }

    @Test
    public void testNoTsFileKs() throws Exception
    {
        cf.setKeyStorePassword("storepwd");

        cf.start();

        assertNotNull(cf.getSslContext());
    }

    @Test
    public void testNoTsSetKs() throws Exception
    {
        KeyStore ks = KeyStore.getInstance("PKCS12");
        try (InputStream keystoreInputStream = this.getClass().getResourceAsStream("keystore.p12"))
        {
            ks.load(keystoreInputStream, "storepwd".toCharArray());
        }
        cf.setKeyStore(ks);

        cf.start();

        assertNotNull(cf.getSslContext());
    }

    @Test
    public void testNoTsNoKs() throws Exception
    {
        cf.start();
        assertNotNull(cf.getSslContext());
    }

    @Test
    public void testTrustAll() throws Exception
    {
        cf.start();
        assertNotNull(cf.getSslContext());
    }

    @Test
    public void testNoTsResourceKs() throws Exception
    {
        Resource keystoreResource = Resource.newSystemResource("keystore.p12");

        cf.setKeyStoreResource(keystoreResource);
        cf.setKeyStorePassword("storepwd");
        cf.setTrustStoreResource(keystoreResource);
        cf.setTrustStorePassword(null);

        cf.start();

        assertNotNull(cf.getSslContext());
    }

    @Test
    public void testResourceTsResourceKs() throws Exception
    {
        Resource keystoreResource = Resource.newSystemResource("keystore.p12");
        Resource truststoreResource = Resource.newSystemResource("keystore.p12");

        cf.setKeyStoreResource(keystoreResource);
        cf.setKeyStorePassword("storepwd");
        cf.setTrustStoreResource(truststoreResource);
        cf.setTrustStorePassword("storepwd");

        cf.start();

        assertNotNull(cf.getSslContext());
    }

    @Test
    public void testResourceTsWrongPWResourceKs() throws Exception
    {
        Resource keystoreResource = Resource.newSystemResource("keystore.p12");
        Resource truststoreResource = Resource.newSystemResource("keystore.p12");

        cf.setKeyStoreResource(keystoreResource);
        cf.setKeyStorePassword("storepwd");
        cf.setTrustStoreResource(truststoreResource);
        cf.setTrustStorePassword("wrong_storepwd");

        try (StacklessLogging ignore = new StacklessLogging(AbstractLifeCycle.class))
        {
            IOException x = assertThrows(IOException.class, () -> cf.start());
            assertThat(x.getMessage(), containsString("password was incorrect"));
        }
    }

    @Test
    public void testNoKeyConfig()
    {
        try (StacklessLogging ignore = new StacklessLogging(AbstractLifeCycle.class))
        {
            IllegalStateException x = assertThrows(IllegalStateException.class, () ->
            {
                cf.setTrustStorePath("/foo");
                cf.start();
            });
            assertThat(x.getMessage(), equalTo("/foo is not a valid keystore"));
        }
    }

    @Test
    public void testSetExcludeCipherSuitesRegex() throws Exception
    {
        cf.setExcludeCipherSuites(".*RC4.*");
        cf.start();
        SSLEngine sslEngine = cf.newSSLEngine();
        String[] enabledCipherSuites = sslEngine.getEnabledCipherSuites();
        assertThat("At least 1 cipherSuite is enabled", enabledCipherSuites.length, greaterThan(0));
        for (String enabledCipherSuite : enabledCipherSuites)
        {
            assertThat("CipherSuite does not contain RC4", enabledCipherSuite.contains("RC4"), equalTo(false));
        }
    }

    @Test
    public void testSetIncludeCipherSuitesRegex() throws Exception
    {
        cf.setIncludeCipherSuites(".*ECDHE.*", ".*WIBBLE.*");

        cf.start();
        SSLEngine sslEngine = cf.newSSLEngine();
        String[] enabledCipherSuites = sslEngine.getEnabledCipherSuites();
        assertThat("At least 1 cipherSuite is enabled", enabledCipherSuites.length, greaterThan(1));
        for (String enabledCipherSuite : enabledCipherSuites)
        {
            assertThat("CipherSuite contains ECDHE", enabledCipherSuite.contains("ECDHE"), equalTo(true));
        }
    }

    @Test
    public void testProtocolAndCipherSettingsAreNPESafe()
    {
        assertNotNull(cf.getExcludeProtocols());
        assertNotNull(cf.getIncludeProtocols());
        assertNotNull(cf.getExcludeCipherSuites());
        assertNotNull(cf.getIncludeCipherSuites());
    }

    @Test
    public void testSNICertificates() throws Exception
    {
        Resource keystoreResource = Resource.newSystemResource("snikeystore.p12");

        cf.setKeyStoreResource(keystoreResource);
        cf.setKeyStorePassword("storepwd");

        cf.start();

        assertThat(cf.getAliases(), containsInAnyOrder("jetty", "other", "san", "wild"));

        assertThat(cf.getX509("jetty").getHosts(), containsInAnyOrder("jetty.eclipse.org"));
        assertTrue(cf.getX509("jetty").getWilds().isEmpty());
        assertTrue(cf.getX509("jetty").matches("JETTY.Eclipse.Org"));
        assertFalse(cf.getX509("jetty").matches("m.jetty.eclipse.org"));
        assertFalse(cf.getX509("jetty").matches("eclipse.org"));

        assertThat(cf.getX509("other").getHosts(), containsInAnyOrder("www.example.com"));
        assertTrue(cf.getX509("other").getWilds().isEmpty());
        assertTrue(cf.getX509("other").matches("www.example.com"));
        assertFalse(cf.getX509("other").matches("eclipse.org"));

        assertThat(cf.getX509("san").getHosts(), containsInAnyOrder("san example", "www.san.com", "m.san.com"));
        assertTrue(cf.getX509("san").getWilds().isEmpty());
        assertTrue(cf.getX509("san").matches("www.san.com"));
        assertTrue(cf.getX509("san").matches("m.san.com"));
        assertFalse(cf.getX509("san").matches("other.san.com"));
        assertFalse(cf.getX509("san").matches("san.com"));
        assertFalse(cf.getX509("san").matches("eclipse.org"));

        assertTrue(cf.getX509("wild").getHosts().isEmpty());
        assertThat(cf.getX509("wild").getWilds(), containsInAnyOrder("domain.com"));
        assertTrue(cf.getX509("wild").matches("domain.com"));
        assertTrue(cf.getX509("wild").matches("www.domain.com"));
        assertTrue(cf.getX509("wild").matches("other.domain.com"));
        assertFalse(cf.getX509("wild").matches("foo.bar.domain.com"));
        assertFalse(cf.getX509("wild").matches("other.com"));
    }

    @Test
    public void testNonDefaultKeyStoreTypeUsedForTrustStore() throws Exception
    {
        cf = new SslContextFactory.Server();
        cf.setKeyStoreResource(Resource.newSystemResource("keystore.jks"));
        cf.setKeyStoreType("jks");
        cf.setKeyStorePassword("storepwd");
        cf.start();
        cf.stop();

        cf = new SslContextFactory.Server();
        cf.setKeyStoreResource(Resource.newSystemResource("keystore.jce"));
        cf.setKeyStoreType("jceks");
        cf.setKeyStorePassword("storepwd");
        cf.start();
        cf.stop();
    }

    @Test
    public void testClientSslContextFactory() throws Exception
    {
        cf = new SslContextFactory.Client();
        cf.start();

        assertEquals("HTTPS", cf.getEndpointIdentificationAlgorithm());
    }

    @Test
    public void testServerSslContextFactory() throws Exception
    {
        cf = new SslContextFactory.Server();
        cf.start();

        assertNull(cf.getEndpointIdentificationAlgorithm());
    }

    @Test
    public void testSNIWithPKIX() throws Exception
    {
        SslContextFactory.Server serverTLS = new SslContextFactory.Server()
        {
            @Override
            protected X509ExtendedKeyManager newSniX509ExtendedKeyManager(X509ExtendedKeyManager keyManager)
            {
                SniX509ExtendedKeyManager result = new SniX509ExtendedKeyManager(keyManager, this);
                result.setAliasMapper(alias ->
                {
                    // Workaround for https://bugs.openjdk.java.net/browse/JDK-8246262.
                    Matcher matcher = Pattern.compile(".*\\..*\\.(.*)").matcher(alias);
                    if (matcher.matches())
                        return matcher.group(1);
                    return alias;
                });
                return result;
            }
        };
        // This test requires a SNI keystore so that the X509ExtendedKeyManager is wrapped.
        serverTLS.setKeyStoreResource(Resource.newSystemResource("keystore_sni.p12"));
        serverTLS.setKeyStorePassword("storepwd");
        serverTLS.setKeyManagerPassword("keypwd");
        serverTLS.setKeyManagerFactoryAlgorithm("PKIX");
        // Don't pick a default certificate if SNI does not match.
        serverTLS.setSniRequired(true);
        serverTLS.start();

        SslContextFactory.Client clientTLS = new SslContextFactory.Client(true);
        clientTLS.start();

        try (SSLServerSocket serverSocket = serverTLS.newSslServerSocket(null, 0, 128);
             SSLSocket clientSocket = clientTLS.newSslSocket())
        {
            SSLParameters sslParameters = clientSocket.getSSLParameters();
            String hostName = "jetty.eclipse.org";
            sslParameters.setServerNames(Collections.singletonList(new SNIHostName(hostName)));
            clientSocket.setSSLParameters(sslParameters);
            clientSocket.connect(new InetSocketAddress("localhost", serverSocket.getLocalPort()), 5000);
            try (SSLSocket sslSocket = (SSLSocket)serverSocket.accept())
            {
                byte[] data = "HELLO".getBytes(StandardCharsets.UTF_8);
                new Thread(() ->
                {
                    try
                    {
                        // Start the TLS handshake and verify that
                        // the client got the right server certificate.
                        clientSocket.startHandshake();
                        Certificate[] certificates = clientSocket.getSession().getPeerCertificates();
                        assertThat(certificates.length, greaterThan(0));
                        X509Certificate certificate = (X509Certificate)certificates[0];
                        assertThat(certificate.getSubjectX500Principal().getName(), startsWith("CN=" + hostName));
                        // Send some data to verify communication is ok.
                        OutputStream output = clientSocket.getOutputStream();
                        output.write(data);
                        output.flush();
                        clientSocket.close();
                    }
                    catch (Throwable x)
                    {
                        x.printStackTrace();
                    }
                }).start();
                // Verify that we received the data the client sent.
                sslSocket.setSoTimeout(5000);
                InputStream input = sslSocket.getInputStream();
                byte[] bytes = IO.readBytes(input);
                assertArrayEquals(data, bytes);
            }
        }

        clientTLS.stop();
        serverTLS.stop();
    }
}<|MERGE_RESOLUTION|>--- conflicted
+++ resolved
@@ -41,11 +41,8 @@
 import javax.net.ssl.SSLSocket;
 import javax.net.ssl.X509ExtendedKeyManager;
 
-<<<<<<< HEAD
 import org.eclipse.jetty.logging.StacklessLogging;
-=======
 import org.eclipse.jetty.util.IO;
->>>>>>> 5a87469b
 import org.eclipse.jetty.util.component.AbstractLifeCycle;
 import org.eclipse.jetty.util.resource.Resource;
 import org.junit.jupiter.api.BeforeEach;
@@ -377,7 +374,6 @@
         // This test requires a SNI keystore so that the X509ExtendedKeyManager is wrapped.
         serverTLS.setKeyStoreResource(Resource.newSystemResource("keystore_sni.p12"));
         serverTLS.setKeyStorePassword("storepwd");
-        serverTLS.setKeyManagerPassword("keypwd");
         serverTLS.setKeyManagerFactoryAlgorithm("PKIX");
         // Don't pick a default certificate if SNI does not match.
         serverTLS.setSniRequired(true);
