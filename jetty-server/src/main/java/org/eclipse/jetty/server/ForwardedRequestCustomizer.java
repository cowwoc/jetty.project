//
// ========================================================================
// Copyright (c) 1995-2020 Mort Bay Consulting Pty Ltd and others.
//
// This program and the accompanying materials are made available under
// the terms of the Eclipse Public License 2.0 which is available at
// https://www.eclipse.org/legal/epl-2.0
//
// This Source Code may also be made available under the following
// Secondary Licenses when the conditions for such availability set
// forth in the Eclipse Public License, v. 2.0 are satisfied:
// the Apache License v2.0 which is available at
// https://www.apache.org/licenses/LICENSE-2.0
//
// SPDX-License-Identifier: EPL-2.0 OR Apache-2.0
// ========================================================================
//

package org.eclipse.jetty.server;

import java.lang.invoke.MethodHandle;
import java.lang.invoke.MethodHandles;
import java.lang.invoke.MethodType;
import java.net.InetSocketAddress;

import jakarta.servlet.ServletRequest;
import org.eclipse.jetty.http.BadMessageException;
import org.eclipse.jetty.http.HostPortHttpField;
import org.eclipse.jetty.http.HttpField;
import org.eclipse.jetty.http.HttpFields;
import org.eclipse.jetty.http.HttpHeader;
import org.eclipse.jetty.http.HttpScheme;
import org.eclipse.jetty.http.HttpURI;
import org.eclipse.jetty.http.QuotedCSVParser;
import org.eclipse.jetty.server.HttpConfiguration.Customizer;
import org.eclipse.jetty.util.ArrayTrie;
import org.eclipse.jetty.util.HostPort;
import org.eclipse.jetty.util.StringUtil;
import org.eclipse.jetty.util.Trie;

import static java.lang.invoke.MethodType.methodType;

/**
 * Customize Requests for Proxy Forwarding.
 * <p>
 * This customizer looks at at HTTP request for headers that indicate
 * it has been forwarded by one or more proxies.  Specifically handled are
 * <ul>
 * <li>{@code Forwarded}, as defined by <a href="https://tools.ietf.org/html/rfc7239">rfc7239</a>
 * <li>{@code X-Forwarded-Host}</li>
 * <li>{@code X-Forwarded-Server}</li>
 * <li>{@code X-Forwarded-For}</li>
 * <li>{@code X-Forwarded-Proto}</li>
 * <li>{@code X-Proxied-Https}</li>
 * </ul>
 * <p>If these headers are present, then the {@link Request} object is updated
 * so that the proxy is not seen as the other end point of the connection on which
 * the request came</p>
 * <p>Headers can also be defined so that forwarded SSL Session IDs and Cipher
 * suites may be customised</p>
 * <p>
 *     The Authority (host and port) is updated on the {@link Request} object based
 *     on the host / port information in the following search order.
 * </p>
 * <table style="border: 1px solid black; border-collapse: separate; border-spacing: 0px;">
 *     <caption style="font-weight: bold; font-size: 1.2em">Request Authority Search Order</caption>
 *     <colgroup>
 *         <col><col style="width: 15%"><col><col><col><col>
 *     </colgroup>
 *     <thead style="background-color: lightgray">
 *         <tr>
 *             <th>#</th>
 *             <th>Value Origin</th>
 *             <th>Host</th>
 *             <th>Port</th>
 *             <th>Protocol</th>
 *             <th>Notes</th>
 *         </tr>
 *     </thead>
 *     <tbody style="text-align: left; vertical-align: top;">
 *         <tr>
 *             <td>1</td>
 *             <td><code>Forwarded</code> Header</td>
 *             <td>"{@code host=<host>}" param (Required)</td>
 *             <td>"{@code host=<host>:<port>} param (Implied)</td>
 *             <td>"{@code proto=<value>}" param (Optional)</td>
 *             <td>From left-most relevant parameter (see <a href="https://tools.ietf.org/html/rfc7239">rfc7239</a>)</td>
 *         </tr>
 *         <tr>
 *             <td>2</td>
 *             <td><code>X-Forwarded-Host</code> Header</td>
 *             <td>Required</td>
 *             <td>Implied</td>
 *             <td>n/a</td>
 *             <td>left-most value</td>
 *         </tr>
 *         <tr>
 *             <td>3</td>
 *             <td><code>X-Forwarded-Port</code> Header</td>
 *             <td>n/a</td>
 *             <td>Required</td>
 *             <td>n/a</td>
 *             <td>left-most value (only if {@link #getForwardedPortAsAuthority()} is true)</td>
 *         </tr>
 *         <tr>
 *             <td>4</td>
 *             <td><code>X-Forwarded-Server</code> Header</td>
 *             <td>Required</td>
 *             <td>Optional</td>
 *             <td>n/a</td>
 *             <td>left-most value</td>
 *         </tr>
 *         <tr>
 *             <td>5</td>
 *             <td><code>X-Forwarded-Proto</code> Header</td>
 *             <td>n/a</td>
 *             <td>Implied from value</td>
 *             <td>Required</td>
 *             <td>
 *                 <p>left-most value becomes protocol.</p>
 *                 <ul>
 *                     <li>Value of "<code>http</code>" means port=80.</li>
 *                     <li>Value of "{@link HttpConfiguration#getSecureScheme()}" means port={@link HttpConfiguration#getSecurePort()}.</li>
 *                 </ul>
 *             </td>
 *         </tr>
 *         <tr>
 *             <td>6</td>
 *             <td><code>X-Proxied-Https</code> Header</td>
 *             <td>n/a</td>
 *             <td>Implied from value</td>
 *             <td>boolean</td>
 *             <td>
 *                 <p>left-most value determines protocol and port.</p>
 *                 <ul>
 *                     <li>Value of "<code>on</code>" means port={@link HttpConfiguration#getSecurePort()}, and protocol={@link HttpConfiguration#getSecureScheme()}).</li>
 *                     <li>Value of "<code>off</code>" means port=80, and protocol=http.</li>
 *                 </ul>
 *             </td>
 *         </tr>
 *     </tbody>
 * </table>
 *
 * @see <a href="http://en.wikipedia.org/wiki/X-Forwarded-For">Wikipedia: X-Forwarded-For</a>
 * @see <a href="https://tools.ietf.org/html/rfc7239">RFC 7239: Forwarded HTTP Extension</a>
 */
public class ForwardedRequestCustomizer implements Customizer
{
    private HostPortHttpField _forcedHost;
    private boolean _proxyAsAuthority = false;
    private boolean _forwardedPortAsAuthority = true;
    private String _forwardedHeader = HttpHeader.FORWARDED.toString();
    private String _forwardedHostHeader = HttpHeader.X_FORWARDED_HOST.toString();
    private String _forwardedServerHeader = HttpHeader.X_FORWARDED_SERVER.toString();
    private String _forwardedProtoHeader = HttpHeader.X_FORWARDED_PROTO.toString();
    private String _forwardedForHeader = HttpHeader.X_FORWARDED_FOR.toString();
    private String _forwardedPortHeader = HttpHeader.X_FORWARDED_PORT.toString();
    private String _forwardedHttpsHeader = "X-Proxied-Https";
    private String _forwardedCipherSuiteHeader = "Proxy-auth-cert";
    private String _forwardedSslSessionIdHeader = "Proxy-ssl-id";
    private boolean _sslIsSecure = true;
    private Trie<MethodHandle> _handles;

    public ForwardedRequestCustomizer()
    {
        updateHandles();
    }

    /**
     * @return true if the proxy address obtained via
     * {@code X-Forwarded-Server} or RFC7239 "by" is used as
     * the request authority. Default false
     */
    public boolean getProxyAsAuthority()
    {
        return _proxyAsAuthority;
    }

    /**
     * @param proxyAsAuthority if true, use the proxy address obtained via
     * {@code X-Forwarded-Server} or RFC7239 "by" as the request authority.
     */
    public void setProxyAsAuthority(boolean proxyAsAuthority)
    {
        _proxyAsAuthority = proxyAsAuthority;
    }

    /**
     * @param rfc7239only Configure to only support the RFC7239 Forwarded header and to
     * not support any {@code X-Forwarded-} headers.   This convenience method
     * clears all the non RFC headers if passed true and sets them to
     * the default values (if not already set) if passed false.
     */
    public void setForwardedOnly(boolean rfc7239only)
    {
        if (rfc7239only)
        {
            if (_forwardedHeader == null)
                _forwardedHeader = HttpHeader.FORWARDED.toString();
            _forwardedHostHeader = null;
            _forwardedServerHeader = null;
            _forwardedForHeader = null;
            _forwardedPortHeader = null;
            _forwardedProtoHeader = null;
            _forwardedHttpsHeader = null;
        }
        else
        {
            if (_forwardedHostHeader == null)
                _forwardedHostHeader = HttpHeader.X_FORWARDED_HOST.toString();
            if (_forwardedServerHeader == null)
                _forwardedServerHeader = HttpHeader.X_FORWARDED_SERVER.toString();
            if (_forwardedForHeader == null)
                _forwardedForHeader = HttpHeader.X_FORWARDED_FOR.toString();
            if (_forwardedPortHeader == null)
                _forwardedPortHeader = HttpHeader.X_FORWARDED_PORT.toString();
            if (_forwardedProtoHeader == null)
                _forwardedProtoHeader = HttpHeader.X_FORWARDED_PROTO.toString();
            if (_forwardedHttpsHeader == null)
                _forwardedHttpsHeader = "X-Proxied-Https";
        }

        updateHandles();
    }

    public String getForcedHost()
    {
        return _forcedHost.getValue();
    }

    /**
     * Set a forced valued for the host header to control what is returned by {@link ServletRequest#getServerName()} and {@link ServletRequest#getServerPort()}.
     *
     * @param hostAndPort The value of the host header to force.
     */
    public void setForcedHost(String hostAndPort)
    {
        _forcedHost = new HostPortHttpField(hostAndPort);
    }

    /**
     * @return The header name for RFC forwarded (default Forwarded)
     */
    public String getForwardedHeader()
    {
        return _forwardedHeader;
    }

    /**
     * @param forwardedHeader The header name for RFC forwarded (default Forwarded)
     */
    public void setForwardedHeader(String forwardedHeader)
    {
        if (_forwardedHeader == null || !_forwardedHeader.equals(forwardedHeader))
        {
            _forwardedHeader = forwardedHeader;
            updateHandles();
        }
    }

    public String getForwardedHostHeader()
    {
        return _forwardedHostHeader;
    }

    /**
     * @param forwardedHostHeader The header name for forwarded hosts (default {@code X-Forwarded-Host})
     */
    public void setForwardedHostHeader(String forwardedHostHeader)
    {
        if (_forwardedHostHeader == null || !_forwardedHostHeader.equalsIgnoreCase(forwardedHostHeader))
        {
            _forwardedHostHeader = forwardedHostHeader;
            updateHandles();
        }
    }

    /**
     * @return the header name for forwarded server.
     */
    public String getForwardedServerHeader()
    {
        return _forwardedServerHeader;
    }

    /**
     * @param forwardedServerHeader The header name for forwarded server (default {@code X-Forwarded-Server})
     */
    public void setForwardedServerHeader(String forwardedServerHeader)
    {
        if (_forwardedServerHeader == null || !_forwardedServerHeader.equalsIgnoreCase(forwardedServerHeader))
        {
            _forwardedServerHeader = forwardedServerHeader;
            updateHandles();
        }
    }

    /**
     * @return the forwarded for header
     */
    public String getForwardedForHeader()
    {
        return _forwardedForHeader;
    }

    /**
     * @param forwardedRemoteAddressHeader The header name for forwarded for (default {@code X-Forwarded-For})
     */
    public void setForwardedForHeader(String forwardedRemoteAddressHeader)
    {
        if (_forwardedForHeader == null || !_forwardedForHeader.equalsIgnoreCase(forwardedRemoteAddressHeader))
        {
            _forwardedForHeader = forwardedRemoteAddressHeader;
            updateHandles();
        }
    }

    public String getForwardedPortHeader()
    {
        return _forwardedPortHeader;
    }

    /**
     * @param forwardedPortHeader The header name for forwarded hosts (default {@code X-Forwarded-Port})
     */
    public void setForwardedPortHeader(String forwardedPortHeader)
    {
        if (_forwardedPortHeader == null || !_forwardedPortHeader.equalsIgnoreCase(forwardedPortHeader))
        {
            _forwardedPortHeader = forwardedPortHeader;
            updateHandles();
        }
    }

    /**
     * @return if true, the X-Forwarded-Port header applies to the authority,
     * else it applies to the remote client address
     */
    public boolean getForwardedPortAsAuthority()
    {
        return _forwardedPortAsAuthority;
    }

    /**
     * Set if the X-Forwarded-Port header will be used for Authority
     *
     * @param forwardedPortAsAuthority if true, the X-Forwarded-Port header applies to the authority,
     * else it applies to the remote client address
     */
    public void setForwardedPortAsAuthority(boolean forwardedPortAsAuthority)
    {
        _forwardedPortAsAuthority = forwardedPortAsAuthority;
    }

    /**
     * Get the forwardedProtoHeader.
     *
     * @return the forwardedProtoHeader (default {@code X-Forwarded-Proto})
     */
    public String getForwardedProtoHeader()
    {
        return _forwardedProtoHeader;
    }

    /**
     * Set the forwardedProtoHeader.
     *
     * @param forwardedProtoHeader the forwardedProtoHeader to set (default {@code X-Forwarded-Proto})
     */
    public void setForwardedProtoHeader(String forwardedProtoHeader)
    {
        if (_forwardedProtoHeader == null || !_forwardedProtoHeader.equalsIgnoreCase(forwardedProtoHeader))
        {
            _forwardedProtoHeader = forwardedProtoHeader;
            updateHandles();
        }
    }

    /**
     * @return The header name holding a forwarded cipher suite (default {@code Proxy-auth-cert})
     */
    public String getForwardedCipherSuiteHeader()
    {
        return _forwardedCipherSuiteHeader;
    }

    /**
     * @param forwardedCipherSuiteHeader The header name holding a forwarded cipher suite (default {@code Proxy-auth-cert})
     */
    public void setForwardedCipherSuiteHeader(String forwardedCipherSuiteHeader)
    {
        if (_forwardedCipherSuiteHeader == null || !_forwardedCipherSuiteHeader.equalsIgnoreCase(forwardedCipherSuiteHeader))
        {
            _forwardedCipherSuiteHeader = forwardedCipherSuiteHeader;
            updateHandles();
        }
    }

    /**
     * @return The header name holding a forwarded SSL Session ID (default {@code Proxy-ssl-id})
     */
    public String getForwardedSslSessionIdHeader()
    {
        return _forwardedSslSessionIdHeader;
    }

    /**
     * @param forwardedSslSessionIdHeader The header name holding a forwarded SSL Session ID (default {@code Proxy-ssl-id})
     */
    public void setForwardedSslSessionIdHeader(String forwardedSslSessionIdHeader)
    {
        if (_forwardedSslSessionIdHeader == null || !_forwardedSslSessionIdHeader.equalsIgnoreCase(forwardedSslSessionIdHeader))
        {
            _forwardedSslSessionIdHeader = forwardedSslSessionIdHeader;
            updateHandles();
        }
    }

    /**
     * @return The header name holding a forwarded Https status indicator (on|off true|false) (default {@code X-Proxied-Https})
     */
    public String getForwardedHttpsHeader()
    {
        return _forwardedHttpsHeader;
    }

    /**
     * @param forwardedHttpsHeader the header name holding a forwarded Https status indicator(default {@code X-Proxied-Https})
     */
    public void setForwardedHttpsHeader(String forwardedHttpsHeader)
    {
        if (_forwardedHttpsHeader == null || !_forwardedHttpsHeader.equalsIgnoreCase(forwardedHttpsHeader))
        {
            _forwardedHttpsHeader = forwardedHttpsHeader;
            updateHandles();
        }
    }

    /**
     * @return true if the presence of an SSL session or certificate header is sufficient
     * to indicate a secure request (default is true)
     */
    public boolean isSslIsSecure()
    {
        return _sslIsSecure;
    }

    /**
     * @param sslIsSecure true if the presence of an SSL session or certificate header is sufficient
     * to indicate a secure request (default is true)
     */
    public void setSslIsSecure(boolean sslIsSecure)
    {
        _sslIsSecure = sslIsSecure;
    }

    @Override
    public void customize(Connector connector, HttpConfiguration config, Request request)
    {
        HttpFields httpFields = request.getHttpFields();

        // Do a single pass through the header fields as it is a more efficient single iteration.
        Forwarded forwarded = new Forwarded(request, config);
        boolean match = false;
        for (HttpField field : httpFields)
        {
            try
            {
                MethodHandle handle = _handles.get(field.getName());
                if (handle != null)
                {
                    match = true;
                    handle.invoke(forwarded, field);
                }
            }
            catch (Throwable t)
            {
                onError(field, t);
            }
        }

        if (match)
        {
            HttpURI.Mutable builder = HttpURI.build(request.getHttpURI());
            boolean httpUriChanged = false;

            // Is secure status configured from headers?
            if (forwarded.isSecure())
            {
                request.setSecure(true);
            }

            // Set Scheme from configured protocol
            if (forwarded._proto != null)
            {
                builder.scheme(forwarded._proto);
                httpUriChanged = true;
            }
            // Set scheme if header implies secure scheme is to be used (see #isSslIsSecure())
            else if (forwarded._secureScheme)
            {
                builder.scheme(config.getSecureScheme());
                httpUriChanged = true;
            }

            // Use authority from headers, if configured.
            if (forwarded._authority != null)
            {
                String host = forwarded._authority._host;
                int port = forwarded._authority._port;

                // Fall back to request metadata if needed.
                if (host == null)
                {
                    host = builder.getHost();
                }

                if (port == MutableHostPort.UNSET) // is unset by headers
                {
                    port = builder.getPort();
                }

                // Don't change port if port == IMPLIED.

                // Update authority if different from metadata
                if (!host.equalsIgnoreCase(builder.getHost()) ||
                    port != builder.getPort())
                {
                    request.setHttpFields(HttpFields.build(httpFields, new HostPortHttpField(host, port)));
                    builder.authority(host, port);
                    httpUriChanged = true;
                }
            }

            if (httpUriChanged)
            {
                request.setHttpURI(builder);
            }

            // Set Remote Address
            if (forwarded.hasFor())
            {
                int forPort = forwarded._for._port > 0 ? forwarded._for._port : request.getRemotePort();
                request.setRemoteAddr(InetSocketAddress.createUnresolved(forwarded._for._host, forPort));
            }
        }
    }

    protected static int getSecurePort(HttpConfiguration config)
    {
        return config.getSecurePort() > 0 ? config.getSecurePort() : 443;
    }

    protected void onError(HttpField field, Throwable t)
    {
        throw new BadMessageException("Bad header value for " + field.getName(), t);
    }

    protected static String getLeftMost(String headerValue)
    {
        if (headerValue == null)
            return null;

        int commaIndex = headerValue.indexOf(',');

        if (commaIndex == -1)
        {
            // Single value
            return headerValue;
        }

        // The left-most value is the farthest downstream client
        return headerValue.substring(0, commaIndex).trim();
    }

    @Override
    public String toString()
    {
        return String.format("%s@%x", this.getClass().getSimpleName(), hashCode());
    }

    public String getHostHeader()
    {
        return _forcedHost.getValue();
    }

    /**
     * Set a forced valued for the host header to control what is returned by {@link ServletRequest#getServerName()} and {@link ServletRequest#getServerPort()}.
     *
     * @param hostHeader The value of the host header to force.
     */
    public void setHostHeader(String hostHeader)
    {
        _forcedHost = new HostPortHttpField(hostHeader);
    }

    private void updateHandles()
    {
        int size = 0;
        MethodHandles.Lookup lookup = MethodHandles.lookup();

        // Loop to grow capacity of ArrayTrie for all headers
        while (true)
        {
            try
            {
                size += 128; // experimented good baseline size
                _handles = new ArrayTrie<>(size);

                if (updateForwardedHandle(lookup, getForwardedHeader(), "handleRFC7239"))
                    continue;
                if (updateForwardedHandle(lookup, getForwardedHostHeader(), "handleForwardedHost"))
                    continue;
                if (updateForwardedHandle(lookup, getForwardedForHeader(), "handleForwardedFor"))
                    continue;
                if (updateForwardedHandle(lookup, getForwardedPortHeader(), "handleForwardedPort"))
                    continue;
                if (updateForwardedHandle(lookup, getForwardedProtoHeader(), "handleProto"))
                    continue;
                if (updateForwardedHandle(lookup, getForwardedHttpsHeader(), "handleHttps"))
                    continue;
                if (updateForwardedHandle(lookup, getForwardedServerHeader(), "handleForwardedServer"))
                    continue;
                if (updateForwardedHandle(lookup, getForwardedCipherSuiteHeader(), "handleCipherSuite"))
                    continue;
                if (updateForwardedHandle(lookup, getForwardedSslSessionIdHeader(), "handleSslSessionId"))
                    continue;
                break;
            }
            catch (NoSuchMethodException | IllegalAccessException e)
            {
                throw new IllegalStateException(e);
            }
        }
    }

    private boolean updateForwardedHandle(MethodHandles.Lookup lookup, String headerName, String forwardedMethodName) throws NoSuchMethodException, IllegalAccessException
    {
        final MethodType type = methodType(void.class, HttpField.class);

        if (StringUtil.isBlank(headerName))
            return false;

        return !_handles.put(headerName, lookup.findVirtual(Forwarded.class, forwardedMethodName, type));
    }

    private static class MutableHostPort
    {
        public static final int UNSET = -1;
        public static final int IMPLIED = 0;

        String _host;
        Source _hostSource = Source.UNSET;
        int _port = UNSET;
        Source _portSource = Source.UNSET;

        public void setHostPort(String host, int port, Source source)
        {
            setHost(host, source);
            setPort(port, source);
        }

        public void setHost(String host, Source source)
        {
            if (source.priority() > _hostSource.priority())
            {
                _host = host;
                _hostSource = source;
            }
        }

        public void setPort(int port, Source source)
        {
            if (source.priority() > _portSource.priority())
            {
                _port = port;
                _portSource = source;
            }
        }

        public void setHostPort(HostPort hostPort, Source source)
        {
            if (source.priority() > _hostSource.priority())
            {
                _host = hostPort.getHost();
                _hostSource = source;
            }

            int port = hostPort.getPort();
            // Is port supplied?
            if (port > 0 && source.priority() > _portSource.priority())
            {
                _port = hostPort.getPort();
                _portSource = source;
            }
            // Since we are Host:Port pair, the port could be unspecified
            // Meaning it's implied.
            // Make sure that we switch the tracked port from unset to implied
            else if (_port == UNSET)
            {
                // set port to implied (with no priority)
                _port = IMPLIED;
            }
        }

        @Override
        public String toString()
        {
            final StringBuilder sb = new StringBuilder("MutableHostPort{");
            sb.append("host='").append(_host).append("'/").append(_hostSource);
            sb.append(", port=").append(_port);
            sb.append("/").append(_portSource);
            sb.append('}');
            return sb.toString();
        }
    }

    /**
     * Ordered Source Enum.
     * <p>
     * Lowest first, Last/Highest priority wins
     * </p>
     */
    public enum Source
    {
        UNSET,
        XPROXIED_HTTPS,
        XFORWARDED_PROTO,
        XFORWARDED_SERVER,
        XFORWARDED_PORT,
        XFORWARDED_FOR,
        XFORWARDED_HOST,
        FORWARDED,
        FORCED;

        int priority()
        {
            return ordinal();
        }
    }

    private class Forwarded extends QuotedCSVParser
    {
        HttpConfiguration _config;
        Request _request;

        MutableHostPort _authority;
        MutableHostPort _for;
        String _proto;
        Source _protoSource = Source.UNSET;
        Boolean _secure;
        boolean _secureScheme = false;

        public Forwarded(Request request, HttpConfiguration config)
        {
            super(false);
            _request = request;
            _config = config;
            if (_forcedHost != null)
            {
                getAuthority().setHostPort(
                    _forcedHost.getHostPort().getHost(),
                    _forcedHost.getHostPort().getPort(),
                    Source.FORCED);
            }
        }

        public boolean isSecure()
        {
            return (_secure != null && _secure);
        }

        public boolean hasFor()
        {
            return _for != null && _for._host != null;
        }

        private MutableHostPort getAuthority()
        {
            if (_authority == null)
            {
                _authority = new MutableHostPort();
            }
            return _authority;
        }

        private MutableHostPort getFor()
        {
            if (_for == null)
            {
                _for = new MutableHostPort();
            }
            return _for;
        }

        /**
         * Called if header is <code>Proxy-auth-cert</code>
         */
        public void handleCipherSuite(HttpField field)
        {
<<<<<<< HEAD
            _request.setAttribute("jakarta.servlet.request.cipher_suite", field.getValue());
=======
            _request.setAttribute("javax.servlet.request.cipher_suite", field.getValue());

            // Is ForwardingRequestCustomizer configured to trigger isSecure and scheme change on this header?
>>>>>>> 68560090
            if (isSslIsSecure())
            {
                _secure = true;
                // track desire for secure scheme, actual protocol will be resolved later.
                _secureScheme = true;
            }
        }

        /**
         * Called if header is <code>Proxy-Ssl-Id</code>
         */
        public void handleSslSessionId(HttpField field)
        {
<<<<<<< HEAD
            _request.setAttribute("jakarta.servlet.request.ssl_session_id", field.getValue());
=======
            _request.setAttribute("javax.servlet.request.ssl_session_id", field.getValue());

            // Is ForwardingRequestCustomizer configured to trigger isSecure and scheme change on this header?
>>>>>>> 68560090
            if (isSslIsSecure())
            {
                _secure = true;
                // track desire for secure scheme, actual protocol will be resolved later.
                _secureScheme = true;
            }
        }

        /**
         * Called if header is <code>X-Forwarded-Host</code>
         */
        public void handleForwardedHost(HttpField field)
        {
            updateAuthority(getLeftMost(field.getValue()), Source.XFORWARDED_HOST);
        }

        /**
         * Called if header is <code>X-Forwarded-For</code>
         */
        public void handleForwardedFor(HttpField field)
        {
            HostPort hostField = new HostPort(getLeftMost(field.getValue()));
            getFor().setHostPort(hostField, Source.XFORWARDED_FOR);
        }

        /**
         * Called if header is <code>X-Forwarded-Server</code>
         */
        public void handleForwardedServer(HttpField field)
        {
            if (getProxyAsAuthority())
                return;
            updateAuthority(getLeftMost(field.getValue()), Source.XFORWARDED_SERVER);
        }

        /**
         * Called if header is <code>X-Forwarded-Port</code>
         */
        public void handleForwardedPort(HttpField field)
        {
            int port = HostPort.parsePort(getLeftMost(field.getValue()));

            updatePort(port, Source.XFORWARDED_PORT);
        }

        /**
         * Called if header is <code>X-Forwarded-Proto</code>
         */
        public void handleProto(HttpField field)
        {
            updateProto(getLeftMost(field.getValue()), Source.XFORWARDED_PROTO);
        }

        /**
         * Called if header is <code>X-Proxied-Https</code>
         */
        public void handleHttps(HttpField field)
        {
            if ("on".equalsIgnoreCase(field.getValue()) || "true".equalsIgnoreCase(field.getValue()))
            {
                _secure = true;
                updateProto(HttpScheme.HTTPS.asString(), Source.XPROXIED_HTTPS);
                updatePort(getSecurePort(_config), Source.XPROXIED_HTTPS);
            }
            else if ("off".equalsIgnoreCase(field.getValue()) || "false".equalsIgnoreCase(field.getValue()))
            {
                _secure = false;
                updateProto(HttpScheme.HTTP.asString(), Source.XPROXIED_HTTPS);
                updatePort(MutableHostPort.IMPLIED, Source.XPROXIED_HTTPS);
            }
            else
            {
                throw new BadMessageException("Invalid value for " + field.getName());
            }
        }

        /**
         * Called if header is <code>Forwarded</code>
         */
        public void handleRFC7239(HttpField field)
        {
            addValue(field.getValue());
        }

        @Override
        protected void parsedParam(StringBuffer buffer, int valueLength, int paramName, int paramValue)
        {
            if (valueLength == 0 && paramValue > paramName)
            {
                String name = StringUtil.asciiToLowerCase(buffer.substring(paramName, paramValue - 1));
                String value = buffer.substring(paramValue);
                switch (name)
                {
                    case "by":
                    {
                        if (!getProxyAsAuthority())
                            break;
                        if (value.startsWith("_") || "unknown".equals(value))
                            break;
                        HostPort hostField = new HostPort(value);
                        getAuthority().setHostPort(hostField.getHost(), hostField.getPort(), Source.FORWARDED);
                        break;
                    }
                    case "for":
                    {
                        if (value.startsWith("_") || "unknown".equals(value))
                            break;
                        HostPort hostField = new HostPort(value);
                        getFor().setHostPort(hostField.getHost(), hostField.getPort(), Source.FORWARDED);
                        break;
                    }
                    case "host":
                    {
                        if (value.startsWith("_") || "unknown".equals(value))
                            break;
                        HostPort hostField = new HostPort(value);
                        getAuthority().setHostPort(hostField.getHost(), hostField.getPort(), Source.FORWARDED);
                        break;
                    }
                    case "proto":
                        updateProto(value, Source.FORWARDED);
                        break;
                }
            }
        }

        private void updateAuthority(String value, Source source)
        {
            HostPort hostField = new HostPort(value);
            getAuthority().setHostPort(hostField, source);
        }

        private void updatePort(int port, Source source)
        {
            if (getForwardedPortAsAuthority())
            {
                getAuthority().setPort(port, source);
            }
            else
            {
                getFor().setPort(port, source);
            }
        }

        private void updateProto(String proto, Source source)
        {
            if (source.priority() > _protoSource.priority())
            {
                _proto = proto;
                _protoSource = source;

                if (_proto.equalsIgnoreCase(_config.getSecureScheme()))
                {
                    _secure = true;
                }
            }
        }
    }
}<|MERGE_RESOLUTION|>--- conflicted
+++ resolved
@@ -798,13 +798,9 @@
          */
         public void handleCipherSuite(HttpField field)
         {
-<<<<<<< HEAD
             _request.setAttribute("jakarta.servlet.request.cipher_suite", field.getValue());
-=======
-            _request.setAttribute("javax.servlet.request.cipher_suite", field.getValue());
 
             // Is ForwardingRequestCustomizer configured to trigger isSecure and scheme change on this header?
->>>>>>> 68560090
             if (isSslIsSecure())
             {
                 _secure = true;
@@ -818,13 +814,9 @@
          */
         public void handleSslSessionId(HttpField field)
         {
-<<<<<<< HEAD
             _request.setAttribute("jakarta.servlet.request.ssl_session_id", field.getValue());
-=======
-            _request.setAttribute("javax.servlet.request.ssl_session_id", field.getValue());
 
             // Is ForwardingRequestCustomizer configured to trigger isSecure and scheme change on this header?
->>>>>>> 68560090
             if (isSslIsSecure())
             {
                 _secure = true;
