//
//  ========================================================================
//  Copyright (c) 1995-2019 Mort Bay Consulting Pty. Ltd.
//  ------------------------------------------------------------------------
//  All rights reserved. This program and the accompanying materials
//  are made available under the terms of the Eclipse Public License v1.0
//  and Apache License v2.0 which accompanies this distribution.
//
//      The Eclipse Public License is available at
//      http://www.eclipse.org/legal/epl-v10.html
//
//      The Apache License v2.0 is available at
//      http://www.opensource.org/licenses/apache2.0.php
//
//  You may elect to redistribute this code under either of these licenses.
//  ========================================================================
//

package org.eclipse.jetty.io.ssl;

import java.io.IOException;
import java.net.InetSocketAddress;
import java.util.Map;
import java.util.Objects;
import java.util.concurrent.Executor;
import javax.net.ssl.HostnameVerifier;
import javax.net.ssl.SSLEngine;
import javax.net.ssl.SSLException;
import javax.net.ssl.SSLPeerUnverifiedException;

import org.eclipse.jetty.io.ByteBufferPool;
import org.eclipse.jetty.io.ClientConnectionFactory;
import org.eclipse.jetty.io.ClientConnector;
import org.eclipse.jetty.io.Connection;
import org.eclipse.jetty.io.EndPoint;
import org.eclipse.jetty.util.component.ContainerLifeCycle;
import org.eclipse.jetty.util.ssl.SslContextFactory;

public class SslClientConnectionFactory implements ClientConnectionFactory
{
    public static final String SSL_ENGINE_CONTEXT_KEY = "org.eclipse.jetty.client.ssl.engine";

    private final SslContextFactory sslContextFactory;
    private final ByteBufferPool byteBufferPool;
    private final Executor executor;
    private final ClientConnectionFactory connectionFactory;
    private boolean _directBuffersForEncryption = true;
    private boolean _directBuffersForDecryption = true;
    private boolean _requireCloseMessage;

    public SslClientConnectionFactory(SslContextFactory sslContextFactory, ByteBufferPool byteBufferPool, Executor executor, ClientConnectionFactory connectionFactory)
    {
        this.sslContextFactory = Objects.requireNonNull(sslContextFactory, "Missing SslContextFactory");
        this.byteBufferPool = byteBufferPool;
        this.executor = executor;
        this.connectionFactory = connectionFactory;
    }

    public void setDirectBuffersForEncryption(boolean useDirectBuffers)
    {
        this._directBuffersForEncryption = useDirectBuffers;
    }

    public void setDirectBuffersForDecryption(boolean useDirectBuffers)
    {
        this._directBuffersForDecryption = useDirectBuffers;
    }

    public boolean isDirectBuffersForDecryption()
    {
        return _directBuffersForDecryption;
    }

    public boolean isDirectBuffersForEncryption()
    {
        return _directBuffersForEncryption;
    }

    /**
     * @return whether is not required that peers send the TLS {@code close_notify} message
     * @deprecated use {@link #isRequireCloseMessage()} instead
     */
    @Deprecated
    public boolean isAllowMissingCloseMessage()
    {
        return !isRequireCloseMessage();
    }

    /**
     * @param allowMissingCloseMessage whether is not required that peers send the TLS {@code close_notify} message
     * @deprecated use {@link #setRequireCloseMessage(boolean)} instead
     */
    @Deprecated
    public void setAllowMissingCloseMessage(boolean allowMissingCloseMessage)
    {
        setRequireCloseMessage(!allowMissingCloseMessage);
    }

    /**
     * @return whether peers must send the TLS {@code close_notify} message
     * @see SslConnection#isRequireCloseMessage()
     */
    public boolean isRequireCloseMessage()
    {
        return _requireCloseMessage;
    }

    /**
     * @param requireCloseMessage whether peers must send the TLS {@code close_notify} message
     * @see SslConnection#setRequireCloseMessage(boolean)
     */
    public void setRequireCloseMessage(boolean requireCloseMessage)
    {
        _requireCloseMessage = requireCloseMessage;
    }

    @Override
    public org.eclipse.jetty.io.Connection newConnection(EndPoint endPoint, Map<String, Object> context) throws IOException
    {
        InetSocketAddress address = (InetSocketAddress)context.get(ClientConnector.REMOTE_SOCKET_ADDRESS_CONTEXT_KEY);
        SSLEngine engine = sslContextFactory.newSSLEngine(address);
        engine.setUseClientMode(true);
        context.put(SSL_ENGINE_CONTEXT_KEY, engine);

        SslConnection sslConnection = newSslConnection(byteBufferPool, executor, endPoint, engine);

        EndPoint appEndPoint = sslConnection.getDecryptedEndPoint();
        appEndPoint.setConnection(connectionFactory.newConnection(appEndPoint, context));

        sslConnection.addHandshakeListener(new HTTPSHandshakeListener(context));
        customize(sslConnection, context);

        return sslConnection;
    }

    protected SslConnection newSslConnection(ByteBufferPool byteBufferPool, Executor executor, EndPoint endPoint, SSLEngine engine)
    {
        return new SslConnection(byteBufferPool, executor, endPoint, engine, isDirectBuffersForEncryption(), isDirectBuffersForDecryption());
    }

    @Override
    public Connection customize(Connection connection, Map<String, Object> context)
    {
        if (connection instanceof SslConnection)
        {
            SslConnection sslConnection = (SslConnection)connection;
            sslConnection.setRenegotiationAllowed(sslContextFactory.isRenegotiationAllowed());
            sslConnection.setRenegotiationLimit(sslContextFactory.getRenegotiationLimit());
<<<<<<< HEAD
            sslConnection.setAllowMissingCloseMessage(isAllowMissingCloseMessage());
            ContainerLifeCycle client = (ContainerLifeCycle)context.get(ClientConnectionFactory.CLIENT_CONTEXT_KEY);
            if (client != null)
                client.getBeans(SslHandshakeListener.class).forEach(sslConnection::addHandshakeListener);
=======
            sslConnection.setRequireCloseMessage(isRequireCloseMessage());
            ContainerLifeCycle connector = (ContainerLifeCycle)context.get(ClientConnectionFactory.CONNECTOR_CONTEXT_KEY);
            connector.getBeans(SslHandshakeListener.class).forEach(sslConnection::addHandshakeListener);
>>>>>>> 4d0bae23
        }
        return ClientConnectionFactory.super.customize(connection, context);
    }

    private class HTTPSHandshakeListener implements SslHandshakeListener
    {
        private final Map<String, Object> context;

        private HTTPSHandshakeListener(Map<String, Object> context)
        {
            this.context = context;
        }

        @Override
        public void handshakeSucceeded(Event event) throws SSLException
        {
            HostnameVerifier verifier = sslContextFactory.getHostnameVerifier();
            if (verifier != null)
            {
                InetSocketAddress address = (InetSocketAddress)context.get(ClientConnector.REMOTE_SOCKET_ADDRESS_CONTEXT_KEY);
                String host = address.getHostString();
                try
                {
                    if (!verifier.verify(host, event.getSSLEngine().getSession()))
                        throw new SSLPeerUnverifiedException("Host name verification failed for host: " + host);
                }
                catch (SSLException x)
                {
                    throw x;
                }
                catch (Throwable x)
                {
                    throw (SSLException)new SSLPeerUnverifiedException("Host name verification failed for host: " + host).initCause(x);
                }
            }
        }
    }
}<|MERGE_RESOLUTION|>--- conflicted
+++ resolved
@@ -77,26 +77,6 @@
     }
 
     /**
-     * @return whether is not required that peers send the TLS {@code close_notify} message
-     * @deprecated use {@link #isRequireCloseMessage()} instead
-     */
-    @Deprecated
-    public boolean isAllowMissingCloseMessage()
-    {
-        return !isRequireCloseMessage();
-    }
-
-    /**
-     * @param allowMissingCloseMessage whether is not required that peers send the TLS {@code close_notify} message
-     * @deprecated use {@link #setRequireCloseMessage(boolean)} instead
-     */
-    @Deprecated
-    public void setAllowMissingCloseMessage(boolean allowMissingCloseMessage)
-    {
-        setRequireCloseMessage(!allowMissingCloseMessage);
-    }
-
-    /**
      * @return whether peers must send the TLS {@code close_notify} message
      * @see SslConnection#isRequireCloseMessage()
      */
@@ -146,16 +126,10 @@
             SslConnection sslConnection = (SslConnection)connection;
             sslConnection.setRenegotiationAllowed(sslContextFactory.isRenegotiationAllowed());
             sslConnection.setRenegotiationLimit(sslContextFactory.getRenegotiationLimit());
-<<<<<<< HEAD
-            sslConnection.setAllowMissingCloseMessage(isAllowMissingCloseMessage());
+            sslConnection.setRequireCloseMessage(isRequireCloseMessage());
             ContainerLifeCycle client = (ContainerLifeCycle)context.get(ClientConnectionFactory.CLIENT_CONTEXT_KEY);
             if (client != null)
                 client.getBeans(SslHandshakeListener.class).forEach(sslConnection::addHandshakeListener);
-=======
-            sslConnection.setRequireCloseMessage(isRequireCloseMessage());
-            ContainerLifeCycle connector = (ContainerLifeCycle)context.get(ClientConnectionFactory.CONNECTOR_CONTEXT_KEY);
-            connector.getBeans(SslHandshakeListener.class).forEach(sslConnection::addHandshakeListener);
->>>>>>> 4d0bae23
         }
         return ClientConnectionFactory.super.customize(connection, context);
     }
