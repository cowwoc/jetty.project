<?xml version="1.0" encoding="UTF-8"?>
<project xmlns="http://maven.apache.org/POM/4.0.0" xmlns:xsi="http://www.w3.org/2001/XMLSchema-instance" xsi:schemaLocation="http://maven.apache.org/POM/4.0.0 http://maven.apache.org/maven-v4_0_0.xsd">
  <modelVersion>4.0.0</modelVersion>
  <parent>
    <groupId>org.eclipse.jetty.tests</groupId>
    <artifactId>tests-parent</artifactId>
<<<<<<< HEAD
    <version>9.4.0-SNAPSHOT</version>
=======
    <version>9.3.11-SNAPSHOT</version>
    <relativePath>../pom.xml</relativePath>
>>>>>>> 0c66b9d2
  </parent>
  <artifactId>test-webapps-parent</artifactId>
  <name>Jetty Tests :: WebApps :: Parent</name>
  <url>http://www.eclipse.org/jetty</url>
  <packaging>pom</packaging>
  <build>
    <plugins>
      <plugin>
        <groupId>org.apache.maven.plugins</groupId>
        <artifactId>maven-deploy-plugin</artifactId>
        <configuration>
          <!-- DO NOT DEPLOY (or Release) -->
          <skip>true</skip>
        </configuration>
      </plugin>
    </plugins>
  </build>
  <modules>
    <module>test-jetty-webapp</module>
    <module>test-proxy-webapp</module>
    <module>test-webapp-rfc2616</module>
    <module>test-mock-resources</module>
    <module>test-servlet-spec</module>
    <module>test-jaas-webapp</module>
    <module>test-jndi-webapp</module>
  </modules>
</project><|MERGE_RESOLUTION|>--- conflicted
+++ resolved
@@ -4,12 +4,8 @@
   <parent>
     <groupId>org.eclipse.jetty.tests</groupId>
     <artifactId>tests-parent</artifactId>
-<<<<<<< HEAD
     <version>9.4.0-SNAPSHOT</version>
-=======
-    <version>9.3.11-SNAPSHOT</version>
     <relativePath>../pom.xml</relativePath>
->>>>>>> 0c66b9d2
   </parent>
   <artifactId>test-webapps-parent</artifactId>
   <name>Jetty Tests :: WebApps :: Parent</name>
