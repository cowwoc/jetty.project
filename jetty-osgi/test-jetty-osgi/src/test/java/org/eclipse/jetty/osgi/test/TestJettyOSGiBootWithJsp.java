--- conflicted
+++ resolved
@@ -79,14 +79,6 @@
         return res;
     }
 
-<<<<<<< HEAD
-    public void assertAllBundlesActiveOrResolved()
-    {
-        TestOSGiUtil.assertAllBundlesActiveOrResolved(bundleContext);
-    }
-
-=======
->>>>>>> 73382fe4
     @Test
     public void testJspDump() throws Exception
     {
