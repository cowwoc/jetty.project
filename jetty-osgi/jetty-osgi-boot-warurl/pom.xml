--- conflicted
+++ resolved
@@ -2,11 +2,7 @@
   <parent>
     <groupId>org.eclipse.jetty.osgi</groupId>
     <artifactId>jetty-osgi-project</artifactId>
-<<<<<<< HEAD
     <version>10.0.0-SNAPSHOT</version>
-=======
-    <version>9.4.1-SNAPSHOT</version>
->>>>>>> dd3a73e5
     <relativePath>../pom.xml</relativePath>
   </parent>
   <modelVersion>4.0.0</modelVersion>
@@ -23,8 +19,8 @@
       <artifactId>jetty-util</artifactId>
     </dependency>
     <dependency>
-    	<groupId>org.eclipse.osgi</groupId>
-    	<artifactId>org.eclipse.osgi</artifactId>
+      <groupId>org.eclipse.osgi</groupId>
+      <artifactId>org.eclipse.osgi</artifactId>
     </dependency>
   </dependencies>
 
