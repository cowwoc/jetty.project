--- conflicted
+++ resolved
@@ -43,10 +43,6 @@
 import org.eclipse.jetty.server.ServerConnector;
 import org.eclipse.jetty.server.handler.AbstractHandler;
 import org.eclipse.jetty.toolchain.test.Net;
-<<<<<<< HEAD
-=======
-import org.eclipse.jetty.toolchain.test.http.SimpleHttpResponse;
->>>>>>> a15534d7
 import org.eclipse.jetty.util.B64Code;
 import org.eclipse.jetty.util.Callback;
 import org.eclipse.jetty.util.Promise;
@@ -93,10 +89,7 @@
     public void testCONNECTwithIPv6() throws Exception
     {
         Assume.assumeTrue(Net.isIpv6InterfaceAvailable());
-<<<<<<< HEAD
-=======
-
->>>>>>> a15534d7
+
         String hostPort = "[::1]:" + serverConnector.getLocalPort();
         String request = "" +
                 "CONNECT " + hostPort + " HTTP/1.1\r\n" +
