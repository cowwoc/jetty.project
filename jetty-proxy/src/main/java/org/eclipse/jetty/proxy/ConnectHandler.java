--- conflicted
+++ resolved
@@ -52,6 +52,7 @@
 import org.eclipse.jetty.server.HttpTransport;
 import org.eclipse.jetty.server.Request;
 import org.eclipse.jetty.server.handler.HandlerWrapper;
+import org.eclipse.jetty.util.BufferUtil;
 import org.eclipse.jetty.util.Callback;
 import org.eclipse.jetty.util.HostPort;
 import org.eclipse.jetty.util.Promise;
@@ -605,7 +606,7 @@
 
     public class DownstreamConnection extends ProxyConnection implements Connection.UpgradeTo
     {
-        private ByteBuffer buffer = BufferUtil.EMPTY_BUFFER;
+        private ByteBuffer buffer;
 
         public DownstreamConnection(EndPoint endPoint, Executor executor, ByteBufferPool bufferPool, ConcurrentMap<String, Object> context)
         {
@@ -615,12 +616,7 @@
         @Override
         public void onUpgradeTo(ByteBuffer buffer)
         {
-<<<<<<< HEAD
-            if (buffer != null)
-                this.buffer = buffer;
-=======
             this.buffer = buffer;
->>>>>>> f2c6b678
         }
 
         @Override
