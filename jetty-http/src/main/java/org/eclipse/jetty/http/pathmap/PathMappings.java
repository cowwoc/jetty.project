--- conflicted
+++ resolved
@@ -46,13 +46,8 @@
 @ManagedObject("Path Mappings")
 public class PathMappings<E> implements Iterable<MappedResource<E>>, Dumpable
 {
-<<<<<<< HEAD
     private static final Logger LOG = LoggerFactory.getLogger(PathMappings.class);
-    private final Set<MappedResource<E>> _mappings = new TreeSet<>();
-=======
-    private static final Logger LOG = Log.getLogger(PathMappings.class);
     private final Set<MappedResource<E>> _mappings = new TreeSet<>(Comparator.comparing(MappedResource::getPathSpec));
->>>>>>> f671cf65
 
     private Trie<MappedResource<E>> _exactMap = new ArrayTernaryTrie<>(false);
     private Trie<MappedResource<E>> _prefixMap = new ArrayTernaryTrie<>(false);
