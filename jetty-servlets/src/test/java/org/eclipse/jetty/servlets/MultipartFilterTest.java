--- conflicted
+++ resolved
@@ -27,14 +27,10 @@
 import java.io.IOException;
 import java.io.OutputStream;
 import java.io.PrintWriter;
-<<<<<<< HEAD
 import java.net.Socket;
 import java.net.URL;
 import java.util.EnumSet;
 import java.util.Enumeration;
-=======
-import java.lang.reflect.Array;
->>>>>>> 0daddd1a
 import java.util.Map;
 
 import javax.servlet.DispatcherType;
@@ -49,11 +45,7 @@
 import org.eclipse.jetty.testing.HttpTester;
 import org.eclipse.jetty.testing.ServletTester;
 import org.eclipse.jetty.util.IO;
-<<<<<<< HEAD
-import org.eclipse.jetty.util.QuotedStringTokenizer;
-=======
 import org.eclipse.jetty.util.StringUtil;
->>>>>>> 0daddd1a
 import org.junit.After;
 import org.junit.Before;
 import org.junit.Test;
@@ -775,19 +767,10 @@
         @Override
         protected void doPost(HttpServletRequest req, HttpServletResponse resp) throws ServletException, IOException
         {
-<<<<<<< HEAD
             String[] content = req.getParameterMap().get("\"strup\"Content-Type: application/octet-stream");           
             assertThat (content[0], containsString("How now brown cow."));
             super.doPost(req, resp);
-        }        
-=======
-            String content = (String)req.getParameter("\"strup\"Content-Type: application/octet-stream");
-            
-            assertThat(content, containsString("How now brown cow."));
-                   
-            super.doPost(req, resp);
         } 
->>>>>>> 0daddd1a
     }
     
     /** 
