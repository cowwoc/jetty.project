<project xmlns="http://maven.apache.org/POM/4.0.0"
         xmlns:xsi="http://www.w3.org/2001/XMLSchema-instance"
         xsi:schemaLocation="http://maven.apache.org/POM/4.0.0 http://maven.apache.org/maven-v4_0_0.xsd">
  <parent>
    <groupId>org.eclipse.jetty</groupId>
    <artifactId>jetty-project</artifactId>
    <version>12.0.0-SNAPSHOT</version>
  </parent>
  <modelVersion>4.0.0</modelVersion>
  <artifactId>jetty-p2</artifactId>
  <name>Jetty :: P2</name>
  <description>Generates a (maven based) P2 Updatesite</description>
  <packaging>pom</packaging>
  <properties>
<<<<<<< HEAD
    <tycho-version>2.5.0</tycho-version>
=======
    <tycho-version>2.7.3</tycho-version>
>>>>>>> 563500f2
  </properties>
  <build>
    <plugins>
      <plugin>
        <groupId>org.eclipse.tycho</groupId>
        <artifactId>tycho-p2-repository-plugin</artifactId>
        <version>${tycho-version}</version>
        <executions>
          <execution>
            <configuration>
              <categoryName>Jetty Bundles</categoryName>
              <includeReactor>true</includeReactor>
              <includeDependencies>false</includeDependencies>
              <includePGPSignature>true</includePGPSignature>
            </configuration>
            <id>maven-p2-site</id>
            <phase>prepare-package</phase>
            <goals>
              <goal>assemble-maven-repository</goal>
            </goals>
          </execution>
        </executions>
      </plugin>
    </plugins>
  </build>
  <dependencies>
    <!-- This dependency is to make sure this projects is build after all relevant
        artifacts are created -->
    <dependency>
      <groupId>org.eclipse.jetty</groupId>
      <artifactId>jetty-bom</artifactId>
      <version>${project.version}</version>
      <type>pom</type>
    </dependency>
  </dependencies>
</project><|MERGE_RESOLUTION|>--- conflicted
+++ resolved
@@ -12,11 +12,7 @@
   <description>Generates a (maven based) P2 Updatesite</description>
   <packaging>pom</packaging>
   <properties>
-<<<<<<< HEAD
-    <tycho-version>2.5.0</tycho-version>
-=======
     <tycho-version>2.7.3</tycho-version>
->>>>>>> 563500f2
   </properties>
   <build>
     <plugins>
