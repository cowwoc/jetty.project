//
// ========================================================================
// Copyright (c) 1995-2022 Mort Bay Consulting Pty Ltd and others.
//
// This program and the accompanying materials are made available under the
// terms of the Eclipse Public License v. 2.0 which is available at
// https://www.eclipse.org/legal/epl-2.0, or the Apache License, Version 2.0
// which is available at https://www.apache.org/licenses/LICENSE-2.0.
//
// SPDX-License-Identifier: EPL-2.0 OR Apache-2.0
// ========================================================================
//

package org.eclipse.jetty.ee10.maven.plugin;

import java.io.File;
import java.util.ArrayList;
import java.util.List;
import java.util.Map;

import org.eclipse.jetty.server.Server;

/**
 * JettyForker
 *
 * Uses quickstart to generate a webapp and forks a process to run it.
 */
public class JettyForker extends AbstractForker
{
    protected File forkWebXml;
    protected Server server;
    protected MavenWebAppContext webApp;
    protected String containerClassPath;
    protected File webAppPropsFile;
    protected String contextXml; 
    protected boolean scan;
    QuickStartGenerator generator;

    /**
     * @return the scan
     */
    public boolean isScan()
    {
        return scan;
    }

    /**
     * @param scan if true, the forked child will scan for changes
     */
    public void setScan(boolean scan)
    {
        this.scan = scan;
    }

    public File getWebAppPropsFile()
    {
        return webAppPropsFile;
    }

    public void setWebAppPropsFile(File webAppPropsFile)
    {
        this.webAppPropsFile = webAppPropsFile;
    }

    public File getForkWebXml()
    {
        return forkWebXml;
    }

    public void setForkWebXml(File forkWebXml)
    {
        this.forkWebXml = forkWebXml;
    }

    public String getContextXml()
    {
        return contextXml;
    }

    public void setContextXml(String contextXml)
    {
        this.contextXml = contextXml;
    }
    
    public String getContainerClassPath()
    {
        return containerClassPath;
    }

    public void setContainerClassPath(String containerClassPath)
    {
        this.containerClassPath = containerClassPath;
    }

    public void setWebApp(MavenWebAppContext app)
    {
        webApp = app;
    }

    public Server getServer()
    {
        return server;
    }

    public void setServer(Server server)
    {
        this.server = server;
    }

    @Override
    public void doStart()
        throws Exception
    {
        //Run the webapp to create the quickstart file and properties file
        generator = new QuickStartGenerator(forkWebXml.toPath(), webApp);
        generator.setContextXml(contextXml);
<<<<<<< HEAD
        generator.setWebAppPropsFile(webAppPropsFile.toPath());
=======
        generator.setWebAppProps(webAppPropsFile.toPath());
>>>>>>> 144c78fe
        generator.setServer(server);
        generator.generate();

        super.doStart();
    }

    protected void redeployWebApp()
        throws Exception 
    {
        //regenerating the quickstart will be noticed by the JettyForkedChild process
        //which will redeploy the webapp
        generator.generate();
    }
 
    public ProcessBuilder createCommand()
    {
        List<String> cmd = new ArrayList<String>();
        cmd.add(getJavaBin());
        
        if (jvmArgs != null)
        {
            String[] args = jvmArgs.split(" ");
            for (int i = 0; args != null && i < args.length; i++)
            {
                if (args[i] != null && !"".equals(args[i]))
                    cmd.add(args[i].trim());
            }
        }     

        if (systemProperties != null)
        {
            for (Map.Entry<String, String> e:systemProperties.entrySet())
            {
                cmd.add("-D" + e.getKey() + "=" + e.getValue());
            }
        }
        
        if (containerClassPath != null && containerClassPath.length() > 0)
        {
            cmd.add("-cp");
            cmd.add(containerClassPath);
        }

        cmd.add(JettyForkedChild.class.getCanonicalName());

        if (stopPort > 0 && stopKey != null)
        {
            cmd.add("--stop-port");
            cmd.add(Integer.toString(stopPort));
            cmd.add("--stop-key");
            cmd.add(stopKey);
        }
        if (jettyXmlFiles != null)
        {
            cmd.add("--jetty-xml");
            StringBuilder tmp = new StringBuilder();
            for (File jettyXml:jettyXmlFiles)
            {
                if (tmp.length() != 0)
                    tmp.append(",");
                tmp.append(jettyXml.getAbsolutePath());
            }
            cmd.add(tmp.toString());
        }

        cmd.add("--webprops");
        cmd.add(webAppPropsFile.getAbsolutePath());

        cmd.add("--token");
        cmd.add(tokenFile.getAbsolutePath());

        if (scan)
        {
            cmd.add("--scan");
        }
        
        if (jettyProperties != null)
        {
            for (Map.Entry<String, String> e:jettyProperties.entrySet())
            {
                cmd.add(e.getKey() + "=" + e.getValue());
            }
        }
        
        ProcessBuilder command = new ProcessBuilder(cmd);
        command.directory(workDir);

        if (PluginLog.getLog().isDebugEnabled())
            PluginLog.getLog().debug("Forked cli:" + command.command());

        PluginLog.getLog().info("Forked process starting");

        //set up extra environment vars if there are any
        if (env != null && !env.isEmpty())
            command.environment().putAll(env);

        if (waitForChild)
        {
            command.inheritIO();
        }
        else
        {
            command.redirectOutput(jettyOutputFile);
            command.redirectErrorStream(true);
        }
        return command;
    }

    /**
     * @return the location of the java binary
     */
    private String getJavaBin()
    {
        String[] javaexes = new String[]{"java", "java.exe"};

        File javaHomeDir = new File(System.getProperty("java.home"));
        for (String javaexe : javaexes)
        {
            File javabin = new File(javaHomeDir, fileSeparators("bin/" + javaexe));
            if (javabin.exists() && javabin.isFile())
            {
                return javabin.getAbsolutePath();
            }
        }

        return "java";
    }

    public static String fileSeparators(String path)
    {
        StringBuilder ret = new StringBuilder();
        for (char c : path.toCharArray())
        {
            if ((c == '/') || (c == '\\'))
            {
                ret.append(File.separatorChar);
            }
            else
            {
                ret.append(c);
            }
        }
        return ret.toString();
    }

    public static String pathSeparators(String path)
    {
        StringBuilder ret = new StringBuilder();
        for (char c : path.toCharArray())
        {
            if ((c == ',') || (c == ':'))
            {
                ret.append(File.pathSeparatorChar);
            }
            else
            {
                ret.append(c);
            }
        }
        return ret.toString();
    }
}<|MERGE_RESOLUTION|>--- conflicted
+++ resolved
@@ -114,11 +114,7 @@
         //Run the webapp to create the quickstart file and properties file
         generator = new QuickStartGenerator(forkWebXml.toPath(), webApp);
         generator.setContextXml(contextXml);
-<<<<<<< HEAD
-        generator.setWebAppPropsFile(webAppPropsFile.toPath());
-=======
         generator.setWebAppProps(webAppPropsFile.toPath());
->>>>>>> 144c78fe
         generator.setServer(server);
         generator.generate();
 
