--- conflicted
+++ resolved
@@ -53,11 +53,7 @@
 
         Path propsFile = tmpDir.resolve("webapp.props");
         Files.createFile(propsFile);
-<<<<<<< HEAD
-        generator.setWebAppPropsFile(propsFile);
-=======
         generator.setWebAppProps(propsFile);
->>>>>>> 144c78fe
         generator.generate();
         assertTrue(Files.exists(propsFile));
         assertThat(Files.size(propsFile), greaterThan(0L));
