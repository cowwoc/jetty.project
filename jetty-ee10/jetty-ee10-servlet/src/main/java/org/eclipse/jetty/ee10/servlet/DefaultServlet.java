//
// ========================================================================
// Copyright (c) 1995-2022 Mort Bay Consulting Pty Ltd and others.
//
// This program and the accompanying materials are made available under the
// terms of the Eclipse Public License v. 2.0 which is available at
// https://www.eclipse.org/legal/epl-2.0, or the Apache License, Version 2.0
// which is available at https://www.apache.org/licenses/LICENSE-2.0.
//
// SPDX-License-Identifier: EPL-2.0 OR Apache-2.0
// ========================================================================
//

package org.eclipse.jetty.ee10.servlet;

import java.io.FileNotFoundException;
import java.io.IOException;
import java.io.InputStreamReader;
import java.nio.ByteBuffer;
import java.nio.file.InvalidPathException;
import java.util.ArrayList;
import java.util.EnumSet;
import java.util.Enumeration;
import java.util.HashSet;
import java.util.List;
import java.util.ListIterator;
import java.util.Objects;
import java.util.Optional;
import java.util.Set;
import java.util.StringTokenizer;
import java.util.concurrent.CompletableFuture;
import java.util.function.Function;
import java.util.function.Predicate;
import java.util.function.Supplier;
import java.util.stream.Collectors;

import jakarta.servlet.RequestDispatcher;
import jakarta.servlet.ServletContext;
import jakarta.servlet.ServletException;
import jakarta.servlet.UnavailableException;
import jakarta.servlet.http.HttpServlet;
import jakarta.servlet.http.HttpServletRequest;
import jakarta.servlet.http.HttpServletResponse;
import jakarta.servlet.http.HttpServletResponseWrapper;
import org.eclipse.jetty.http.BadMessageException;
import org.eclipse.jetty.http.CachingContentFactory;
import org.eclipse.jetty.http.CompressedContentFormat;
import org.eclipse.jetty.http.HttpContent;
import org.eclipse.jetty.http.HttpContentWrapper;
import org.eclipse.jetty.http.HttpField;
import org.eclipse.jetty.http.HttpFields;
import org.eclipse.jetty.http.HttpHeader;
import org.eclipse.jetty.http.HttpHeaderValue;
import org.eclipse.jetty.http.HttpStatus;
import org.eclipse.jetty.http.HttpURI;
import org.eclipse.jetty.http.MetaData;
import org.eclipse.jetty.http.MimeTypes;
import org.eclipse.jetty.io.ByteBufferInputStream;
import org.eclipse.jetty.io.Content;
import org.eclipse.jetty.server.Components;
import org.eclipse.jetty.server.ConnectionMetaData;
import org.eclipse.jetty.server.Context;
import org.eclipse.jetty.server.HttpStream;
import org.eclipse.jetty.server.Request;
import org.eclipse.jetty.server.ResourceContentFactory;
import org.eclipse.jetty.server.ResourceService;
import org.eclipse.jetty.server.Response;
import org.eclipse.jetty.server.TunnelSupport;
import org.eclipse.jetty.server.handler.ContextHandler;
import org.eclipse.jetty.util.Blocker;
import org.eclipse.jetty.util.BufferUtil;
import org.eclipse.jetty.util.Callback;
import org.eclipse.jetty.util.IO;
import org.eclipse.jetty.util.URIUtil;
import org.eclipse.jetty.util.resource.Resource;
import org.eclipse.jetty.util.resource.ResourceFactory;
import org.slf4j.Logger;
import org.slf4j.LoggerFactory;

/**
 * TODO restore javadoc
 */
public class DefaultServlet extends HttpServlet
{
    private static final Logger LOG = LoggerFactory.getLogger(DefaultServlet.class);
    private ServletResourceService _resourceService;
    private boolean _welcomeServlets = false;
    private boolean _welcomeExactServlets = false;

    private ResourceFactory.Closeable _resourceFactory;
    private Resource _baseResource;
    private boolean _useFileMappedBuffer = false;

    private boolean _isPathInfoOnly = false;

    @Override
    public void init() throws ServletException
    {
        ServletContextHandler servletContextHandler = initContextHandler(getServletContext());
        _resourceService = new ServletResourceService(servletContextHandler);
        _resourceService.setWelcomeFactory(_resourceService);

        _baseResource = servletContextHandler.getBaseResource();
        String rb = getInitParameter("baseResource", "resourceBase");
        if (rb != null)
        {
            try
            {
                _resourceFactory = ResourceFactory.closeable();
                _baseResource = _resourceFactory.newResource(rb);
            }
            catch (Exception e)
            {
                LOG.warn("Unable to create baseResource from {}", rb, e);
                throw new UnavailableException(e.toString());
            }
        }

        // TODO: should this come from context?
        MimeTypes mimeTypes = new MimeTypes();
        // TODO: this is configured further down below - see _resourceService.setPrecompressedFormats
        List<CompressedContentFormat> precompressedFormats = List.of();

        _useFileMappedBuffer = getInitBoolean("useFileMappedBuffer", _useFileMappedBuffer);
        ResourceContentFactory resourceContentFactory = new ResourceContentFactory(ResourceFactory.of(_baseResource), mimeTypes, precompressedFormats);
        CachingContentFactory cached = new CachingContentFactory(resourceContentFactory, _useFileMappedBuffer);

        int maxCacheSize = getInitInt("maxCacheSize", -2);
        int maxCachedFileSize = getInitInt("maxCachedFileSize", -2);
        int maxCachedFiles = getInitInt("maxCachedFiles", -2);

        try
        {
            if (maxCachedFiles != -2 || maxCacheSize != -2 || maxCachedFileSize != -2)
            {
                if (maxCacheSize >= 0)
                    cached.setMaxCacheSize(maxCacheSize);
                if (maxCachedFileSize >= -1)
                    cached.setMaxCachedFileSize(maxCachedFileSize);
                if (maxCachedFiles >= -1)
                    cached.setMaxCachedFiles(maxCachedFiles);
            }
        }
        catch (Exception e)
        {
            LOG.warn("Unable to setup CachedContentFactory", e);
            throw new UnavailableException(e.toString());
        }

        String resourceCache = getInitParameter("resourceCache");
        getServletContext().setAttribute(resourceCache == null ? "resourceCache" : resourceCache, cached);
        _resourceService.setContentFactory(cached);

        if (servletContextHandler.getWelcomeFiles() == null)
            servletContextHandler.setWelcomeFiles(new String[]{"index.html", "index.jsp"});

        _resourceService.setAcceptRanges(getInitBoolean("acceptRanges", _resourceService.isAcceptRanges()));
        _resourceService.setDirAllowed(getInitBoolean("dirAllowed", _resourceService.isDirAllowed()));
        _resourceService.setRedirectWelcome(getInitBoolean("redirectWelcome", _resourceService.isRedirectWelcome()));
        _resourceService.setPrecompressedFormats(parsePrecompressedFormats(getInitParameter("precompressed"), getInitBoolean("gzip"), _resourceService.getPrecompressedFormats()));
        _resourceService.setEtags(getInitBoolean("etags", _resourceService.isEtags()));

        _isPathInfoOnly = getInitBoolean("pathInfoOnly", _isPathInfoOnly);

        if ("exact".equals(getInitParameter("welcomeServlets")))
        {
            _welcomeExactServlets = true;
            _welcomeServlets = false;
        }
        else
            _welcomeServlets = getInitBoolean("welcomeServlets", _welcomeServlets);

        // Use the servers default stylesheet unless there is one explicitly set by an init param.
        _resourceService.setStylesheet(servletContextHandler.getServer().getDefaultStyleSheet());
        String stylesheetParam = getInitParameter("stylesheet");
        if (stylesheetParam != null)
        {
            try
            {
                Resource stylesheet = _resourceFactory.newResource(stylesheetParam);
                if (stylesheet != null)
                {
                    _resourceService.setStylesheet(stylesheet);
                }
                else
                {
                    LOG.warn("Stylesheet {} does not exist", stylesheetParam);
                }
            }
            catch (Exception e)
            {
                if (LOG.isDebugEnabled())
                    LOG.warn("Unable to use stylesheet: {}", stylesheetParam, e);
                else
                    LOG.warn("Unable to use stylesheet: {} - {}", stylesheetParam, e.toString());
            }
        }

        int encodingHeaderCacheSize = getInitInt("encodingHeaderCacheSize", -1);
        if (encodingHeaderCacheSize >= 0)
            _resourceService.setEncodingCacheSize(encodingHeaderCacheSize);

        String cc = getInitParameter("cacheControl");
        if (cc != null)
            _resourceService.setCacheControl(cc);

        List<String> gzipEquivalentFileExtensions = new ArrayList<>();
        String otherGzipExtensions = getInitParameter("otherGzipFileExtensions");
        if (otherGzipExtensions != null)
        {
            //comma separated list
            StringTokenizer tok = new StringTokenizer(otherGzipExtensions, ",", false);
            while (tok.hasMoreTokens())
            {
                String s = tok.nextToken().trim();
                gzipEquivalentFileExtensions.add((s.charAt(0) == '.' ? s : "." + s));
            }
        }
        else
        {
            // .svgz files are gzipped svg files and must be served with Content-Encoding:gzip
            gzipEquivalentFileExtensions.add(".svgz");
        }
        _resourceService.setGzipEquivalentFileExtensions(gzipEquivalentFileExtensions);

        // TODO: remove? _servletHandler = _contextHandler.getChildHandlerByClass(ServletHandler.class);

        if (LOG.isDebugEnabled())
            LOG.debug("base resource = {}", _baseResource);
    }

    private String getInitParameter(String name, String... deprecated)
    {
        String value = super.getInitParameter(name);
        if (value != null)
            return value;

        for (String d : deprecated)
        {
            value = super.getInitParameter(d);
            if (value != name)
            {
                LOG.warn("Deprecated {} used instead of {}", d, name);
                return value;
            }
        }

        return null;
    }

    @Override
    public void destroy()
    {
        super.destroy();
        IO.close(_resourceFactory);
    }

    private List<CompressedContentFormat> parsePrecompressedFormats(String precompressed, Boolean gzip, List<CompressedContentFormat> dft)
    {
        if (precompressed == null && gzip == null)
        {
            return dft;
        }
        List<CompressedContentFormat> ret = new ArrayList<>();
        if (precompressed != null && precompressed.indexOf('=') > 0)
        {
            for (String pair : precompressed.split(","))
            {
                String[] setting = pair.split("=");
                String encoding = setting[0].trim();
                String extension = setting[1].trim();
                ret.add(new CompressedContentFormat(encoding, extension));
                if (gzip == Boolean.TRUE && !ret.contains(CompressedContentFormat.GZIP))
                    ret.add(CompressedContentFormat.GZIP);
            }
        }
        else if (precompressed != null)
        {
            if (Boolean.parseBoolean(precompressed))
            {
                ret.add(CompressedContentFormat.BR);
                ret.add(CompressedContentFormat.GZIP);
            }
        }
        else if (gzip == Boolean.TRUE)
        {
            // gzip handling is for backwards compatibility with older Jetty
            ret.add(CompressedContentFormat.GZIP);
        }
        return ret;
    }

    private Boolean getInitBoolean(String name)
    {
        String value = getInitParameter(name);
        if (value == null || value.length() == 0)
            return null;
        return (value.startsWith("t") ||
            value.startsWith("T") ||
            value.startsWith("y") ||
            value.startsWith("Y") ||
            value.startsWith("1"));
    }

    private boolean getInitBoolean(String name, boolean dft)
    {
        return Optional.ofNullable(getInitBoolean(name)).orElse(dft);
    }

    private int getInitInt(String name, int dft)
    {
        String value = getInitParameter(name);
        if (value == null)
            value = getInitParameter(name);
        if (value != null && value.length() > 0)
            return Integer.parseInt(value);
        return dft;
    }

    protected ServletContextHandler initContextHandler(ServletContext servletContext)
    {
        if (servletContext instanceof ServletContextHandler.ServletContextApi api)
            return api.getContext().getServletContextHandler();

        ContextHandler.Context context = ContextHandler.getCurrentContext();
        if (context != null)
            return context.getContextHandler();

        throw new IllegalArgumentException("The servletContext " + servletContext + " " +
            servletContext.getClass().getName() + " is not " + ContextHandler.Context.class.getName());
    }

    protected boolean isPathInfoOnly()
    {
        return _isPathInfoOnly;
    }

    @Override
    protected void doGet(HttpServletRequest req, HttpServletResponse resp) throws ServletException, IOException
    {
        String pathInContext = isPathInfoOnly() ? req.getPathInfo() : URIUtil.addPaths(req.getServletPath(), req.getPathInfo());
        boolean included = req.getAttribute(RequestDispatcher.INCLUDE_REQUEST_URI) != null;
        try
        {
<<<<<<< HEAD
            HttpContent content = _resourceService.getContent(pathInContext, ServletContextRequest.getBaseRequest(req));
            if (content == null || content.getResource() == null)
=======
            HttpContent content = _resourceService.getContent(pathInContext, ServletContextRequest.getServletContextRequest(req));
            if (content == null || !content.getResource().exists())
>>>>>>> 597a6af3
            {
                if (included)
                {
                    /* https://github.com/jakartaee/servlet/blob/6.0.0-RELEASE/spec/src/main/asciidoc/servlet-spec-body.adoc#93-the-include-method
                     * 9.3 - If the default servlet is the target of a RequestDispatch.include() and the requested
                     * resource does not exist, then the default servlet MUST throw FileNotFoundException.
                     * If the exception isn’t caught and handled, and the response
                     * hasn’t been committed, the status code MUST be set to 500.
                     */
                    throw new FileNotFoundException(pathInContext);
                }

                // no content
                resp.setStatus(404);
            }
            else
            {
                ServletCoreRequest coreRequest = new ServletCoreRequest(req);
                ServletCoreResponse coreResponse = new ServletCoreResponse(coreRequest, resp);

                if (coreResponse.isCommitted())
                {
                    if (LOG.isDebugEnabled())
                        LOG.debug("Response already committed for {}", coreRequest._request.getHttpURI());
                    return;
                }

                // Servlet Filters could be interacting with the Response already.
                if (coreResponse.isHttpServletResponseWrapped() ||
                    coreResponse.isWritingOrStreaming())
                {
                    content = new UnknownLengthHttpContent(content);
                }

                ServletContextResponse contextResponse = coreResponse.getServletContextResponse();
                if (contextResponse != null)
                {
                    String characterEncoding = contextResponse.getRawCharacterEncoding();
                    if (characterEncoding != null)
                        content = new ForcedCharacterEncodingHttpContent(content, characterEncoding);
                }

                // serve content
                try (Blocker.Callback callback = Blocker.callback())
                {
                    _resourceService.doGet(coreRequest, coreResponse, callback, content);
                    callback.block();
                }
                catch (Exception e)
                {
                    throw new ServletException(e);
                }
            }
        }
        catch (InvalidPathException e)
        {
            if (LOG.isDebugEnabled())
                LOG.debug("InvalidPathException for pathInContext: {}", pathInContext, e);
            if (included)
                throw new FileNotFoundException(pathInContext);
            resp.setStatus(404);
        }
    }

    @Override
    protected void doHead(HttpServletRequest req, HttpServletResponse resp) throws ServletException, IOException
    {
        doGet(req, resp);
    }

    private static class ServletCoreRequest implements Request
    {
        // TODO fully implement this class and move it to the top level
        // TODO Some methods are directed to core that probably should be intercepted

        private final HttpServletRequest _servletRequest;
        private final Request _request;
        private final HttpFields _httpFields;

        ServletCoreRequest(HttpServletRequest request)
        {
            _servletRequest = request;
            _request = ServletContextRequest.getServletContextRequest(request);

            HttpFields.Mutable fields = HttpFields.build();

            Enumeration<String> headerNames = request.getHeaderNames();
            while (headerNames.hasMoreElements())
            {
                String headerName = headerNames.nextElement();
                Enumeration<String> headerValues = request.getHeaders(headerName);
                while (headerValues.hasMoreElements())
                {
                    String headerValue = headerValues.nextElement();
                    fields.add(new HttpField(headerName, headerValue));
                }
            }
            _httpFields = fields.asImmutable();
        }

        @Override
        public HttpFields getHeaders()
        {
            return _httpFields;
        }

        @Override
        public HttpFields getTrailers()
        {
            return _request.getTrailers();
        }

        @Override
        public HttpURI getHttpURI()
        {
            return _request.getHttpURI();
        }

        @Override
        public String getPathInContext()
        {
            return URIUtil.addPaths(_servletRequest.getServletPath(), _servletRequest.getPathInfo());
        }

        @Override
        public void demand(Runnable demandCallback)
        {
            _request.demand(demandCallback);
        }

        @Override
        public void fail(Throwable failure)
        {
            _request.fail(failure);
        }

        @Override
        public String getId()
        {
            return _servletRequest.getRequestId();
        }

        @Override
        public Components getComponents()
        {
            return _request.getComponents();
        }

        @Override
        public ConnectionMetaData getConnectionMetaData()
        {
            return _request.getConnectionMetaData();
        }

        @Override
        public String getMethod()
        {
            return _servletRequest.getMethod();
        }

        @Override
        public Context getContext()
        {
            return _request.getContext();
        }

        @Override
        public long getTimeStamp()
        {
            return _request.getTimeStamp();
        }

        @Override
        public boolean isSecure()
        {
            return _servletRequest.isSecure();
        }

        @Override
        public Content.Chunk read()
        {
            return _request.read();
        }

        @Override
        public boolean isPushSupported()
        {
            return _request.isPushSupported();
        }

        @Override
        public void push(MetaData.Request request)
        {
            this._request.push(request);
        }

        @Override
        public boolean addErrorListener(Predicate<Throwable> onError)
        {
            return false;
        }

        @Override
        public TunnelSupport getTunnelSupport()
        {
            return _request.getTunnelSupport();
        }

        @Override
        public void addHttpStreamWrapper(Function<HttpStream, HttpStream.Wrapper> wrapper)
        {
        }

        @Override
        public Object removeAttribute(String name)
        {
            Object value = _servletRequest.getAttribute(name);
            _servletRequest.removeAttribute(name);
            return value;
        }

        @Override
        public Object setAttribute(String name, Object attribute)
        {
            Object value = _servletRequest.getAttribute(name);
            _servletRequest.setAttribute(name, attribute);
            return value;
        }

        @Override
        public Object getAttribute(String name)
        {
            return _servletRequest.getAttribute(name);
        }

        @Override
        public Set<String> getAttributeNameSet()
        {
            Set<String> set = new HashSet<>();
            Enumeration<String> e = _servletRequest.getAttributeNames();
            while (e.hasMoreElements())
                set.add(e.nextElement());
            return set;
        }

        @Override
        public void clearAttributes()
        {
            Enumeration<String> e = _servletRequest.getAttributeNames();
            while (e.hasMoreElements())
                _servletRequest.removeAttribute(e.nextElement());
        }
    }

    private static class HttpServletResponseHttpFields implements HttpFields.Mutable
    {
        private final HttpServletResponse _response;

        private HttpServletResponseHttpFields(HttpServletResponse response)
        {
            _response = response;
        }

        @Override
        public ListIterator<HttpField> listIterator()
        {
            // The minimum requirement is to implement the listIterator, but it is inefficient.
            // Other methods are implemented for efficiency.
            final ListIterator<HttpField> list = _response.getHeaderNames().stream()
                .map(n -> new HttpField(n, _response.getHeader(n)))
                .collect(Collectors.toList())
                .listIterator();

            return new ListIterator<>()
            {
                HttpField _last;

                @Override
                public boolean hasNext()
                {
                    return list.hasNext();
                }

                @Override
                public HttpField next()
                {
                    return _last = list.next();
                }

                @Override
                public boolean hasPrevious()
                {
                    return list.hasPrevious();
                }

                @Override
                public HttpField previous()
                {
                    return _last = list.previous();
                }

                @Override
                public int nextIndex()
                {
                    return list.nextIndex();
                }

                @Override
                public int previousIndex()
                {
                    return list.previousIndex();
                }

                @Override
                public void remove()
                {
                    if (_last != null)
                    {
                        // This is not exactly the right semantic for repeated field names
                        list.remove();
                        _response.setHeader(_last.getName(), null);
                    }
                }

                @Override
                public void set(HttpField httpField)
                {
                    list.set(httpField);
                    _response.setHeader(httpField.getName(), httpField.getValue());
                }

                @Override
                public void add(HttpField httpField)
                {
                    list.add(httpField);
                    _response.addHeader(httpField.getName(), httpField.getValue());
                }
            };
        }

        @Override
        public Mutable add(String name, String value)
        {
            _response.addHeader(name, value);
            return this;
        }

        @Override
        public Mutable add(HttpHeader header, HttpHeaderValue value)
        {
            _response.addHeader(header.asString(), value.asString());
            return this;
        }

        @Override
        public Mutable add(HttpHeader header, String value)
        {
            _response.addHeader(header.asString(), value);
            return this;
        }

        @Override
        public Mutable add(HttpField field)
        {
            _response.addHeader(field.getName(), field.getValue());
            return this;
        }

        @Override
        public Mutable put(HttpField field)
        {
            _response.setHeader(field.getName(), field.getValue());
            return this;
        }

        @Override
        public Mutable put(String name, String value)
        {
            _response.setHeader(name, value);
            return this;
        }

        @Override
        public Mutable put(HttpHeader header, HttpHeaderValue value)
        {
            _response.setHeader(header.asString(), value.asString());
            return this;
        }

        @Override
        public Mutable put(HttpHeader header, String value)
        {
            _response.setHeader(header.asString(), value);
            return this;
        }

        @Override
        public Mutable put(String name, List<String> list)
        {
            Objects.requireNonNull(name);
            Objects.requireNonNull(list);
            boolean first = true;
            for (String s : list)
            {
                if (first)
                    _response.setHeader(name, s);
                else
                    _response.addHeader(name, s);
                first = false;
            }
            return this;
        }

        @Override
        public Mutable remove(HttpHeader header)
        {
            _response.setHeader(header.asString(), null);
            return this;
        }

        @Override
        public Mutable remove(EnumSet<HttpHeader> fields)
        {
            for (HttpHeader header : fields)
                remove(header);
            return this;
        }

        @Override
        public Mutable remove(String name)
        {
            _response.setHeader(name, null);
            return this;
        }
    }

    private static class ServletCoreResponse implements Response
    {
        // TODO fully implement this class and move it to the top level

        private final HttpServletResponse _response;
        private final ServletCoreRequest _coreRequest;
        private final Response _coreResponse;
        private final HttpFields.Mutable _httpFields;

        public ServletCoreResponse(ServletCoreRequest coreRequest, HttpServletResponse response)
        {
            _coreRequest = coreRequest;
            _response = response;
            _coreResponse = ServletContextResponse.getBaseResponse(response);
            _httpFields = new HttpServletResponseHttpFields(response);
        }

        @Override
        public HttpFields.Mutable getHeaders()
        {
            return _httpFields;
        }

        public ServletContextResponse getServletContextResponse()
        {
            if (_response instanceof ServletContextResponse.ServletApiResponse)
            {
                ServletContextResponse.ServletApiResponse apiResponse = (ServletContextResponse.ServletApiResponse)_response;
                return apiResponse.getResponse();
            }
            return null;
        }

        @Override
        public boolean isCommitted()
        {
            return _response.isCommitted();
        }

        /**
         * Test if the HttpServletResponse is wrapped by the webapp.
         *
         * @return true if wrapped.
         */
        public boolean isHttpServletResponseWrapped()
        {
            return (_response instanceof HttpServletResponseWrapper);
        }

        /**
         * Test if {@link HttpServletResponse#getOutputStream()} or
         * {@link HttpServletResponse#getWriter()} has been called already
         *
         * @return true if {@link HttpServletResponse} has started to write or stream content
         */
        public boolean isWritingOrStreaming()
        {
            ServletContextResponse servletContextResponse = Response.as(_coreResponse, ServletContextResponse.class);
            return servletContextResponse.isWritingOrStreaming();
        }

        public boolean isStreaming()
        {
            ServletContextResponse servletContextResponse = Response.as(_coreResponse, ServletContextResponse.class);
            return servletContextResponse.isStreaming();
        }

        @Override
        public void write(boolean last, ByteBuffer byteBuffer, Callback callback)
        {
            try
            {
                if (BufferUtil.hasContent(byteBuffer))
                {
                    if (isStreaming())
                    {
                        BufferUtil.writeTo(byteBuffer, _response.getOutputStream());
                        if (last)
                            _response.getOutputStream().close();
                    }
                    else
                    {
                        String characterEncoding = _response.getCharacterEncoding();
                        try (ByteBufferInputStream bbis = new ByteBufferInputStream(byteBuffer);
                             InputStreamReader reader = new InputStreamReader(bbis, characterEncoding))
                        {
                            IO.copy(reader, _response.getWriter());
                        }

                        if (last)
                            _response.getWriter().close();
                    }
                }

                callback.succeeded();
            }
            catch (Throwable t)
            {
                callback.failed(t);
            }
        }

        @Override
        public Request getRequest()
        {
            return _coreRequest;
        }

        @Override
        public int getStatus()
        {
            return _response.getStatus();
        }

        @Override
        public void setStatus(int code)
        {
            _response.setStatus(code);
        }

        @Override
        public Supplier<HttpFields> getTrailersSupplier()
        {
            return null;
        }

        @Override
        public void setTrailersSupplier(Supplier<HttpFields> trailers)
        {
        }

        @Override
        public boolean isCompletedSuccessfully()
        {
            return _coreResponse.isCompletedSuccessfully();
        }

        @Override
        public void reset()
        {
            _response.reset();
        }

        @Override
        public CompletableFuture<Void> writeInterim(int status, HttpFields headers)
        {
            return null;
        }
    }

    private class ServletResourceService extends ResourceService implements ResourceService.WelcomeFactory
    {
        private final ServletContextHandler _servletContextHandler;

        ServletResourceService(ServletContextHandler servletContextHandler)
        {
            _servletContextHandler = servletContextHandler;
        }

        @Override
        public String getWelcomeTarget(Request coreRequest) throws IOException
        {
            String[] welcomes = _servletContextHandler.getWelcomeFiles();

            if (welcomes == null)
                return null;

            HttpServletRequest request = getServletRequest(coreRequest);

            boolean included = request.getAttribute(RequestDispatcher.INCLUDE_REQUEST_URI) != null;

            if (included)
            {
                // Servlet 9.3 - don't process welcome target from INCLUDE dispatch
                return null;
            }

            String requestTarget = isPathInfoOnly() ? request.getPathInfo() : coreRequest.getPathInContext();

            Resource base = _baseResource.resolve(requestTarget);
            String welcomeServlet = null;
            for (String welcome : welcomes)
            {
                Resource welcomePath = base.resolve(welcome);
                String welcomeInContext = URIUtil.addPaths(coreRequest.getPathInContext(), welcome);

                if (welcomePath != null)
                    return welcomeInContext;

                if ((_welcomeServlets || _welcomeExactServlets) && welcomeServlet == null)
                {
                    ServletHandler.MappedServlet entry = _servletContextHandler.getServletHandler().getMappedServlet(welcomeInContext);
                    if (entry != null && entry.getServletHolder().getServletInstance() != DefaultServlet.this &&
                        (_welcomeServlets || (_welcomeExactServlets && entry.getPathSpec().getDeclaration().equals(welcomeInContext))))
                        welcomeServlet = welcomeInContext;
                }
            }
            return welcomeServlet;
        }

        @Override
        protected void welcomeActionProcess(Request coreRequest, Response coreResponse, Callback callback, WelcomeAction welcomeAction) throws IOException
        {
            HttpServletRequest request = getServletRequest(coreRequest);
            HttpServletResponse response = getServletResponse(coreResponse);
            ServletContext context = request.getServletContext();
            boolean included = request.getAttribute(RequestDispatcher.INCLUDE_REQUEST_URI) != null;

            String welcome = welcomeAction.target();

            switch (welcomeAction.type())
            {
                case REDIRECT ->
                {
                    if (isRedirectWelcome() || context == null)
                    {
                        String servletPath = included ? (String)request.getAttribute(RequestDispatcher.INCLUDE_SERVLET_PATH)
                            : request.getServletPath();

                        if (isPathInfoOnly())
                            welcome = URIUtil.addPaths(servletPath, welcome);

                        response.setContentLength(0);
                        response.sendRedirect(welcome); // Call API (might be overridden)
                        callback.succeeded();
                    }
                }
                case SERVE ->
                {
                    RequestDispatcher dispatcher = context.getRequestDispatcher(welcome);
                    if (dispatcher != null)
                    {
                        // Forward to the index
                        try
                        {
                            if (included)
                            {
                                dispatcher.include(request, response);
                            }
                            else
                            {
                                request.setAttribute("org.eclipse.jetty.server.welcome", welcomeAction.target());
                                dispatcher.forward(request, response);
                            }
                            callback.succeeded();
                        }
                        catch (ServletException e)
                        {
                            callback.failed(e);
                        }
                    }
                }
            }
        }

        @Override
        protected void writeHttpError(Request coreRequest, Response coreResponse, Callback callback, int statusCode)
        {
            writeHttpError(coreRequest, coreResponse, callback, statusCode, null, null);
        }

        @Override
        protected void writeHttpError(Request coreRequest, Response coreResponse, Callback callback, Throwable cause)
        {
            int statusCode = HttpStatus.INTERNAL_SERVER_ERROR_500;
            String reason = null;
            if (cause instanceof BadMessageException badMessageException)
            {
                statusCode = badMessageException.getCode();
                reason = badMessageException.getReason();
            }
            writeHttpError(coreRequest, coreResponse, callback, statusCode, reason, cause);
        }

        @Override
        protected void writeHttpError(Request coreRequest, Response coreResponse, Callback callback, int statusCode, String reason, Throwable cause)
        {
            HttpServletRequest request = getServletRequest(coreRequest);
            HttpServletResponse response = getServletResponse(coreResponse);
            try
            {
                // TODO: not sure if this is allowed here.
                if (cause != null)
                    request.setAttribute(RequestDispatcher.ERROR_EXCEPTION, cause);
                response.sendError(statusCode, reason);
            }
            catch (IOException e)
            {
                // TODO: Need a better exception?
                throw new RuntimeException(e);
            }
            finally
            {
                callback.succeeded();
            }
        }

        @Override
        protected boolean passConditionalHeaders(Request request, Response response, HttpContent content, Callback callback) throws IOException
        {
            boolean included = getServletRequest(request).getAttribute(RequestDispatcher.INCLUDE_REQUEST_URI) != null;
            if (included)
                return true;
            return super.passConditionalHeaders(request, response, content, callback);
        }

        private HttpServletRequest getServletRequest(Request request)
        {
            // TODO, this unwrapping is fragile
            return ((ServletCoreRequest)request)._servletRequest;
        }

        private HttpServletResponse getServletResponse(Response response)
        {
            // TODO, this unwrapping is fragile
            return ((ServletCoreResponse)response)._response;
        }
    }

    /**
     * Wrap an existing HttpContent with one that takes has an unknown/unspecified length.
     */
    private static class UnknownLengthHttpContent extends HttpContentWrapper
    {
        public UnknownLengthHttpContent(HttpContent content)
        {
            super(content);
        }

        @Override
        public HttpField getContentLength()
        {
            return null;
        }

        @Override
        public long getContentLengthValue()
        {
            return ResourceService.NO_CONTENT_LENGTH;
        }
    }

    private static class ForcedCharacterEncodingHttpContent extends HttpContentWrapper
    {
        private final String characterEncoding;
        private final String contentType;

        public ForcedCharacterEncodingHttpContent(HttpContent content, String characterEncoding)
        {
            super(content);
            this.characterEncoding = characterEncoding;
            String mimeType = content.getContentTypeValue();
            int idx = mimeType.indexOf(";charset");
            if (idx >= 0)
                mimeType = mimeType.substring(0, idx);
            this.contentType = mimeType + ";charset=" + this.characterEncoding;
        }

        @Override
        public HttpField getContentType()
        {
            return new HttpField(HttpHeader.CONTENT_TYPE, this.contentType);
        }

        @Override
        public String getContentTypeValue()
        {
            return this.contentType;
        }

        @Override
        public String getCharacterEncoding()
        {
            return this.characterEncoding;
        }
    }
}<|MERGE_RESOLUTION|>--- conflicted
+++ resolved
@@ -342,13 +342,8 @@
         boolean included = req.getAttribute(RequestDispatcher.INCLUDE_REQUEST_URI) != null;
         try
         {
-<<<<<<< HEAD
-            HttpContent content = _resourceService.getContent(pathInContext, ServletContextRequest.getBaseRequest(req));
+            HttpContent content = _resourceService.getContent(pathInContext, ServletContextRequest.getServletContextRequest(req));
             if (content == null || content.getResource() == null)
-=======
-            HttpContent content = _resourceService.getContent(pathInContext, ServletContextRequest.getServletContextRequest(req));
-            if (content == null || !content.getResource().exists())
->>>>>>> 597a6af3
             {
                 if (included)
                 {
