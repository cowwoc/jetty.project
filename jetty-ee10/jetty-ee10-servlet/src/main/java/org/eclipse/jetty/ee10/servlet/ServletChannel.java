//
// ========================================================================
// Copyright (c) 1995 Mort Bay Consulting Pty Ltd and others.
//
// This program and the accompanying materials are made available under the
// terms of the Eclipse Public License v. 2.0 which is available at
// https://www.eclipse.org/legal/epl-2.0, or the Apache License, Version 2.0
// which is available at https://www.apache.org/licenses/LICENSE-2.0.
//
// SPDX-License-Identifier: EPL-2.0 OR Apache-2.0
// ========================================================================
//

package org.eclipse.jetty.ee10.servlet;

import java.io.IOException;
import java.net.InetSocketAddress;
import java.net.SocketAddress;
import java.nio.ByteBuffer;
import java.util.ArrayList;
import java.util.Collection;
import java.util.EventListener;
import java.util.List;
import java.util.concurrent.Executor;
import java.util.concurrent.TimeoutException;
import java.util.concurrent.atomic.AtomicLong;
import java.util.function.BiConsumer;
import java.util.function.Consumer;

import jakarta.servlet.RequestDispatcher;
import org.eclipse.jetty.ee10.servlet.ServletRequestState.Action;
import org.eclipse.jetty.http.BadMessageException;
import org.eclipse.jetty.http.HttpFields;
import org.eclipse.jetty.http.HttpHeader;
import org.eclipse.jetty.http.HttpHeaderValue;
import org.eclipse.jetty.http.HttpStatus;
import org.eclipse.jetty.http.HttpURI;
import org.eclipse.jetty.io.Connection;
import org.eclipse.jetty.io.EndPoint;
import org.eclipse.jetty.io.QuietException;
import org.eclipse.jetty.security.AuthenticationState;
import org.eclipse.jetty.server.Connector;
import org.eclipse.jetty.server.CustomRequestLog;
import org.eclipse.jetty.server.HttpConfiguration;
import org.eclipse.jetty.server.Request;
import org.eclipse.jetty.server.ResponseUtils;
import org.eclipse.jetty.server.Server;
import org.eclipse.jetty.server.handler.ContextHandler;
import org.eclipse.jetty.util.Blocker;
import org.eclipse.jetty.util.Callback;
import org.eclipse.jetty.util.ExceptionUtil;
import org.eclipse.jetty.util.HostPort;
import org.eclipse.jetty.util.IO;
import org.eclipse.jetty.util.URIUtil;
import org.slf4j.Logger;
import org.slf4j.LoggerFactory;

import static org.eclipse.jetty.util.thread.Invocable.InvocationType.NON_BLOCKING;

/**
 * The ServletChannel contains the state and behaviors associated with the Servlet API
 * lifecycle for a single request/response cycle. Specifically it uses
 * {@link ServletRequestState} to coordinate the states of dispatch state, input and
 * output according to the servlet specification.  The combined state so obtained
 * is reflected in the behaviour of the contained {@link HttpInput} implementation of
 * {@link jakarta.servlet.ServletInputStream}.
 *
 * @see ServletRequestState
 * @see HttpInput
 */
public class ServletChannel
{
    private static final Logger LOG = LoggerFactory.getLogger(ServletChannel.class);

    private final ServletRequestState _state;
    private final ServletContextHandler.ServletScopedContext _context;
    private final ServletContextHandler.ServletContextApi _servletContextApi;
    private final AtomicLong _requests = new AtomicLong();
    private final Connector _connector;
    private final Executor _executor;
    private final HttpConfiguration _configuration;
    private final EndPoint _endPoint;
    private final HttpInput _httpInput;
    private final Listener _combinedListener;
    private volatile ServletContextRequest _servletContextRequest;
    private volatile boolean _expects100Continue;
    private volatile long _oldIdleTimeout;
    private volatile Callback _callback;
    // Bytes written after interception (e.g. after compression).
    private volatile long _written;

    public ServletChannel(ServletContextHandler servletContextHandler, Request request)
    {
        _state = new ServletRequestState(this);
        _context = servletContextHandler.getContext();
        _servletContextApi = _context.getServletContext();
        _connector = request.getConnectionMetaData().getConnector();
        _executor = request.getContext();
        _configuration = request.getConnectionMetaData().getHttpConfiguration();
        _endPoint = request.getConnectionMetaData().getConnection().getEndPoint();
        _httpInput = new HttpInput(this);
        _combinedListener = new Listeners(_connector, servletContextHandler);
    }

    public void setCallback(Callback callback)
    {
        if (_callback != null)
            throw new IllegalStateException();
        _callback = callback;
    }

    public Callback getCallback()
    {
        return _callback;
    }

    /**
     * Associate this channel with a specific request.
     * @param servletContextRequest The request to associate
     * @see #recycle()
     */
    public void associate(ServletContextRequest servletContextRequest)
    {
        _state.recycle();
        _httpInput.reopen();
        _servletContextRequest = servletContextRequest;
        _expects100Continue = servletContextRequest.getHeaders().contains(HttpHeader.EXPECT, HttpHeaderValue.CONTINUE.asString());

        if (LOG.isDebugEnabled())
            LOG.debug("new {} -> {},{}",
                this,
                _servletContextRequest,
                _state);
    }

    public ServletContextHandler.ServletScopedContext getContext()
    {
        return _context;
    }

    public ServletContextHandler getContextHandler()
    {
        return _context.getContextHandler();
    }

    public ServletContextHandler.ServletContextApi getServletContext()
    {
        return _servletContextApi;
    }

    public HttpOutput getHttpOutput()
    {
        return _servletContextRequest.getHttpOutput();
    }

    public HttpInput getHttpInput()
    {
        return _httpInput;
    }

    public ServletContextHandler.ServletContextApi getServletContextContext()
    {
        return _servletContextApi;
    }

    public boolean isSendError()
    {
        return _state.isSendError();
    }

    /** Format the address or host returned from Request methods
     * @param addr The address or host
     * @return Default implementation returns {@link HostPort#normalizeHost(String)}
     */
    protected String formatAddrOrHost(String addr)
    {
        return HostPort.normalizeHost(addr);
    }

    public ServletRequestState getState()
    {
        return _state;
    }

    public long getBytesWritten()
    {
        return _written;
    }

    /**
     * Get the idle timeout.
     * <p>This is implemented as a call to {@link EndPoint#getIdleTimeout()}, but may be
     * overridden by channels that have timeouts different from their connections.
     *
     * @return the idle timeout (in milliseconds)
     */
    public long getIdleTimeout()
    {
        return _endPoint.getIdleTimeout();
    }

    /**
     * Set the idle timeout.
     * <p>This is implemented as a call to {@link EndPoint#setIdleTimeout(long)}, but may be
     * overridden by channels that have timeouts different from their connections.
     *
     * @param timeoutMs the idle timeout in milliseconds
     */
    public void setIdleTimeout(long timeoutMs)
    {
        _endPoint.setIdleTimeout(timeoutMs);
    }

    public HttpConfiguration getHttpConfiguration()
    {
        return _configuration;
    }

    public Server getServer()
    {
        return _connector.getServer();
    }

    public ServletContextRequest getServletContextRequest()
    {
        return _servletContextRequest;
    }

    public ServletContextResponse getResponse()
    {
        ServletContextRequest request = _servletContextRequest;
        return request == null ? null : request.getResponse();
    }

    public Connection getConnection()
    {
        return _endPoint.getConnection();
    }

    public EndPoint getEndPoint()
    {
        return _endPoint;
    }

    /**
     * <p>Return the local name of the connected channel.</p>
     *
     * <p>
     * This is the host name after the connector is bound and the connection is accepted.
     * </p>
     * <p>
     * Value can be overridden by {@link HttpConfiguration#setLocalAddress(SocketAddress)}.
     * </p>
     * <p>
     * Note: some connectors are not based on IP networking, and default behavior here will
     * result in a null return.  Use {@link HttpConfiguration#setLocalAddress(SocketAddress)}
     * to set the value to an acceptable host name.
     * </p>
     *
     * @return the local name, or null
     */
    public String getLocalName()
    {
        HttpConfiguration httpConfiguration = getHttpConfiguration();
        if (httpConfiguration != null)
        {
            SocketAddress localAddress = httpConfiguration.getLocalAddress();
            if (localAddress instanceof InetSocketAddress)
                return ((InetSocketAddress)localAddress).getHostName();
        }

        InetSocketAddress local = getLocalAddress();
        if (local != null)
            return local.getHostString();

        return null;
    }

    /**
     * <p>Return the Local Port of the connected channel.</p>
     *
     * <p>
     * This is the port the connector is bound to and is accepting connections on.
     * </p>
     * <p>
     * Value can be overridden by {@link HttpConfiguration#setLocalAddress(SocketAddress)}.
     * </p>
     * <p>
     * Note: some connectors are not based on IP networking, and default behavior here will
     * result in a value of 0 returned.  Use {@link HttpConfiguration#setLocalAddress(SocketAddress)}
     * to set the value to an acceptable port.
     * </p>
     *
     * @return the local port, or 0 if unspecified
     */
    public int getLocalPort()
    {
        HttpConfiguration httpConfiguration = getHttpConfiguration();
        if (httpConfiguration != null)
        {
            SocketAddress localAddress = httpConfiguration.getLocalAddress();
            if (localAddress instanceof InetSocketAddress)
                return ((InetSocketAddress)localAddress).getPort();
        }

        InetSocketAddress local = getLocalAddress();
        return local == null ? 0 : local.getPort();
    }

    public InetSocketAddress getLocalAddress()
    {
        HttpConfiguration httpConfiguration = getHttpConfiguration();
        if (httpConfiguration != null)
        {
            SocketAddress localAddress = httpConfiguration.getLocalAddress();
            if (localAddress instanceof InetSocketAddress)
                return ((InetSocketAddress)localAddress);
        }

        SocketAddress local = _endPoint.getLocalSocketAddress();
        if (local instanceof InetSocketAddress)
            return (InetSocketAddress)local;
        return null;
    }

    public InetSocketAddress getRemoteAddress()
    {
        SocketAddress remote = _endPoint.getRemoteSocketAddress();
        if (remote instanceof InetSocketAddress)
            return (InetSocketAddress)remote;
        return null;
    }

    /**
     * @return return the HttpConfiguration server authority override
     */
    public HostPort getServerAuthority()
    {
        HttpConfiguration httpConfiguration = getHttpConfiguration();
        if (httpConfiguration != null)
            return httpConfiguration.getServerAuthority();

        return null;
    }

    /**
     * If the associated response has the Expect header set to 100 Continue,
     * then accessing the input stream indicates that the handler/servlet
     * is ready for the request body and thus a 100 Continue response is sent.
     *
     * @param available estimate of the number of bytes that are available
     * @throws IOException if the InputStream cannot be created
     */
    public void continue100(int available) throws IOException
    {
        if (isExpecting100Continue())
        {
            _expects100Continue = false;
            if (available == 0)
            {
                if (isCommitted())
                    throw new IOException("Committed before 100 Continue");
                try
                {
                    getResponse().writeInterim(HttpStatus.CONTINUE_100, HttpFields.EMPTY).get();
                }
                catch (Throwable x)
                {
                    throw IO.rethrow(x);
                }
            }
        }
    }

    /**
     * @see #associate(ServletContextRequest)
     */
    private void recycle()
    {
        _httpInput.recycle();
        _servletContextRequest = null;
        _callback = null;
        _written = 0;
        _oldIdleTimeout = 0;
    }

    /**
     * @return True if the channel is ready to continue handling (ie it is not suspended)
     */
    public boolean handle()
    {
        if (LOG.isDebugEnabled())
            LOG.debug("handle {} {} ", _servletContextRequest.getHttpURI(), this);

        Action action = _state.handling();

        // Loop here to handle async request redispatches.
        // The loop is controlled by the call to async.unhandle in the
        // finally block below.  Unhandle will return false only if an async dispatch has
        // already happened when unhandle is called.
        loop:
        while (!getServer().isStopped())
        {
            try
            {
                if (LOG.isDebugEnabled())
                    LOG.debug("action {} {}", action, this);

                switch (action)
                {
                    case TERMINATED:
                        onCompleted();
                        break loop;

                    case WAIT:
                        // break loop without calling unhandle
                        break loop;

                    case DISPATCH:
                    {
                        dispatch(() ->
                        {
                            try
                            {
                                _context.getServletContextHandler().requestInitialized(_servletContextRequest, _servletContextRequest.getHttpServletRequest());

                                ServletHandler servletHandler = _context.getServletContextHandler().getServletHandler();
                                ServletHandler.MappedServlet mappedServlet = _servletContextRequest._mappedServlet;

<<<<<<< HEAD
                                mappedServlet.handle(servletHandler, Request.getPathInContext(_servletContextRequest), _servletContextRequest.getHttpServletRequest(), _servletContextRequest.getHttpServletResponse());
                            }
                            finally
                            {
                                _context.getServletContextHandler().requestDestroyed(_servletContextRequest, _servletContextRequest.getHttpServletRequest());
                            }
=======
                            mappedServlet.handle(servletHandler, Request.getPathInContext(_servletContextRequest), _servletContextRequest.getServletApiRequest(), _servletContextRequest.getHttpServletResponse());
>>>>>>> 7ebec3b4
                        });

                        break;
                    }

                    case ASYNC_DISPATCH:
                    {
                        dispatch(() ->
                        {
                            try
                            {
                                _context.getServletContextHandler().requestInitialized(_servletContextRequest, _servletContextRequest.getHttpServletRequest());

                                HttpURI uri;
                                String pathInContext;
                                AsyncContextEvent asyncContextEvent = _state.getAsyncContextEvent();
                                String dispatchString = asyncContextEvent.getDispatchPath();
                                if (dispatchString != null)
                                {
                                    String contextPath = _context.getContextPath();
                                    HttpURI.Immutable dispatchUri = HttpURI.from(dispatchString);
                                    pathInContext = URIUtil.canonicalPath(dispatchUri.getPath());
                                    uri = HttpURI.build(_servletContextRequest.getHttpURI())
                                        .path(URIUtil.addPaths(contextPath, pathInContext))
                                        .query(dispatchUri.getQuery());
                                }
                                else
                                {
                                    uri = asyncContextEvent.getBaseURI();
                                    if (uri == null)
                                    {
                                        uri = _servletContextRequest.getHttpURI();
                                        pathInContext = Request.getPathInContext(_servletContextRequest);
                                    }
                                    else
                                    {
                                        pathInContext = uri.getCanonicalPath();
                                        if (_context.getContextPath().length() > 1)
                                            pathInContext = pathInContext.substring(_context.getContextPath().length());
                                    }
                                }
                                // We first worked with the core pathInContext above, but now need to convert to servlet style
                                String decodedPathInContext = URIUtil.decodePath(pathInContext);

                                Dispatcher dispatcher = new Dispatcher(getContextHandler(), uri, decodedPathInContext);
                                dispatcher.async(asyncContextEvent.getSuppliedRequest(), asyncContextEvent.getSuppliedResponse());
                            }
                            finally
                            {
                                _context.getServletContextHandler().requestDestroyed(_servletContextRequest, _servletContextRequest.getHttpServletRequest());
                            }
                        });
                        break;
                    }

                    case ASYNC_TIMEOUT:
                        _state.onTimeout();
                        break;

                    case SEND_ERROR:
                    {
                        Object errorException = _servletContextRequest.getAttribute((RequestDispatcher.ERROR_EXCEPTION));
                        Throwable cause = errorException instanceof Throwable throwable ? throwable : null;
                        try
                        {
                            // Get ready to send an error response
                            getResponse().resetContent();

                            // the following is needed as you cannot trust the response code and reason
                            // as those could have been modified after calling sendError
                            Integer code = (Integer)_servletContextRequest.getAttribute(RequestDispatcher.ERROR_STATUS_CODE);
                            if (code == null)
                                code = HttpStatus.INTERNAL_SERVER_ERROR_500;
                            getResponse().setStatus(code);

                            // The handling of the original dispatch failed, and we are now going to either generate
                            // and error response ourselves or dispatch for an error page.  If there is content left over
                            // from the failed dispatch, then we try to consume it here and if we fail we add a
                            // Connection:close.  This can't be deferred to COMPLETE as the response will be committed
                            // by then.
                            if (!_httpInput.consumeAvailable())
                                ResponseUtils.ensureNotPersistent(_servletContextRequest, _servletContextRequest.getResponse());

                            ContextHandler.ScopedContext context = (ContextHandler.ScopedContext)_servletContextRequest.getAttribute(ErrorHandler.ERROR_CONTEXT);
                            Request.Handler errorHandler = ErrorHandler.getErrorHandler(getServer(), context == null ? null : context.getContextHandler());

                            // If we can't have a body or have no ErrorHandler, then create a minimal error response.
                            if (HttpStatus.hasNoBody(getResponse().getStatus()) || errorHandler == null)
                            {
                                sendResponseAndComplete();
                            }
                            else
                            {
                                // TODO: do this non-blocking.
                                // Callback completeCallback = Callback.from(() -> _state.completed(null), _state::completed);
                                // _state.completing();
                                try (Blocker.Callback blocker = Blocker.callback())
                                {
                                    // We do not notify ServletRequestListener on this dispatch because it might not
                                    // be dispatched to an error page, so we delegate this responsibility to the ErrorHandler.
                                    dispatch(() -> errorHandler.handle(_servletContextRequest, getResponse(), blocker));
                                    blocker.block();
                                }
                            }
                        }
                        catch (Throwable x)
                        {
                            if (cause == null)
                                cause = x;
                            else if (ExceptionUtil.areNotAssociated(cause, x))
                                cause.addSuppressed(x);
                            if (LOG.isDebugEnabled())
                                LOG.debug("Could not perform ERROR dispatch, aborting", cause);
                            if (_state.isResponseCommitted())
                            {
                                abort(cause);
                            }
                            else
                            {
                                try
                                {
                                    getResponse().resetContent();
                                    sendResponseAndComplete();
                                }
                                catch (Throwable t)
                                {
                                    if (ExceptionUtil.areNotAssociated(cause, t))
                                        cause.addSuppressed(t);
                                    abort(cause);
                                }
                            }
                        }
                        finally
                        {
                            // clean up the context that was set in Response.sendError
                            _servletContextRequest.removeAttribute(ErrorHandler.ERROR_CONTEXT);
                        }
                        break;
                    }

                    case ASYNC_ERROR:
                    {
                        throw _state.getAsyncContextEvent().getThrowable();
                    }

                    case READ_CALLBACK:
                    {
                        _context.run(() -> _servletContextRequest.getHttpInput().run());
                        break;
                    }

                    case WRITE_CALLBACK:
                    {
                        _context.run(() -> _servletContextRequest.getHttpOutput().run());
                        break;
                    }

                    case COMPLETE:
                    {
                        if (!getResponse().isCommitted())
                        {
                            /*
                            TODO: isHandled does not exist and HttpOutput might not be explicitly closed.
                            if (!_request.isHandled() && !_request.getHttpOutput().isClosed())
                            {
                                // The request was not actually handled
                                _response.writeError(HttpStatus.NOT_FOUND_404, _response.getCallback());
                                break;
                            }
                             */

                            // Indicate Connection:close if we can't consume all.
                            if (getResponse().getStatus() >= 200)
                                ResponseUtils.ensureConsumeAvailableOrNotPersistent(_servletContextRequest, _servletContextRequest.getResponse());
                        }


                        // RFC 7230, section 3.3.
                        if (!_servletContextRequest.isHead() &&
                            getResponse().getStatus() != HttpStatus.NOT_MODIFIED_304 &&
                            !getResponse().isContentComplete(_servletContextRequest.getHttpOutput().getWritten()))
                        {
                            if (sendErrorOrAbort("Insufficient content written"))
                                break;
                        }

                        // If send error is called we need to break.
                        // TODO: is this necessary? It always returns false.
                        if (checkAndPrepareUpgrade())
                            break;

                        // Set a close callback on the HttpOutput to make it an async callback
                        getResponse().completeOutput(Callback.from(NON_BLOCKING, () -> _state.completed(null), _state::completed));

                        break;
                    }

                    default:
                        throw new IllegalStateException(this.toString());
                }
            }
            catch (Throwable failure)
            {
                if ("org.eclipse.jetty.continuation.ContinuationThrowable".equals(failure.getClass().getName()))
                    LOG.trace("IGNORED", failure);
                else
                    handleException(failure);
            }

            action = _state.unhandle();
        }

        if (LOG.isDebugEnabled())
            LOG.debug("!handle {} {}", action, this);

        boolean suspended = action == Action.WAIT;
        return !suspended;
    }

    /**
     * @param message the error message.
     * @return true if we have sent an error, false if we have aborted.
     */
    public boolean sendErrorOrAbort(String message)
    {
        try
        {
            if (isCommitted())
            {
                abort(new IOException(message));
                return false;
            }

            getResponse().getServletApiResponse().sendError(HttpStatus.INTERNAL_SERVER_ERROR_500, message);
            return true;
        }
        catch (Throwable x)
        {
            LOG.trace("IGNORED", x);
            abort(x);
        }
        return false;
    }

    private void dispatch(Dispatchable dispatchable) throws Exception
    {
        try
        {
            _servletContextRequest.getResponse().getHttpOutput().reopen();
<<<<<<< HEAD
=======
            _context.getServletContextHandler().requestInitialized(_servletContextRequest, _servletContextRequest.getServletApiRequest());
>>>>>>> 7ebec3b4
            getHttpOutput().reopen();
            _combinedListener.onBeforeDispatch(_servletContextRequest);
            dispatchable.dispatch();
        }
        catch (Throwable x)
        {
            _combinedListener.onDispatchFailure(_servletContextRequest, x);
            throw x;
        }
        finally
        {
            _combinedListener.onAfterDispatch(_servletContextRequest);
<<<<<<< HEAD
=======
            _context.getServletContextHandler().requestDestroyed(_servletContextRequest, _servletContextRequest.getServletApiRequest());
>>>>>>> 7ebec3b4
        }
    }

    /**
     * <p>Sends an error 500, performing a special logic to detect whether the request is suspended,
     * to avoid concurrent writes from the application.</p>
     * <p>It may happen that the application suspends, and then throws an exception, while an application
     * spawned thread writes the response content; in such case, we attempt to commit the error directly
     * bypassing the {@link ErrorHandler} mechanisms and the response OutputStream.</p>
     *
     * @param failure the Throwable that caused the problem
     */
    protected void handleException(Throwable failure)
    {
        // Unwrap wrapping Jetty and Servlet exceptions.
        Throwable quiet = unwrap(failure, QuietException.class);
        Throwable noStack = unwrap(failure, BadMessageException.class, IOException.class, TimeoutException.class);

        if (quiet != null || !getServer().isRunning())
        {
            if (LOG.isDebugEnabled())
                LOG.debug(_servletContextRequest.getServletApiRequest().getRequestURI(), failure);
        }
        else if (noStack != null)
        {
            // No stack trace unless there is debug turned on
            if (LOG.isDebugEnabled())
                LOG.warn("handleException {}", _servletContextRequest.getServletApiRequest().getRequestURI(), failure);
            else
                LOG.warn("handleException {} {}", _servletContextRequest.getServletApiRequest().getRequestURI(), noStack.toString());
        }
        else
        {
            ServletContextRequest request = _servletContextRequest;
            LOG.warn(request == null ? "unknown request" : request.getServletApiRequest().getRequestURI(), failure);
        }

        if (isCommitted())
        {
            abort(failure);
        }
        else
        {
            try
            {
                _state.onError(failure);
            }
            catch (IllegalStateException e)
            {
                abort(failure);
            }
        }
    }

    /**
     * Unwrap failure causes to find target class
     *
     * @param failure The throwable to have its causes unwrapped
     * @param targets Exception classes that we should not unwrap
     * @return A target throwable or null
     */
    protected Throwable unwrap(Throwable failure, Class<?>... targets)
    {
        while (failure != null)
        {
            for (Class<?> x : targets)
            {
                if (x.isInstance(failure))
                    return failure;
            }
            failure = failure.getCause();
        }
        return null;
    }

    public void sendResponseAndComplete()
    {
        try
        {
            _state.completing();
            getResponse().write(true, getResponse().getHttpOutput().getByteBuffer(), Callback.from(() -> _state.completed(null), _state::completed));
        }
        catch (Throwable x)
        {
            abort(x);
        }
    }

    public boolean isExpecting100Continue()
    {
        return _expects100Continue;
    }

    @Override
    public String toString()
    {
        if (_servletContextRequest == null)
        {
            return String.format("%s@%x{null}",
                getClass().getSimpleName(),
                hashCode());
        }

        long timeStamp = _servletContextRequest.getTimeStamp();
        return String.format("%s@%x{s=%s,r=%s,c=%b/%b,a=%s,uri=%s,age=%d}",
            getClass().getSimpleName(),
            hashCode(),
            _state,
            _requests,
            isRequestCompleted(),
            isResponseCompleted(),
            _state.getState(),
            _servletContextRequest.getHttpURI(),
            timeStamp == 0 ? 0 : System.currentTimeMillis() - timeStamp);
    }

    /**
     * <p>Checks whether the processing of the request resulted in an upgrade,
     * and if so performs upgrade preparation steps <em>before</em> the upgrade
     * response is sent back to the client.</p>
     * <p>This avoids a race where the server is unprepared if the client sends
     * data immediately after having received the upgrade response.</p>
     * @return true if the channel is not complete and more processing is required,
     * typically because sendError has been called.
     */
    protected boolean checkAndPrepareUpgrade()
    {
        return false;
    }

    void onTrailers(HttpFields trailers)
    {
        _servletContextRequest.setTrailers(trailers);
        _combinedListener.onRequestTrailers(_servletContextRequest);
    }

    /**
     * @see #abort(Throwable)
     */
    public void onCompleted()
    {
        ServletApiRequest apiRequest = _servletContextRequest.getServletApiRequest();
        if (LOG.isDebugEnabled())
            LOG.debug("onCompleted for {} written={}", apiRequest.getRequestURI(), getBytesWritten());

        long idleTO = _configuration.getIdleTimeout();
        if (idleTO >= 0 && getIdleTimeout() != _oldIdleTimeout)
            setIdleTimeout(_oldIdleTimeout);

        if (getServer().getRequestLog() != null)
        {
            AuthenticationState authenticationState = apiRequest.getAuthentication();
            if (authenticationState instanceof AuthenticationState.Succeeded succeededAuthentication)
                _servletContextRequest.setAttribute(CustomRequestLog.USER_NAME, succeededAuthentication.getUserIdentity().getUserPrincipal().getName());

            String realPath = apiRequest.getServletContext().getRealPath(Request.getPathInContext(_servletContextRequest));
            _servletContextRequest.setAttribute(CustomRequestLog.REAL_PATH, realPath);

            String servletName = _servletContextRequest.getServletName();
            _servletContextRequest.setAttribute(CustomRequestLog.HANDLER_NAME, servletName);
        }

        // Callback will either be succeeded here or failed in abort().
        Callback callback = _callback;
        ServletContextRequest servletContextRequest = _servletContextRequest;
        // Must recycle before notification to allow for reuse.
        // Recycle always done here even if an abort is called.
        recycle();
        if (_state.completeResponse())
        {
            _combinedListener.onComplete(servletContextRequest);
            callback.succeeded();
        }
    }

    public boolean isCommitted()
    {
        return _state.isResponseCommitted();
    }

    /**
     * @return True if the request lifecycle is completed
     */
    public boolean isRequestCompleted()
    {
        return _state.isCompleted();
    }

    /**
     * @return True if the response is completely written.
     */
    public boolean isResponseCompleted()
    {
        return _state.isResponseCompleted();
    }

    protected void execute(Runnable task)
    {
        _executor.execute(task);
    }

    /**
     * If a write or similar operation to this channel fails,
     * then this method should be called.
     *
     * @param failure the failure that caused the abort.
     * @see #onCompleted()
     */
    public void abort(Throwable failure)
    {
        // Callback will either be failed here or succeeded in onCompleted().
        if (_state.abortResponse())
        {
            if (LOG.isDebugEnabled())
                LOG.debug("abort {}", this, failure);
            Callback callback = _callback;
            _combinedListener.onResponseFailure(_servletContextRequest, failure);
            callback.failed(failure);
        }
    }

    interface Dispatchable
    {
        void dispatch() throws Exception;
    }

    /**
     * <p>Listener for Channel events.</p>
     * <p>HttpChannel will emit events for the various phases it goes through while
     * processing an HTTP request and response.</p>
     * <p>Implementations of this interface may listen to those events to track
     * timing and/or other values such as request URI, etc.</p>
     * <p>The events parameters, especially the {@link Request} object, may be
     * in a transient state depending on the event, and not all properties/features
     * of the parameters may be available inside a listener method.</p>
     * <p>It is recommended that the event parameters are <em>not</em> acted upon
     * in the listener methods, or undefined behavior may result. For example, it
     * would be a bad idea to try to read some content from the
     * {@link jakarta.servlet.ServletInputStream} in listener methods. On the other
     * hand, it is legit to store request attributes in one listener method that
     * may be possibly retrieved in another listener method in a later event.</p>
     * <p>Listener methods are invoked synchronously from the thread that is
     * performing the request processing, and they should not call blocking code
     * (otherwise the request processing will be blocked as well).</p>
     * <p>Listener instances that are set as a bean on the {@link Connector} are
     * also added.  If additional listeners are added
     * using the deprecated {@code HttpChannel#addListener(Listener)}</p> method,
     * then an instance of {@code TransientListeners} must be added to the connector
     * in order for them to be invoked.
     */
    // TODO: looks like a lot of these methods are never called.
    public interface Listener extends EventListener
    {
        /**
         * Invoked just after the HTTP request line and headers have been parsed.
         *
         * @param request the request object
         */
        default void onRequestBegin(Request request)
        {
        }

        /**
         * Invoked just before calling the application.
         *
         * @param request the request object
         */
        default void onBeforeDispatch(Request request)
        {
        }

        /**
         * Invoked when the application threw an exception.
         *
         * @param request the request object
         * @param failure the exception thrown by the application
         */
        default void onDispatchFailure(Request request, Throwable failure)
        {
        }

        /**
         * Invoked just after the application returns from the first invocation.
         *
         * @param request the request object
         */
        default void onAfterDispatch(Request request)
        {
        }

        /**
         * Invoked every time a request content chunk has been parsed, just before
         * making it available to the application.
         *
         * @param request the request object
         * @param content a {@link ByteBuffer#slice() slice} of the request content chunk
         */
        default void onRequestContent(Request request, ByteBuffer content)
        {
        }

        /**
         * Invoked when the end of the request content is detected.
         *
         * @param request the request object
         */
        default void onRequestContentEnd(Request request)
        {
        }

        /**
         * Invoked when the request trailers have been parsed.
         *
         * @param request the request object
         */
        default void onRequestTrailers(Request request)
        {
        }

        /**
         * Invoked when the request has been fully parsed.
         *
         * @param request the request object
         */
        default void onRequestEnd(Request request)
        {
        }

        /**
         * Invoked when the request processing failed.
         *
         * @param request the request object
         * @param failure the request failure
         */
        default void onRequestFailure(Request request, Throwable failure)
        {
        }

        /**
         * Invoked just before the response line is written to the network.
         *
         * @param request the request object
         */
        default void onResponseBegin(Request request)
        {
        }

        /**
         * Invoked just after the response is committed (that is, the response
         * line, headers and possibly some content have been written to the
         * network).
         *
         * @param request the request object
         */
        default void onResponseCommit(Request request)
        {
        }

        /**
         * Invoked after a response content chunk has been written to the network.
         *
         * @param request the request object
         * @param content a {@link ByteBuffer#slice() slice} of the response content chunk
         */
        default void onResponseContent(Request request, ByteBuffer content)
        {
        }

        /**
         * Invoked when the response has been fully written.
         *
         * @param request the request object
         */
        default void onResponseEnd(Request request)
        {
        }

        /**
         * Invoked when the response processing failed.
         *
         * @param request the request object
         * @param failure the response failure
         */
        default void onResponseFailure(Request request, Throwable failure)
        {
        }

        /**
         * Invoked when the request <em>and</em> response processing are complete.
         *
         * @param request the request object
         */
        default void onComplete(Request request)
        {
        }
    }

    private static class Listeners implements Listener
    {
        private final List<Listener> _listeners;

        private Listeners(Connector connector, ServletContextHandler servletContextHandler)
        {
            Collection<Listener> connectorListeners = connector.getBeans(Listener.class);
            List<Listener> handlerListeners = servletContextHandler.getEventListeners().stream()
                .filter(l -> l instanceof Listener)
                .map(Listener.class::cast)
                .toList();
            _listeners = new ArrayList<>(connectorListeners);
            _listeners.addAll(handlerListeners);
        }

        @Override
        public void onRequestBegin(Request request)
        {
            _listeners.forEach(l -> notify(l::onRequestBegin, request));
        }

        @Override
        public void onBeforeDispatch(Request request)
        {
            _listeners.forEach(l -> notify(l::onBeforeDispatch, request));
        }

        @Override
        public void onDispatchFailure(Request request, Throwable failure)
        {
            _listeners.forEach(l -> notify(l::onDispatchFailure, request, failure));
        }

        @Override
        public void onAfterDispatch(Request request)
        {
            _listeners.forEach(l -> notify(l::onAfterDispatch, request));
        }

        @Override
        public void onRequestContent(Request request, ByteBuffer content)
        {
            _listeners.forEach(l -> notify(l::onRequestContent, request, content));
        }

        @Override
        public void onRequestContentEnd(Request request)
        {
            _listeners.forEach(l -> notify(l::onRequestContentEnd, request));
        }

        @Override
        public void onRequestTrailers(Request request)
        {
            _listeners.forEach(l -> notify(l::onRequestTrailers, request));
        }

        @Override
        public void onRequestEnd(Request request)
        {
            _listeners.forEach(l -> notify(l::onRequestEnd, request));
        }

        @Override
        public void onRequestFailure(Request request, Throwable failure)
        {
            _listeners.forEach(l -> notify(l::onRequestFailure, request, failure));
        }

        @Override
        public void onResponseBegin(Request request)
        {
            _listeners.forEach(l -> notify(l::onResponseBegin, request));
        }

        @Override
        public void onResponseCommit(Request request)
        {
            _listeners.forEach(l -> notify(l::onResponseCommit, request));
        }

        @Override
        public void onResponseContent(Request request, ByteBuffer content)
        {
            _listeners.forEach(l -> notify(l::onResponseContent, request, content));
        }

        @Override
        public void onResponseEnd(Request request)
        {
            _listeners.forEach(l -> notify(l::onResponseEnd, request));
        }

        @Override
        public void onResponseFailure(Request request, Throwable failure)
        {
            _listeners.forEach(l -> notify(l::onResponseFailure, request, failure));
        }

        @Override
        public void onComplete(Request request)
        {
            _listeners.forEach(l -> notify(l::onComplete, request));
        }

        private void notify(Consumer<Request> consumer, Request request)
        {
            try
            {
                consumer.accept(request);
            }
            catch (Throwable x)
            {
                if (LOG.isDebugEnabled())
                    LOG.debug("failure while notifying %s event for %s".formatted(ServletChannel.Listener.class.getSimpleName(), request));
            }
        }

        private void notify(BiConsumer<Request, Throwable> consumer, Request request, Throwable failure)
        {
            try
            {
                consumer.accept(request, failure);
            }
            catch (Throwable x)
            {
                if (LOG.isDebugEnabled())
                    LOG.debug("failure while notifying %s event for %s".formatted(ServletChannel.Listener.class.getSimpleName(), request));
            }
        }

        private void notify(BiConsumer<Request, ByteBuffer> consumer, Request request, ByteBuffer byteBuffer)
        {
            try
            {
                consumer.accept(request, byteBuffer.slice());
            }
            catch (Throwable x)
            {
                if (LOG.isDebugEnabled())
                    LOG.debug("failure while notifying %s event for %s".formatted(ServletChannel.Listener.class.getSimpleName(), request));
            }
        }
    }
}<|MERGE_RESOLUTION|>--- conflicted
+++ resolved
@@ -422,21 +422,17 @@
                         {
                             try
                             {
-                                _context.getServletContextHandler().requestInitialized(_servletContextRequest, _servletContextRequest.getHttpServletRequest());
+                                _context.getServletContextHandler().requestInitialized(_servletContextRequest, _servletContextRequest.getServletApiRequest());
 
                                 ServletHandler servletHandler = _context.getServletContextHandler().getServletHandler();
                                 ServletHandler.MappedServlet mappedServlet = _servletContextRequest._mappedServlet;
 
-<<<<<<< HEAD
-                                mappedServlet.handle(servletHandler, Request.getPathInContext(_servletContextRequest), _servletContextRequest.getHttpServletRequest(), _servletContextRequest.getHttpServletResponse());
+                                mappedServlet.handle(servletHandler, Request.getPathInContext(_servletContextRequest), _servletContextRequest.getServletApiRequest(), _servletContextRequest.getHttpServletResponse());
                             }
                             finally
                             {
-                                _context.getServletContextHandler().requestDestroyed(_servletContextRequest, _servletContextRequest.getHttpServletRequest());
+                                _context.getServletContextHandler().requestDestroyed(_servletContextRequest, _servletContextRequest.getServletApiRequest());
                             }
-=======
-                            mappedServlet.handle(servletHandler, Request.getPathInContext(_servletContextRequest), _servletContextRequest.getServletApiRequest(), _servletContextRequest.getHttpServletResponse());
->>>>>>> 7ebec3b4
                         });
 
                         break;
@@ -448,7 +444,7 @@
                         {
                             try
                             {
-                                _context.getServletContextHandler().requestInitialized(_servletContextRequest, _servletContextRequest.getHttpServletRequest());
+                                _context.getServletContextHandler().requestInitialized(_servletContextRequest, _servletContextRequest.getServletApiRequest());
 
                                 HttpURI uri;
                                 String pathInContext;
@@ -486,7 +482,7 @@
                             }
                             finally
                             {
-                                _context.getServletContextHandler().requestDestroyed(_servletContextRequest, _servletContextRequest.getHttpServletRequest());
+                                _context.getServletContextHandler().requestDestroyed(_servletContextRequest, _servletContextRequest.getServletApiRequest());
                             }
                         });
                         break;
@@ -686,10 +682,6 @@
         try
         {
             _servletContextRequest.getResponse().getHttpOutput().reopen();
-<<<<<<< HEAD
-=======
-            _context.getServletContextHandler().requestInitialized(_servletContextRequest, _servletContextRequest.getServletApiRequest());
->>>>>>> 7ebec3b4
             getHttpOutput().reopen();
             _combinedListener.onBeforeDispatch(_servletContextRequest);
             dispatchable.dispatch();
@@ -702,10 +694,6 @@
         finally
         {
             _combinedListener.onAfterDispatch(_servletContextRequest);
-<<<<<<< HEAD
-=======
-            _context.getServletContextHandler().requestDestroyed(_servletContextRequest, _servletContextRequest.getServletApiRequest());
->>>>>>> 7ebec3b4
         }
     }
 
