--- conflicted
+++ resolved
@@ -18,10 +18,7 @@
 
 import org.eclipse.jetty.server.Server;
 import org.eclipse.jetty.toolchain.test.FS;
-<<<<<<< HEAD
-=======
 import org.eclipse.jetty.toolchain.test.MavenPaths;
->>>>>>> 28d448ae
 import org.eclipse.jetty.toolchain.test.MavenTestingUtils;
 import org.eclipse.jetty.util.NanoTime;
 import org.slf4j.Logger;
@@ -34,11 +31,7 @@
 
     public static void main(String[] args) throws Exception
     {
-<<<<<<< HEAD
-        Path workdir = MavenTestingUtils.getTargetTestingPath(PreconfigureJNDIWar.class.getSimpleName());
-=======
         Path workdir = MavenPaths.targetTestDir(PreconfigureJNDIWar.class.getSimpleName());
->>>>>>> 28d448ae
         FS.ensureEmpty(workdir);
 
         Path target = workdir.resolve("test-jndi-preconfigured");
