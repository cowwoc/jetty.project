//
// ========================================================================
// Copyright (c) 1995-2022 Mort Bay Consulting Pty Ltd and others.
//
// This program and the accompanying materials are made available under the
// terms of the Eclipse Public License v. 2.0 which is available at
// https://www.eclipse.org/legal/epl-2.0, or the Apache License, Version 2.0
// which is available at https://www.apache.org/licenses/LICENSE-2.0.
//
// SPDX-License-Identifier: EPL-2.0 OR Apache-2.0
// ========================================================================
//

package org.eclipse.jetty.ee9.quickstart;

import java.io.FileNotFoundException;
import java.io.IOException;
import java.io.OutputStream;
import java.nio.charset.StandardCharsets;
import java.nio.file.Files;
import java.nio.file.Path;
import java.util.Collection;
import java.util.Collections;
import java.util.HashMap;
import java.util.Map;
import java.util.Set;

import jakarta.servlet.DispatcherType;
import jakarta.servlet.MultipartConfigElement;
import jakarta.servlet.ServletContext;
import jakarta.servlet.SessionCookieConfig;
import jakarta.servlet.SessionTrackingMode;
import jakarta.servlet.descriptor.JspPropertyGroupDescriptor;
import jakarta.servlet.descriptor.TaglibDescriptor;
import org.eclipse.jetty.ee9.annotations.AnnotationConfiguration;
import org.eclipse.jetty.ee9.plus.annotation.LifeCycleCallback;
import org.eclipse.jetty.ee9.plus.annotation.LifeCycleCallbackCollection;
import org.eclipse.jetty.ee9.security.ConstraintAware;
import org.eclipse.jetty.ee9.security.ConstraintMapping;
import org.eclipse.jetty.ee9.security.SecurityHandler;
import org.eclipse.jetty.ee9.security.authentication.FormAuthenticator;
import org.eclipse.jetty.ee9.servlet.ErrorPageErrorHandler;
import org.eclipse.jetty.ee9.servlet.FilterHolder;
import org.eclipse.jetty.ee9.servlet.FilterMapping;
import org.eclipse.jetty.ee9.servlet.ListenerHolder;
import org.eclipse.jetty.ee9.servlet.ServletContextHandler.JspConfig;
import org.eclipse.jetty.ee9.servlet.ServletContextHandler.ServletContainerInitializerStarter;
import org.eclipse.jetty.ee9.servlet.ServletHandler;
import org.eclipse.jetty.ee9.servlet.ServletHolder;
import org.eclipse.jetty.ee9.servlet.ServletMapping;
import org.eclipse.jetty.ee9.servlet.Source;
import org.eclipse.jetty.ee9.webapp.AbstractConfiguration;
import org.eclipse.jetty.ee9.webapp.MetaData;
import org.eclipse.jetty.ee9.webapp.MetaData.OriginInfo;
import org.eclipse.jetty.ee9.webapp.MetaInfConfiguration;
import org.eclipse.jetty.ee9.webapp.WebAppContext;
import org.eclipse.jetty.ee9.webapp.WebInfConfiguration;
import org.eclipse.jetty.http.MimeTypes;
import org.eclipse.jetty.util.QuotedStringTokenizer;
import org.eclipse.jetty.util.StringUtil;
import org.eclipse.jetty.util.security.Constraint;
import org.eclipse.jetty.xml.XmlAppendable;
import org.slf4j.Logger;
import org.slf4j.LoggerFactory;

/**
 * QuickStartGeneratorConfiguration
 * <p>
 * Generate an effective web.xml from a WebAppContext, including all components
 * from web.xml, web-fragment.xmls annotations etc.
 * <p>
 * If generating quickstart for a different java platform than the current running
 * platform, then the org.eclipse.jetty.ee9.annotations.javaTargetPlatform attribute
 * should be set on the Context with the platform number of the target JVM (eg 8).
 */
public class QuickStartGeneratorConfiguration extends AbstractConfiguration
{
    static final Logger LOG = LoggerFactory.getLogger(QuickStartGeneratorConfiguration.class);
    public static final String ORIGIN = "org.eclipse.jetty.originAttribute";
    public static final String DEFAULT_ORIGIN_ATTRIBUTE_NAME = "origin";

    protected final boolean _abort;
    protected String _originAttribute;
    protected int _count;
    protected Path _quickStartWebXml;
   
    public QuickStartGeneratorConfiguration()
    {
        this(false);
    }

    public QuickStartGeneratorConfiguration(boolean abort)
    {
        super(false);
        _count = 0;
        _abort = abort;
    }

    @Override
    public boolean abort(WebAppContext context)
    {
        return _abort;
    }

    public void setOriginAttribute(String name)
    {
        _originAttribute = name;
    }

    /**
     * @return the originAttribute
     */
    public String getOriginAttribute()
    {
        return _originAttribute;
    }

    public Path getQuickStartWebXml()
    {
        return _quickStartWebXml;
    }

    public void setQuickStartWebXml(Path quickStartWebXml)
    {
        _quickStartWebXml = quickStartWebXml;
    }

    /**
     * Perform the generation of the xml file
     *
     * @param stream the stream to generate the quickstart-web.xml to
     * @throws IOException if unable to generate the quickstart-web.xml
     * @throws FileNotFoundException if unable to find the file
     */
    public void generateQuickStartWebXml(WebAppContext context, OutputStream stream) throws FileNotFoundException, IOException
    {
        if (context == null)
            throw new IllegalStateException("No webapp for quickstart generation");
        if (stream == null)
            throw new IllegalStateException("No output for quickstart generation");

        if (_originAttribute == null)
            _originAttribute = DEFAULT_ORIGIN_ATTRIBUTE_NAME;
        context.getMetaData().getOrigins();

        if (context.getBaseResource() == null)
            throw new IllegalArgumentException("No base resource for " + this);

        MetaData md = context.getMetaData();

        Map<String, String> webappAttr = new HashMap<>();
        int major = context.getServletContext().getEffectiveMajorVersion();
        int minor = context.getServletContext().getEffectiveMinorVersion();
        String ns = (major < 5) ? "http://xmlns.jcp.org/xml/ns/javaee" : "https://jakarta.ee/xml/ns/jakartaee";

        webappAttr.put("xmlns", ns);
        webappAttr.put("xmlns:xsi", "http://www.w3.org/2001/XMLSchema-instance");
        webappAttr.put("xsi:schemaLocation", String.format("%s %s/web-app_%d_%d.xsd", ns, ns, major, minor));
        webappAttr.put("metadata-complete", Boolean.toString(context.getMetaData().isMetaDataComplete()));
        webappAttr.put("version", major + "." + minor);

<<<<<<< HEAD
        XmlAppendable out = new XmlAppendable(stream, StandardCharsets.UTF_8);
=======
        XmlAppendable out = new XmlAppendable(stream);
>>>>>>> 144c78fe
        out.openTag("web-app", webappAttr);
        if (context.getDisplayName() != null)
            out.tag("display-name", context.getDisplayName());

        // Set some special context parameters

        // The location of the war file on disk
        AttributeNormalizer normalizer = new AttributeNormalizer(context.getBaseResource());

        // The library order
        addContextParamFromAttribute(context, out, ServletContext.ORDERED_LIBS);
        //the servlet container initializers
        //addContextParamFromAttribute(context, out, AnnotationConfiguration.CONTAINER_INITIALIZERS);
        //TODO think of better label rather than the unused attribute, also how to retrieve the scis
        ServletContainerInitializerStarter sciStarter = context.getBean(ServletContainerInitializerStarter.class);
        addContextParamFromCollection(context, out, AnnotationConfiguration.CONTAINER_INITIALIZERS,
            sciStarter == null ? Collections.emptySet() : sciStarter.getServletContainerInitializerHolders());
        //the tlds discovered
        addContextParamFromAttribute(context, out, MetaInfConfiguration.METAINF_TLDS, normalizer);
        //the META-INF/resources discovered
        addContextParamFromAttribute(context, out, MetaInfConfiguration.METAINF_RESOURCES, normalizer);

        // the default-context-path, if present
        String defaultContextPath = (String)context.getAttribute("default-context-path");
        if (defaultContextPath != null)
            out.tag("default-context-path", defaultContextPath);
        
        String requestEncoding = (String)context.getAttribute("request-character-encoding");
        if (!StringUtil.isBlank(requestEncoding))
            out.tag("request-character-encoding", requestEncoding);
        
        String responseEncoding = (String)context.getAttribute("response-character-encoding");
        if (!StringUtil.isBlank(responseEncoding))
            out.tag("response-character-encoding", responseEncoding);

        //add the name of the origin attribute, if it is being used
        if (StringUtil.isNotBlank(_originAttribute))
        {
            out.openTag("context-param")
                .tag("param-name", ORIGIN)
                .tag("param-value", _originAttribute)
                .closeTag();
        }

        // init params
        for (String p : context.getInitParams().keySet())
        {
            out.openTag("context-param", origin(md, "context-param." + p))
                .tag("param-name", p)
                .tag("param-value", context.getInitParameter(p))
                .closeTag();
        }

        if (context.getServletHandler().getListeners() != null)
            for (ListenerHolder e : context.getServletHandler().getListeners())
            {
                if (e.getSource() == Source.EMBEDDED)
                    continue;
                
                out.openTag("listener", origin(md, e.getClassName() + ".listener"))
                    .tag("listener-class", e.getClassName())
                    .closeTag();
            }

        ServletHandler servlets = context.getServletHandler();

        if (servlets.getFilters() != null)
        {
            for (FilterHolder holder : servlets.getFilters())
            {
                if (holder.getSource() == Source.EMBEDDED)
                    continue;
                outholder(out, md, holder);
            }
        }

        if (servlets.getFilterMappings() != null)
        {
            for (FilterMapping mapping :servlets.getFilterMappings())
            {
                FilterHolder f = servlets.getFilter(mapping.getFilterName());
                if (f != null && f.getSource() == Source.EMBEDDED)
                    continue;
                
                out.openTag("filter-mapping", origin(md, mapping.getFilterName() + ".filter.mapping." + Long.toHexString(mapping.hashCode())));
                out.tag("filter-name", mapping.getFilterName());
                if (mapping.getPathSpecs() != null)
                    for (String s : mapping.getPathSpecs())
                    {
                        out.tag("url-pattern", s);
                    }
                if (mapping.getServletNames() != null)
                    for (String n : mapping.getServletNames())
                    {
                        out.tag("servlet-name", n);
                    }

                if (!mapping.isDefaultDispatches())
                {
                    if (mapping.appliesTo(DispatcherType.REQUEST))
                        out.tag("dispatcher", "REQUEST");
                    if (mapping.appliesTo(DispatcherType.ASYNC))
                        out.tag("dispatcher", "ASYNC");
                    if (mapping.appliesTo(DispatcherType.ERROR))
                        out.tag("dispatcher", "ERROR");
                    if (mapping.appliesTo(DispatcherType.FORWARD))
                        out.tag("dispatcher", "FORWARD");
                    if (mapping.appliesTo(DispatcherType.INCLUDE))
                        out.tag("dispatcher", "INCLUDE");
                }
                out.closeTag();
            }
        }

        if (servlets.getServlets() != null)
        {
            for (ServletHolder holder : servlets.getServlets())
            {
                if (holder.getSource() == Source.EMBEDDED)
                    continue;
                outholder(out, md, holder);
            }
        }

        if (servlets.getServletMappings() != null)
        {
            for (ServletMapping mapping : servlets.getServletMappings())
            {
                ServletHolder sh = servlets.getServlet(mapping.getServletName());
                if (sh != null && sh.getSource() == Source.EMBEDDED)
                    continue;
                
                out.openTag("servlet-mapping", origin(md, mapping.getServletName() + ".servlet.mapping." + Long.toHexString(mapping.hashCode())));
                out.tag("servlet-name", mapping.getServletName());
                if (mapping.getPathSpecs() != null)
                    for (String s : mapping.getPathSpecs())
                    {
                        out.tag("url-pattern", s);
                    }
                out.closeTag();
            }
        }

        // Security elements
        SecurityHandler security = context.getSecurityHandler();

        if (security != null && (security.getRealmName() != null || security.getAuthMethod() != null))
        {
            out.openTag("login-config");
            if (security.getAuthMethod() != null)
                out.tag("auth-method", origin(md, "auth-method"), security.getAuthMethod());
            if (security.getRealmName() != null)
                out.tag("realm-name", origin(md, "realm-name"), security.getRealmName());

            if (Constraint.__FORM_AUTH.equalsIgnoreCase(security.getAuthMethod()))
            {
                out.openTag("form-login-config");
                out.tag("form-login-page", origin(md, "form-login-page"), security.getInitParameter(FormAuthenticator.__FORM_LOGIN_PAGE));
                out.tag("form-error-page", origin(md, "form-error-page"), security.getInitParameter(FormAuthenticator.__FORM_ERROR_PAGE));
                out.closeTag();
            }

            out.closeTag();
        }

        if (security instanceof ConstraintAware)
        {
            ConstraintAware ca = (ConstraintAware)security;
            for (String r : ca.getRoles())
            {
                out.openTag("security-role", origin(md, "security-role." + r))
                    .tag("role-name", r)
                    .closeTag();
            }

            for (ConstraintMapping m : ca.getConstraintMappings())
            {
                out.openTag("security-constraint");

                out.openTag("web-resource-collection");
                {
                    if (m.getConstraint().getName() != null)
                        out.tag("web-resource-name", m.getConstraint().getName());
                    if (m.getPathSpec() != null)
                        out.tag("url-pattern", origin(md, "constraint.url." + m.getPathSpec()), m.getPathSpec());
                    if (m.getMethod() != null)
                        out.tag("http-method", m.getMethod());

                    if (m.getMethodOmissions() != null)
                        for (String o : m.getMethodOmissions())
                        {
                            out.tag("http-method-omission", o);
                        }

                    out.closeTag();
                }

                if (m.getConstraint().getAuthenticate())
                {
                    String[] roles = m.getConstraint().getRoles();
                    if (roles != null && roles.length > 0)
                    {
                        out.openTag("auth-constraint");
                        if (m.getConstraint().getRoles() != null)
                            for (String r : m.getConstraint().getRoles())
                            {
                                out.tag("role-name", r);
                            }
                        out.closeTag();
                    }
                    else
                        out.tag("auth-constraint");
                }

                switch (m.getConstraint().getDataConstraint())
                {
                    case Constraint.DC_NONE:
                        out.openTag("user-data-constraint").tag("transport-guarantee", "NONE").closeTag();
                        break;

                    case Constraint.DC_INTEGRAL:
                        out.openTag("user-data-constraint").tag("transport-guarantee", "INTEGRAL").closeTag();
                        break;

                    case Constraint.DC_CONFIDENTIAL:
                        out.openTag("user-data-constraint").tag("transport-guarantee", "CONFIDENTIAL").closeTag();
                        break;

                    default:
                        break;
                }

                out.closeTag();
            }
        }

        if (context.getWelcomeFiles() != null)
        {
            out.openTag("welcome-file-list");
            for (String welcomeFile : context.getWelcomeFiles())
            {
                out.tag("welcome-file", origin(md, "welcome-file." + welcomeFile), welcomeFile);
            }
            out.closeTag();
        }

        Map<String, String> localeEncodings = context.getLocaleEncodings();
        if (localeEncodings != null && !localeEncodings.isEmpty())
        {
            out.openTag("locale-encoding-mapping-list");
            for (Map.Entry<String, String> entry : localeEncodings.entrySet())
            {
                out.openTag("locale-encoding-mapping", origin(md, "locale-encoding." + entry.getKey()));
                out.tag("locale", entry.getKey());
                out.tag("encoding", entry.getValue());
                out.closeTag();
            }
            out.closeTag();
        }

        //session-config
        if (context.getSessionHandler() != null)
        {
            out.openTag("session-config");
            int maxInactiveSec = context.getSessionHandler().getMaxInactiveInterval();
            out.tag("session-timeout", (maxInactiveSec == 0 ? "0" : Integer.toString(maxInactiveSec / 60)));

            //cookie-config
            SessionCookieConfig cookieConfig = context.getSessionHandler().getSessionCookieConfig();
            if (cookieConfig != null)
            {
                out.openTag("cookie-config");
                
                if (cookieConfig.getName() != null)
                    out.tag("name", origin(md, "cookie-config.name"), cookieConfig.getName());

                if (cookieConfig.getDomain() != null)
                    out.tag("domain", origin(md, "cookie-config.domain"), cookieConfig.getDomain());

                if (cookieConfig.getPath() != null)
                    out.tag("path", origin(md, "cookie-config.path"), cookieConfig.getPath());

                if (cookieConfig.getComment() != null)
                    out.tag("comment", origin(md, "cookie-config.comment"), cookieConfig.getComment());

                out.tag("http-only", origin(md, "cookie-config.http-only"), Boolean.toString(cookieConfig.isHttpOnly()));
                out.tag("secure", origin(md, "cookie-config.secure"), Boolean.toString(cookieConfig.isSecure()));
                out.tag("max-age", origin(md, "cookie-config.max-age"), Integer.toString(cookieConfig.getMaxAge()));
                out.closeTag();
            }

            // tracking-modes
            Set<SessionTrackingMode> modes = context.getSessionHandler().getEffectiveSessionTrackingModes();
            if (modes != null)
            {
                for (SessionTrackingMode mode : modes)
                {
                    out.tag("tracking-mode", mode.toString());
                }
            }

            out.closeTag();
        }

        //error-pages
        Map<String, String> errorPages = ((ErrorPageErrorHandler)context.getErrorHandler()).getErrorPages();
        if (errorPages != null)
        {
            for (Map.Entry<String, String> entry : errorPages.entrySet())
            {
                out.openTag("error-page", origin(md, "error." + entry.getKey()));
                //a global or default error page has no code or exception               
                if (!ErrorPageErrorHandler.GLOBAL_ERROR_PAGE.equals(entry.getKey()))
                {
                    if (entry.getKey().matches("\\d{3}"))
                        out.tag("error-code", entry.getKey());
                    else
                        out.tag("exception-type", entry.getKey());
                }
                out.tag("location", entry.getValue());
                out.closeTag();
            }
        }

        //mime-types
        MimeTypes mimeTypes = context.getMimeTypes();
        if (mimeTypes != null)
        {
            for (Map.Entry<String, String> entry : mimeTypes.getMimeMap().entrySet())
            {
                out.openTag("mime-mapping");
                out.tag("extension", origin(md, "extension." + entry.getKey()), entry.getKey());
                out.tag("mime-type", entry.getValue());
                out.closeTag();
            }
        }

        //jsp-config
        JspConfig jspConfig = (JspConfig)context.getServletContext().getJspConfigDescriptor();
        if (jspConfig != null)
        {
            out.openTag("jsp-config");
            Collection<TaglibDescriptor> tlds = jspConfig.getTaglibs();
            if (tlds != null && !tlds.isEmpty())
            {
                for (TaglibDescriptor tld : tlds)
                {
                    out.openTag("taglib");
                    out.tag("taglib-uri", tld.getTaglibURI());
                    out.tag("taglib-location", tld.getTaglibLocation());
                    out.closeTag();
                }
            }

            Collection<JspPropertyGroupDescriptor> jspPropertyGroups = jspConfig.getJspPropertyGroups();
            if (jspPropertyGroups != null && !jspPropertyGroups.isEmpty())
            {
                for (JspPropertyGroupDescriptor jspPropertyGroup : jspPropertyGroups)
                {
                    out.openTag("jsp-property-group");
                    Collection<String> strings = jspPropertyGroup.getUrlPatterns();
                    if (strings != null && !strings.isEmpty())
                    {
                        for (String urlPattern : strings)
                        {
                            out.tag("url-pattern", urlPattern);
                        }
                    }

                    if (jspPropertyGroup.getElIgnored() != null)
                        out.tag("el-ignored", jspPropertyGroup.getElIgnored());

                    if (jspPropertyGroup.getPageEncoding() != null)
                        out.tag("page-encoding", jspPropertyGroup.getPageEncoding());

                    if (jspPropertyGroup.getScriptingInvalid() != null)
                        out.tag("scripting-invalid", jspPropertyGroup.getScriptingInvalid());

                    if (jspPropertyGroup.getIsXml() != null)
                        out.tag("is-xml", jspPropertyGroup.getIsXml());

                    if (jspPropertyGroup.getDeferredSyntaxAllowedAsLiteral() != null)
                        out.tag("deferred-syntax-allowed-as-literal", jspPropertyGroup.getDeferredSyntaxAllowedAsLiteral());

                    if (jspPropertyGroup.getTrimDirectiveWhitespaces() != null)
                        out.tag("trim-directive-whitespaces", jspPropertyGroup.getTrimDirectiveWhitespaces());

                    if (jspPropertyGroup.getDefaultContentType() != null)
                        out.tag("default-content-type", jspPropertyGroup.getDefaultContentType());

                    if (jspPropertyGroup.getBuffer() != null)
                        out.tag("buffer", jspPropertyGroup.getBuffer());

                    if (jspPropertyGroup.getErrorOnUndeclaredNamespace() != null)
                        out.tag("error-on-undeclared-namespace", jspPropertyGroup.getErrorOnUndeclaredNamespace());

                    strings = jspPropertyGroup.getIncludePreludes();
                    if (strings != null && !strings.isEmpty())
                    {
                        for (String prelude : strings)
                        {
                            out.tag("include-prelude", prelude);
                        }
                    }

                    strings = jspPropertyGroup.getIncludeCodas();
                    if (strings != null && !strings.isEmpty())
                    {
                        for (String coda : strings)
                        {
                            out.tag("include-coda", coda);
                        }
                    }

                    out.closeTag();
                }
            }

            out.closeTag();
        }

        //lifecycle: post-construct, pre-destroy
        LifeCycleCallbackCollection lifecycles = ((LifeCycleCallbackCollection)context.getAttribute(LifeCycleCallbackCollection.LIFECYCLE_CALLBACK_COLLECTION));
        if (lifecycles != null)
        {
            Collection<LifeCycleCallback> tmp = lifecycles.getPostConstructCallbacks();

            for (LifeCycleCallback c : tmp)
            {
                out.openTag("post-construct");
                out.tag("lifecycle-callback-class", c.getTargetClassName());
                out.tag("lifecycle-callback-method", c.getMethodName());
                out.closeTag();
            }

            tmp = lifecycles.getPreDestroyCallbacks();
            for (LifeCycleCallback c : tmp)
            {
                out.openTag("pre-destroy");
                out.tag("lifecycle-callback-class", c.getTargetClassName());
                out.tag("lifecycle-callback-method", c.getMethodName());
                out.closeTag();
            }
        }

        ExtraXmlDescriptorProcessor extraXmlProcessor = (ExtraXmlDescriptorProcessor)context.getAttribute(ExtraXmlDescriptorProcessor.class.getName());
        out.literal(extraXmlProcessor.getXML());
        out.closeTag();
    }

    private void addContextParamFromCollection(WebAppContext context, XmlAppendable out, String name, Collection<?> collection)
        throws IOException
    {
        if (collection == null)
            return;

        StringBuilder v = new StringBuilder();
        for (Object i : collection)
        {
            if (i != null)
            {
                if (v.length() > 0)
                    v.append(",\n    ");
                else
                    v.append("\n    ");
                QuotedStringTokenizer.quote(v, i.toString());
            }
        }
        out.openTag("context-param")
            .tag("param-name", name)
            .tagCDATA("param-value", v.toString())
            .closeTag();
    }
    
    /**
     * Turn attribute into context-param to store.
     */
    private void addContextParamFromAttribute(WebAppContext context, XmlAppendable out, String attribute) throws IOException
    {
        Object o = context.getAttribute(attribute);
        if (o == null)
            return;

        Collection<?> c = (o instanceof Collection) ? (Collection<?>)o : Collections.singletonList(o);
        addContextParamFromCollection(context, out, attribute, c);
    }

    /**
     * Turn context attribute into context-param to store.
     */
    private void addContextParamFromAttribute(WebAppContext context, XmlAppendable out, String attribute, AttributeNormalizer normalizer) throws IOException
    {
        Object o = context.getAttribute(attribute);
        if (o == null)
            return;

        Collection<?> c = (o instanceof Collection) ? (Collection<?>)o : Collections.singletonList(o);
        StringBuilder v = new StringBuilder();
        for (Object i : c)
        {
            if (i != null)
            {
                if (v.length() > 0)
                    v.append(",\n    ");
                else
                    v.append("\n    ");
                QuotedStringTokenizer.quote(v, normalizer.normalize(i));
            }
        }
        out.openTag("context-param")
            .tag("param-name", attribute)
            .tagCDATA("param-value", v.toString())
            .closeTag();
    }

    /**
     * Generate xml for a Holder (Filter/Servlet)
     */
    private void outholder(XmlAppendable out, MetaData md, FilterHolder holder) throws IOException
    {
        if (LOG.isDebugEnabled())
            out.openTag("filter", Collections.singletonMap("source", holder.getSource().toString()));
        else
            out.openTag("filter");

        String n = holder.getName();
        out.tag("filter-name", n);

        String ot = n + ".filter.";

        if (holder instanceof FilterHolder)
        {
            out.tag("filter-class", origin(md, ot + "filter-class"), holder.getClassName());
            out.tag("async-supported", origin(md, ot + "async-supported"), holder.isAsyncSupported() ? "true" : "false");
        }

        for (String p : holder.getInitParameters().keySet())
        {
            out.openTag("init-param", origin(md, ot + "init-param." + p))
                .tag("param-name", p)
                .tag("param-value", holder.getInitParameter(p))
                .closeTag();
        }

        out.closeTag();
    }

    private void outholder(XmlAppendable out, MetaData md, ServletHolder holder) throws IOException
    {

        if (LOG.isDebugEnabled())
            out.openTag("servlet", Collections.singletonMap("source", holder.getSource().toString()));
        else
            out.openTag("servlet");

        String n = holder.getName();
        out.tag("servlet-name", n);

        String ot = n + ".servlet.";

        ServletHolder s = (ServletHolder)holder;
        if (s.getForcedPath() != null && s.getClassName() == null)
            out.tag("jsp-file", s.getForcedPath());
        else
            out.tag("servlet-class", origin(md, ot + "servlet-class"), s.getClassName());

        for (String p : holder.getInitParameters().keySet())
        {
            if ("jsp".equalsIgnoreCase(n) && "scratchdir".equalsIgnoreCase(p)) //don't preconfigure the temp dir for jsp output
                continue;
            out.openTag("init-param", origin(md, ot + "init-param." + p))
                .tag("param-name", p)
                .tag("param-value", holder.getInitParameter(p))
                .closeTag();
        }

        if (s.getInitOrder() >= 0)
            out.tag("load-on-startup", Integer.toString(s.getInitOrder()));

        if (!s.isEnabled())
            out.tag("enabled", origin(md, ot + "enabled"), "false");

        out.tag("async-supported", origin(md, ot + "async-supported"), holder.isAsyncSupported() ? "true" : "false");

        if (s.getRunAsRole() != null)
            out.openTag("run-as", origin(md, ot + "run-as"))
                .tag("role-name", s.getRunAsRole())
                .closeTag();

        Map<String, String> roles = s.getRoleRefMap();
        if (roles != null)
        {
            for (Map.Entry<String, String> e : roles.entrySet())
            {
                out.openTag("security-role-ref", origin(md, ot + "role-name." + e.getKey()))
                    .tag("role-name", e.getKey())
                    .tag("role-link", e.getValue())
                    .closeTag();
            }
        }

        //multipart-config
        MultipartConfigElement multipartConfig = ((ServletHolder.Registration)s.getRegistration()).getMultipartConfig();
        if (multipartConfig != null)
        {
            out.openTag("multipart-config", origin(md, s.getName() + ".servlet.multipart-config"));
            if (multipartConfig.getLocation() != null)
                out.tag("location", multipartConfig.getLocation());
            out.tag("max-file-size", Long.toString(multipartConfig.getMaxFileSize()));
            out.tag("max-request-size", Long.toString(multipartConfig.getMaxRequestSize()));
            out.tag("file-size-threshold", Long.toString(multipartConfig.getFileSizeThreshold()));
            out.closeTag();
        }

        out.closeTag();
    }

    /**
     * Find the origin (web.xml, fragment, annotation etc) of a web artifact from MetaData.
     *
     * @param md the metadata
     * @param name the name
     * @return the origin map
     */
    public Map<String, String> origin(MetaData md, String name)
    {
        if (StringUtil.isBlank(_originAttribute))
            return Collections.emptyMap();
        if (name == null)
            return Collections.emptyMap();
        OriginInfo origin = md.getOriginInfo(name);
        if (LOG.isDebugEnabled())
            LOG.debug("origin of {} is {}", name, origin);
        if (origin == null)
            return Collections.emptyMap();
        return Collections.singletonMap(_originAttribute, origin.toString() + ":" + (_count++));
    }

    @Override
    public void preConfigure(WebAppContext context) throws Exception
    {
        ExtraXmlDescriptorProcessor extraXmlProcessor = new ExtraXmlDescriptorProcessor();
        extraXmlProcessor.setOriginAttribute(getOriginAttribute());
        context.getMetaData().addDescriptorProcessor(extraXmlProcessor);
        context.setAttribute(ExtraXmlDescriptorProcessor.class.getName(), extraXmlProcessor);
        super.preConfigure(context);
    }

    @Override
    public void configure(WebAppContext context) throws Exception
    {
        MetaData metadata = context.getMetaData();
        metadata.resolve(context);
        try (OutputStream os = Files.newOutputStream(_quickStartWebXml))
        {
            generateQuickStartWebXml(context, os);
            LOG.info("Generated {}", _quickStartWebXml);
            if (context.getAttribute(WebInfConfiguration.TEMPORARY_RESOURCE_BASE) != null && !context.isPersistTempDirectory())
                LOG.warn("Generated to non persistent location: {}", _quickStartWebXml);
        }
    }

    @Override
    public void deconfigure(WebAppContext context) throws Exception
    {
        super.deconfigure(context);
    }

}<|MERGE_RESOLUTION|>--- conflicted
+++ resolved
@@ -16,7 +16,6 @@
 import java.io.FileNotFoundException;
 import java.io.IOException;
 import java.io.OutputStream;
-import java.nio.charset.StandardCharsets;
 import java.nio.file.Files;
 import java.nio.file.Path;
 import java.util.Collection;
@@ -159,11 +158,7 @@
         webappAttr.put("metadata-complete", Boolean.toString(context.getMetaData().isMetaDataComplete()));
         webappAttr.put("version", major + "." + minor);
 
-<<<<<<< HEAD
-        XmlAppendable out = new XmlAppendable(stream, StandardCharsets.UTF_8);
-=======
         XmlAppendable out = new XmlAppendable(stream);
->>>>>>> 144c78fe
         out.openTag("web-app", webappAttr);
         if (context.getDisplayName() != null)
             out.tag("display-name", context.getDisplayName());
