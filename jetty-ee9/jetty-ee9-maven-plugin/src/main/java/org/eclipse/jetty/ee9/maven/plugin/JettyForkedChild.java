//
// ========================================================================
// Copyright (c) 1995-2022 Mort Bay Consulting Pty Ltd and others.
//
// This program and the accompanying materials are made available under the
// terms of the Eclipse Public License v. 2.0 which is available at
// https://www.eclipse.org/legal/epl-2.0, or the Apache License, Version 2.0
// which is available at https://www.apache.org/licenses/LICENSE-2.0.
//
// SPDX-License-Identifier: EPL-2.0 OR Apache-2.0
// ========================================================================
//

package org.eclipse.jetty.ee9.maven.plugin;

import java.io.File;
import java.io.FileInputStream;
import java.io.FileNotFoundException;
import java.io.IOException;
import java.nio.file.Files;
import java.nio.file.Path;
import java.util.ArrayList;
import java.util.HashMap;
import java.util.List;
import java.util.Map;
import java.util.Objects;
import java.util.Properties;

import org.eclipse.jetty.util.PathWatcher;
import org.eclipse.jetty.util.PathWatcher.PathWatchEvent;
import org.eclipse.jetty.util.StringUtil;
import org.eclipse.jetty.util.component.ContainerLifeCycle;
import org.slf4j.Logger;
import org.slf4j.LoggerFactory;

/**
 * JettyForkedChild
 *
 * This is the class that is executed when the jetty maven plugin 
 * forks a process when DeploymentMode=FORKED.
 */
public class JettyForkedChild extends ContainerLifeCycle
{
    private static final Logger LOG = LoggerFactory.getLogger(JettyForkedChild.class);
    
    protected JettyEmbedder jetty;
    protected File tokenFile; // TODO: convert to Path
    protected PathWatcher scanner;
    protected File webAppPropsFile; // TODO: convert to Path

    /**
     * @param args arguments that were passed to main
     * @throws Exception
     */
    public JettyForkedChild(String[] args)
        throws Exception
    {
        jetty = new JettyEmbedder();
        configure(args);
    }

    /**
     * Based on the args passed to the program, configure jetty.
     * 
     * @param args args that were passed to the program.
     * @throws Exception
     */
    public void configure(String[] args)
        throws Exception
    {
        Map<String, String> jettyProperties = new HashMap<>();
        
        for (int i = 0; i < args.length; i++)
        {
            //--stop-port
            if ("--stop-port".equals(args[i]))
            {
                jetty.setStopPort(Integer.parseInt(args[++i]));
                continue;
            }

            //--stop-key
            if ("--stop-key".equals(args[i]))
            {
                jetty.setStopKey(args[++i]);
                continue;
            }

            //--jettyXml
            if ("--jetty-xml".equals(args[i]))
            {
                List<File> jettyXmls = new ArrayList<>();
                String[] names = StringUtil.csvSplit(args[++i]);
                for (int j = 0; names != null && j < names.length; j++)
                {
                    jettyXmls.add(new File(names[j].trim()));
                }
                jetty.setJettyXmlFiles(jettyXmls);
                continue;
            }
            //--webprops
            if ("--webprops".equals(args[i]))
            {
                webAppPropsFile = new File(args[++i].trim());
                jetty.setWebAppProperties(loadWebAppProps());
                continue;
            }
            
            //--token
            if ("--token".equals(args[i]))
            {
                tokenFile = new File(args[++i].trim()); 
                continue;
            }

            if ("--scan".equals(args[i]))
            {
                scanner = new PathWatcher();
                scanner.setNotifyExistingOnStart(false);
                scanner.addListener(new PathWatcher.EventListListener()
                {
                    @Override
                    public void onPathWatchEvents(List<PathWatchEvent> events)
                    {
                        if (!Objects.isNull(scanner))
                        {
                            try
                            {
                                scanner.stop();
                                if (!Objects.isNull(jetty.getWebApp()))
                                {
                                    //stop the webapp
                                    jetty.getWebApp().stop();
                                    //reload the props
                                    jetty.setWebAppProperties(loadWebAppProps());
                                    jetty.setWebApp(jetty.getWebApp());
                                    //restart the webapp
                                    jetty.redeployWebApp();

                                    //restart the scanner
                                    scanner.start();
                                }
                            }
                            catch (Exception e)
                            {
                                LOG.warn("Error restarting webapp", e);
                            }
                        }
                    }
                });

                if (!Objects.isNull(webAppPropsFile))
                    scanner.watch(webAppPropsFile.toPath());
            }

            //assume everything else is a jetty property to be passed in
            String[] tmp = args[i].trim().split("=");
            if (tmp.length == 2)
            {
                jettyProperties.put(tmp[0], tmp[1]);
            }
        }

        jetty.setJettyProperties(jettyProperties);
        jetty.setExitVm(true);
    }

    /**
     * Load properties from a file describing the webapp if one is
     * present.
     * 
     * @return file contents as properties
     * @throws FileNotFoundException
     * @throws IOException
     */
    private Properties loadWebAppProps() throws FileNotFoundException, IOException
    {
        Properties props = new Properties();
        if (Objects.nonNull(webAppPropsFile))
            props.load(new FileInputStream(webAppPropsFile));
        return props;
    }

    /**
     * Start a jetty instance and webapp. This thread will
     * wait until jetty exits.
     */
    public void doStart()
        throws Exception
    {
        super.doStart();

        //Start the embedded jetty instance
        jetty.start();

        //touch file to signify start of jetty
        Path tokenPath = tokenFile.toPath();
        Files.createFile(tokenPath);
<<<<<<< HEAD
        Resource r = ResourceFactory.of(this).newResource(tokenPath);
=======
>>>>>>> 28d448ae

        //Start a watcher on a file that will change if the
        //webapp is regenerated; stop the webapp, apply the
        //properties and restart it.
        if (scanner != null)
            scanner.start();

        //wait for jetty to finish
        jetty.join();
    }

    public static void main(String[] args)
        throws Exception
    {
        if (args == null)
            System.exit(1);

        JettyForkedChild child = new JettyForkedChild(args);
        child.start();
    }
}<|MERGE_RESOLUTION|>--- conflicted
+++ resolved
@@ -196,10 +196,6 @@
         //touch file to signify start of jetty
         Path tokenPath = tokenFile.toPath();
         Files.createFile(tokenPath);
-<<<<<<< HEAD
-        Resource r = ResourceFactory.of(this).newResource(tokenPath);
-=======
->>>>>>> 28d448ae
 
         //Start a watcher on a file that will change if the
         //webapp is regenerated; stop the webapp, apply the
