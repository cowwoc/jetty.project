//
// ========================================================================
// Copyright (c) 1995-2022 Mort Bay Consulting Pty Ltd and others.
//
// This program and the accompanying materials are made available under the
// terms of the Eclipse Public License v. 2.0 which is available at
// https://www.eclipse.org/legal/epl-2.0, or the Apache License, Version 2.0
// which is available at https://www.apache.org/licenses/LICENSE-2.0.
//
// SPDX-License-Identifier: EPL-2.0 OR Apache-2.0
// ========================================================================
//

package org.eclipse.jetty.ee9.maven.plugin;

import java.nio.file.Files;
import java.nio.file.Path;

import org.eclipse.jetty.server.Server;
import org.eclipse.jetty.toolchain.test.MavenTestingUtils;
import org.eclipse.jetty.toolchain.test.jupiter.WorkDir;
import org.eclipse.jetty.util.resource.ResourceFactory;
import org.junit.jupiter.api.Test;

import static org.hamcrest.MatcherAssert.assertThat;
import static org.hamcrest.Matchers.greaterThan;
import static org.junit.jupiter.api.Assertions.assertTrue;

/**
 * 
 *
 */
public class TestQuickStartGenerator
{
    public WorkDir workDir;

    @Test
    public void testGenerator() throws Exception
    {
        Path tmpDir = workDir.getEmptyPathDir();

        MavenWebAppContext webApp = new MavenWebAppContext();
        webApp.setContextPath("/shouldbeoverridden");
<<<<<<< HEAD
        Path rootDir = MavenTestingUtils.getTargetPath("test-classes/root");
=======
        Path rootDir = MavenTestingUtils.getTargetPath().resolve("test-classes/root");
>>>>>>> 144c78fe
        assertTrue(Files.exists(rootDir));
        assertTrue(Files.isDirectory(rootDir));
        webApp.setBaseResource(ResourceFactory.root().newResource(rootDir));

        Path quickstartFile = tmpDir.resolve("quickstart-web.xml");
        QuickStartGenerator generator = new QuickStartGenerator(quickstartFile, webApp);
        generator.setContextXml(MavenTestingUtils.getTargetFile("test-classes/embedder-context.xml").getAbsolutePath());
        generator.setServer(new Server());

        Path propsFile = tmpDir.resolve("webapp.props");
        Files.createFile(propsFile);
        generator.setWebAppPropsFile(propsFile);
        generator.generate();
        assertTrue(Files.exists(propsFile));
        assertThat(Files.size(propsFile), greaterThan(0L));
        assertTrue(Files.exists(quickstartFile));
        assertThat(Files.size(quickstartFile), greaterThan(0L));
    }
}<|MERGE_RESOLUTION|>--- conflicted
+++ resolved
@@ -41,11 +41,7 @@
 
         MavenWebAppContext webApp = new MavenWebAppContext();
         webApp.setContextPath("/shouldbeoverridden");
-<<<<<<< HEAD
-        Path rootDir = MavenTestingUtils.getTargetPath("test-classes/root");
-=======
         Path rootDir = MavenTestingUtils.getTargetPath().resolve("test-classes/root");
->>>>>>> 144c78fe
         assertTrue(Files.exists(rootDir));
         assertTrue(Files.isDirectory(rootDir));
         webApp.setBaseResource(ResourceFactory.root().newResource(rootDir));
