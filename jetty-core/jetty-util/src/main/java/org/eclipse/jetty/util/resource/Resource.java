--- conflicted
+++ resolved
@@ -141,20 +141,6 @@
     public abstract boolean isContainedIn(Resource r);
 
     /**
-<<<<<<< HEAD
-     * Return true if the passed Resource represents the same resource as the Resource.
-     * For many resource types, this is equivalent to {@link #equals(Object)}, however
-     * for resources types that support aliasing, this maybe some other check (e.g. {@link java.nio.file.Files#isSameFile(Path, Path)}).
-     *
-     * @param resource The resource to check
-     * @return true if the passed resource represents the same resource.
-     */
-    public boolean isSame(Resource resource)
-    {
-        return equals(resource);
-    }
-
-    /**
      * Return an Iterator of all Resource's referenced in this Resource.
      *
      * <p>
@@ -170,8 +156,6 @@
     }
 
     /**
-=======
->>>>>>> 0ff3a5c2
      * Equivalent to {@link Files#exists(Path, LinkOption...)} with the following parameters:
      * {@link #getPath()} and {@link LinkOption#NOFOLLOW_LINKS}.
      *
