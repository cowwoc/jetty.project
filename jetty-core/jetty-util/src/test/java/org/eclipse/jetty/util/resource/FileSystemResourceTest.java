--- conflicted
+++ resolved
@@ -1111,19 +1111,11 @@
             assertThat("Target URI: " + basePath, base, hasNoTargetURI());
 
             Resource r = base.resolve("aa%5C/foo.txt");
-<<<<<<< HEAD
 
             if (OS.WINDOWS.isCurrentOs())
             {
                 assertThat("getURI()", r.getPath().toString(), containsString("aa\\/foo.txt"));
                 assertThat("getURI()", r.getURI().toASCIIString(), containsString("aa%5C/foo.txt"));
-=======
-            assertThat("getURI()", r.getURI().toASCIIString(), containsString("aa%5C/foo.txt"));
-
-            if (WINDOWS.isCurrentOs())
-            {
-                assertThat("getPath().toString()", r.getPath().toString(), containsString("aa\\foo.txt"));
->>>>>>> 573f27fd
                 assertThat("isAlias()", r.isAlias(), is(true));
                 assertThat("getTargetURI()", r.getTargetURI(), notNullValue());
                 assertThat("getTargetURI()", r.getTargetURI().toASCIIString(), containsString("aa/foo.txt"));
@@ -1131,13 +1123,7 @@
             }
             else
             {
-<<<<<<< HEAD
                 assertThat("Backslash resource", r, is(nullValue()));
-=======
-                assertThat("getPath().toString()", r.getPath().toString(), containsString("aa\\/foo.txt"));
-                assertThat("isAlias()", r.isAlias(), is(false));
-                assertThat("Exists: " + r, r.exists(), is(false));
->>>>>>> 573f27fd
             }
         }
         catch (IllegalArgumentException e)
