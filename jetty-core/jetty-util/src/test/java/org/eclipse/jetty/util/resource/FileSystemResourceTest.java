//
// ========================================================================
// Copyright (c) 1995-2022 Mort Bay Consulting Pty Ltd and others.
//
// This program and the accompanying materials are made available under the
// terms of the Eclipse Public License v. 2.0 which is available at
// https://www.eclipse.org/legal/epl-2.0, or the Apache License, Version 2.0
// which is available at https://www.apache.org/licenses/LICENSE-2.0.
//
// SPDX-License-Identifier: EPL-2.0 OR Apache-2.0
// ========================================================================
//

package org.eclipse.jetty.util.resource;

import java.io.BufferedWriter;
import java.io.ByteArrayOutputStream;
import java.io.IOException;
import java.io.InputStream;
import java.io.InputStreamReader;
import java.io.StringReader;
import java.io.StringWriter;
import java.net.URI;
import java.net.URL;
import java.nio.ByteBuffer;
import java.nio.channels.ReadableByteChannel;
import java.nio.file.DirectoryStream;
import java.nio.file.FileSystem;
import java.nio.file.FileSystemException;
import java.nio.file.FileSystemNotFoundException;
import java.nio.file.Files;
import java.nio.file.InvalidPathException;
import java.nio.file.Path;
import java.nio.file.Paths;
import java.time.Instant;
import java.util.List;

import org.eclipse.jetty.toolchain.test.FS;
import org.eclipse.jetty.toolchain.test.IO;
import org.eclipse.jetty.toolchain.test.jupiter.WorkDir;
import org.eclipse.jetty.toolchain.test.jupiter.WorkDirExtension;
import org.eclipse.jetty.util.BufferUtil;
import org.hamcrest.BaseMatcher;
import org.hamcrest.Description;
import org.hamcrest.Matcher;
import org.junit.jupiter.api.AfterEach;
import org.junit.jupiter.api.BeforeEach;
import org.junit.jupiter.api.Test;
import org.junit.jupiter.api.condition.EnabledOnOs;
import org.junit.jupiter.api.extension.ExtendWith;

import static org.hamcrest.MatcherAssert.assertThat;
import static org.hamcrest.Matchers.containsInAnyOrder;
import static org.hamcrest.Matchers.containsString;
import static org.hamcrest.Matchers.empty;
import static org.hamcrest.Matchers.endsWith;
import static org.hamcrest.Matchers.instanceOf;
import static org.hamcrest.Matchers.is;
import static org.hamcrest.Matchers.not;
import static org.hamcrest.Matchers.notNullValue;
import static org.hamcrest.Matchers.nullValue;
import static org.hamcrest.Matchers.startsWith;
import static org.junit.jupiter.api.Assertions.assertFalse;
import static org.junit.jupiter.api.Assertions.assertThrows;
import static org.junit.jupiter.api.Assertions.assertTrue;
import static org.junit.jupiter.api.Assumptions.assumeTrue;
import static org.junit.jupiter.api.condition.OS.LINUX;
import static org.junit.jupiter.api.condition.OS.MAC;
import static org.junit.jupiter.api.condition.OS.WINDOWS;

@ExtendWith(WorkDirExtension.class)
public class FileSystemResourceTest
{
    public WorkDir workDir;

    @BeforeEach
    public void beforeEach()
    {
        assertThat(FileSystemPool.INSTANCE.mounts(), empty());
    }

    @AfterEach
    public void afterEach()
    {
        assertThat(FileSystemPool.INSTANCE.mounts(), empty());
    }

    private Matcher<Resource> hasNoTargetURI()
    {
        return new BaseMatcher<>()
        {
            @Override
            public boolean matches(Object item)
            {
                final Resource res = (Resource)item;
                return res.getTargetURI() == null;
            }

            @Override
            public void describeTo(Description description)
            {
                description.appendText("getTargetURI should return null");
            }

            @Override
            public void describeMismatch(Object item, Description description)
            {
                description.appendText("was ").appendValue(((Resource)item).getTargetURI());
            }
        };
    }

    private Matcher<Resource> isTargetFor(final Resource resource)
    {
        return new BaseMatcher<>()
        {
            @Override
            public boolean matches(Object item)
            {
                final Resource ritem = (Resource)item;
                final URI alias = ritem.getTargetURI();
                if (alias == null)
                {
                    return resource.getTargetURI() == null;
                }
                else
                {
                    return alias.equals(resource.getURI());
                }
            }

            @Override
            public void describeTo(Description description)
            {
                description.appendText("getTargetURI should return ").appendValue(resource.getURI());
            }

            @Override
            public void describeMismatch(Object item, Description description)
            {
                description.appendText("was ").appendValue(((Resource)item).getTargetURI());
            }
        };
    }

    @Test
    public void testNonAbsoluteURI(WorkDir workDir) throws Exception
    {
        // Doesn't exist.
        Resource resource = ResourceFactory.root().newResource(new URI("path/to/resource"));
<<<<<<< HEAD
        assertThat(resource, nullValue());
=======
        assertFalse(resource.exists());
>>>>>>> 28d448ae

        // Create a directory
        Path testdir = workDir.getEmptyPathDir().resolve("path/to/resource");
        Files.createDirectories(testdir);

        Path pwd = Paths.get(System.getProperty("user.dir"));
        Path relativePath = pwd.relativize(testdir);
<<<<<<< HEAD

        // Get a path relative name using unix/uri "/" (not windows "\")
        String relativeName = FS.separators(relativePath.toString());
        assertThat("Should not have path navigation entries", relativeName, not(containsString("..")));

=======

        // Get a path relative name using unix/uri "/" (not windows "\")
        String relativeName = FS.separators(relativePath.toString());
        assertThat("Should not have path navigation entries", relativeName, not(containsString("..")));

>>>>>>> 28d448ae
        resource = ResourceFactory.root().newResource(new URI(relativeName));
        assertThat("Relative newResource: " + relativeName, resource, notNullValue());
        assertThat(resource.getURI().toString(), startsWith("file:"));
        assertThat(resource.getURI().toString(), endsWith("/path/to/resource/"));
    }

    @Test
    public void testNotFileURI()
    {
        assertThrows(FileSystemNotFoundException.class,
            () -> ResourceFactory.root().newResource(new URI("https://www.eclipse.org/jetty/")));
    }

    @Test
    @EnabledOnOs(WINDOWS)
    public void testBogusFilenameWindows()
    {
        // "CON" is a reserved name under windows
        assertThrows(IllegalArgumentException.class,
            () -> ResourceFactory.root().newResource(new URI("file://CON")));
    }

    @Test
    @EnabledOnOs({LINUX, MAC})
    public void testBogusFilenameUnix()
    {
        // A windows path is invalid under unix
        assertThrows(IllegalArgumentException.class, () -> ResourceFactory.root().newResource(URI.create("file://Z:/:")));
    }

    @Test
    public void testNewResourceWithSpace() throws Exception
    {
        Path dir = workDir.getPath().normalize().toRealPath();

        Path baseDir = dir.resolve("base with spaces");
        FS.ensureDirExists(baseDir.toFile());

        Path subdir = baseDir.resolve("sub");
        FS.ensureDirExists(subdir.toFile());

        URL baseUrl = baseDir.toUri().toURL();

        assertThat("url.protocol", baseUrl.getProtocol(), is("file"));

        Resource base = ResourceFactory.root().newResource(baseUrl);
        Resource sub = base.resolve("sub");
        assertThat("sub/.isDirectory", sub.isDirectory(), is(true));

        Resource tmp = sub.resolve("/tmp");
        assertThat("No root", tmp, is(nullValue()));
    }

    @Test
    public void testResolvePathClass() throws Exception
    {
        Path dir = workDir.getEmptyPathDir();

        Path subdir = dir.resolve("sub");
        FS.ensureDirExists(subdir.toFile());

        Resource base = ResourceFactory.root().newResource(dir);
        Resource sub = base.resolve("sub");
        assertThat("sub.isDirectory", sub.isDirectory(), is(true));

        Resource tmp = sub.resolve("/tmp");
        assertThat("No root", tmp, is(nullValue()));
    }

    @Test
    public void testResolveRootPath() throws Exception
    {
        Path dir = workDir.getEmptyPathDir();
        Path subdir = dir.resolve("sub");
        Files.createDirectories(subdir);

        String readableRootDir = findAnyDirectoryOffRoot(dir.getFileSystem());
        assumeTrue(readableRootDir != null, "Readable Root Dir found");

        Resource base = ResourceFactory.root().newResource(dir);
        Resource sub = base.resolve("sub");
        assertThat("sub", sub.isDirectory(), is(true));

        try
        {
            Resource rrd = sub.resolve(readableRootDir);
            // valid path for unix and OSX
            assertThat("Readable Root Dir", rrd, is(nullValue()));
        }
        catch (InvalidPathException e)
        {
            // valid path on Windows
        }
    }

    @Test
    public void testAccessUniCodeFile() throws Exception
    {
        Path dir = workDir.getEmptyPathDir();

        String readableRootDir = findAnyDirectoryOffRoot(dir.getFileSystem());
        assumeTrue(readableRootDir != null, "Readable Root Dir found");

        Path subdir = dir.resolve("sub");
        Files.createDirectories(subdir);

        touchFile(subdir.resolve("swedish-å.txt"), "hi a-with-circle");
        touchFile(subdir.resolve("swedish-ä.txt"), "hi a-with-two-dots");
        touchFile(subdir.resolve("swedish-ö.txt"), "hi o-with-two-dots");

        Resource base = ResourceFactory.root().newResource(subdir);

        // Use decoded Unicode
        Resource refD1 = base.resolve("swedish-å.txt");
        Resource refD2 = base.resolve("swedish-ä.txt");
        Resource refD3 = base.resolve("swedish-ö.txt");

        assertTrue(refD1.exists(), "Ref D1 exists");
        assertTrue(refD2.exists(), "Ref D2 exists");
        assertTrue(refD3.exists(), "Ref D3 exists");

        // Use encoded Unicode
        Resource refE1 = base.resolve("swedish-%C3%A5.txt"); // swedish-å.txt
        Resource refE2 = base.resolve("swedish-%C3%A4.txt"); // swedish-ä.txt
        Resource refE3 = base.resolve("swedish-%C3%B6.txt"); // swedish-ö.txt

        assertTrue(refE1.exists(), "Ref E1 exists");
        assertTrue(refE2.exists(), "Ref E2 exists");
        assertTrue(refE3.exists(), "Ref E3 exists");

        if (LINUX.isCurrentOs())
        {
            assertThat("Ref A1 alias", refE1.isAlias(), is(false));
            assertThat("Ref A2 alias", refE2.isAlias(), is(false));
            assertThat("Ref O1 alias", refE3.isAlias(), is(false));
        }

        assertThat("Ref A1 contents", toString(refE1), is("hi a-with-circle"));
        assertThat("Ref A2 contents", toString(refE2), is("hi a-with-two-dots"));
        assertThat("Ref O1 contents", toString(refE3), is("hi o-with-two-dots"));
    }

    /**
     * Best effort discovery a directory off the provided FileSystem.
     * @param fs the provided FileSystem.
     * @return a directory off the root FileSystem.
     */
    private String findAnyDirectoryOffRoot(FileSystem fs)
    {
        // look for anything that's a directory off of any root paths of the provided FileSystem
        for (Path rootDir : fs.getRootDirectories())
        {
            try (DirectoryStream<Path> dir = Files.newDirectoryStream(rootDir))
            {
                for (Path entry : dir)
                {
                    if (Files.isDirectory(entry) && !Files.isHidden(entry) && !entry.getFileName().toString().contains("$"))
                    {
                        return entry.toAbsolutePath().toString();
                    }
                }
            }
            catch (Exception ignored)
            {
                // Don't care if there's an error, we'll just try the next possible root directory.
                // if no directories are found, then that means the users test environment is
                // super odd, and we cannot continue these tests anyway, and are skipped with an assume().
            }
        }

        return null;
    }

    @Test
    public void testIsContainedIn() throws Exception
    {
        Path dir = workDir.getEmptyPathDir();
        Files.createDirectories(dir);
        Path foo = dir.resolve("foo");
        Files.createFile(foo);

        Resource base = ResourceFactory.root().newResource(dir);
        Resource res = base.resolve("foo");
        assertThat("is contained in", res.isContainedIn(base), is(true));
    }

    @Test
    public void testIsDirectory() throws Exception
    {
        Path dir = workDir.getEmptyPathDir();
        Files.createDirectories(dir);
        Path foo = dir.resolve("foo");
        Files.createFile(foo);

        Path subdir = dir.resolve("sub");
        Files.createDirectories(subdir);

        Resource base = ResourceFactory.root().newResource(dir);
        Resource res = base.resolve("foo");
        assertThat("foo.isDirectory", res.isDirectory(), is(false));

        Resource sub = base.resolve("sub");
        assertThat("sub/.isDirectory", sub.isDirectory(), is(true));
    }

    @Test
    public void testLastModified() throws Exception
    {
        Path dir = workDir.getEmptyPathDir();
        Path file = workDir.getPathFile("foo");
        Files.createFile(file);

        Instant expected = Files.getLastModifiedTime(file).toInstant();

        Resource base = ResourceFactory.root().newResource(dir);
        Resource res = base.resolve("foo");
        assertThat("foo.lastModified", res.lastModified(), is(expected));
    }

    @Test
    public void testLength() throws Exception
    {
        Path dir = workDir.getEmptyPathDir();
        Files.createDirectories(dir);

        Path file = dir.resolve("foo");
        touchFile(file, "foo");

        long expected = Files.size(file);

        Resource base = ResourceFactory.root().newResource(dir);
        Resource res = base.resolve("foo");
        assertThat("foo.length", res.length(), is(expected));
    }

    @Test
    public void testDelete() throws Exception
    {
        Path dir = workDir.getEmptyPathDir();
        Files.createDirectories(dir);
        Path file = dir.resolve("foo");
        Files.createFile(file);

        Resource base = ResourceFactory.root().newResource(dir);
        // Is it there?
        Resource res = base.resolve("foo");
        assertThat("foo.exists", res.exists(), is(true));
        // delete it
        Files.delete(res.getPath());
        // is it there?
        assertThat("foo.exists", res.exists(), is(false));
    }

    @Test
    public void testName() throws Exception
    {
        Path dir = workDir.getEmptyPathDir();
        Files.createDirectories(dir);

        String expected = dir.toAbsolutePath().toString();

        Resource base = ResourceFactory.root().newResource(dir);
        assertThat("base.name", base.getName(), is(expected));
    }

    @Test
    public void testFileName() throws Exception
    {
        Path dir = workDir.getEmptyPathDir();
        Files.createDirectories(dir);

        String expected = dir.getFileName().toString();

        Resource base = ResourceFactory.root().newResource(dir);
        assertThat("base.filename", base.getFileName(), is(expected));
    }

    @Test
    public void testInputStream() throws Exception
    {
        Path dir = workDir.getEmptyPathDir();
        Files.createDirectories(dir);

        Path file = dir.resolve("foo");
        String content = "Foo is here";
        touchFile(file, content);

        Resource base = ResourceFactory.root().newResource(dir);
        Resource foo = base.resolve("foo");
        try (InputStream stream = foo.newInputStream();
             InputStreamReader reader = new InputStreamReader(stream);
             StringWriter writer = new StringWriter())
        {
            IO.copy(reader, writer);
            assertThat("Stream", writer.toString(), is(content));
        }
    }

    @Test
    public void testReadableByteChannel() throws Exception
    {
        Path dir = workDir.getEmptyPathDir();
        Files.createDirectories(dir);

        Path file = dir.resolve("foo");
        String content = "Foo is here";

        try (StringReader reader = new StringReader(content);
             BufferedWriter writer = Files.newBufferedWriter(file))
        {
            IO.copy(reader, writer);
        }

        Resource base = ResourceFactory.root().newResource(dir);
        Resource foo = base.resolve("foo");
        try (ReadableByteChannel channel = foo.newReadableByteChannel())
        {
            ByteBuffer buf = ByteBuffer.allocate(256);
            channel.read(buf);
            buf.flip();
            String actual = BufferUtil.toUTF8String(buf);
            assertThat("ReadableByteChannel content", actual, is(content));
        }
    }

    @Test
    public void testGetURI() throws Exception
    {
        Path dir = workDir.getEmptyPathDir();
        Files.createDirectories(dir);

        Path file = dir.resolve("foo");
        Files.createFile(file);

        URI expected = file.toUri();

        Resource base = ResourceFactory.root().newResource(dir);
        Resource foo = base.resolve("foo");
        assertThat("getURI", foo.getURI(), is(expected));
    }

    @Test
    public void testList() throws Exception
    {
        Path dir = workDir.getEmptyPathDir();
        Files.createDirectories(dir);

        Files.createFile(dir.resolve("foo"));
        Files.createFile(dir.resolve("bar"));
        Files.createDirectories(dir.resolve("tick"));
        Files.createDirectories(dir.resolve("tock"));

        String[] expectedFileNames = {
            "foo",
            "bar",
            "tick",
            "tock"
        };

        Resource base = ResourceFactory.root().newResource(dir);
        List<Resource> listing = base.list();
        List<String> actualFileNames = listing.stream().map(Resource::getFileName).toList();

        assertThat(actualFileNames, containsInAnyOrder(expectedFileNames));
    }

    @Test
    public void testSymlink() throws Exception
    {
        Path dir = workDir.getEmptyPathDir();

        Path foo = dir.resolve("foo");
        Path bar = dir.resolve("bar");

        boolean symlinkSupported;
        try
        {
            Files.createFile(foo);
            Files.createSymbolicLink(bar, foo);
            symlinkSupported = true;
        }
        catch (UnsupportedOperationException | FileSystemException e)
        {
            symlinkSupported = false;
        }

        assumeTrue(symlinkSupported, "Symlink not supported");

        Resource base = ResourceFactory.root().newResource(dir);
        Resource resFoo = base.resolve("foo");
        Resource resBar = base.resolve("bar");

        assertThat("resFoo.uri", resFoo.getURI(), is(foo.toUri()));

        // Access to the same resource, but via a symlink means that they are not equivalent
        assertThat("foo.equals(bar)", resFoo.equals(resBar), is(false));

        assertThat("resource.targetURI", resFoo, hasNoTargetURI());
        assertThat("resource.uri.targetURI", ResourceFactory.root().newResource(resFoo.getURI()), hasNoTargetURI());
        assertThat("resource.file.targetURI", ResourceFactory.root().newResource(resFoo.getPath()), hasNoTargetURI());

        assertThat("targetURI", resBar, isTargetFor(resFoo));
        assertThat("uri.targetURI", ResourceFactory.root().newResource(resBar.getURI()), isTargetFor(resFoo));
        assertThat("file.targetURI", ResourceFactory.root().newResource(resBar.getPath()), isTargetFor(resFoo));
    }

    @Test
    public void testNonExistentSymlink() throws Exception
    {
        Path dir = workDir.getEmptyPathDir();
        Files.createDirectories(dir);

        Path foo = dir.resolve("foo"); // does not exist
        Path bar = dir.resolve("bar"); // to become a link to "foo"

        boolean symlinkSupported;
        try
        {
            Files.createSymbolicLink(bar, foo);
            symlinkSupported = true;
        }
        catch (UnsupportedOperationException | FileSystemException e)
        {
            symlinkSupported = false;
        }

        assumeTrue(symlinkSupported, "Symlink not supported");

        Resource base = ResourceFactory.root().newResource(dir);
        Resource resFoo = base.resolve("foo");
        Resource resBar = base.resolve("bar");

        assertThat("resFoo", resFoo, is(nullValue()));
        assertThat("resBar", resBar, is(nullValue()));
    }

    @Test
    public void testCaseInsensitiveAlias() throws Exception
    {
        Path dir = workDir.getEmptyPathDir();
        Files.createDirectories(dir);
        Path path = dir.resolve("file");
        Files.createFile(path);

        Resource base = ResourceFactory.root().newResource(dir);
        // Reference to actual resource that exists
        Resource resource = base.resolve("file");

        assertThat("resource.targetURI", resource, hasNoTargetURI());
        assertThat("resource.uri.targetURI", ResourceFactory.root().newResource(resource.getURI()), hasNoTargetURI());
        assertThat("resource.file.targetURI", ResourceFactory.root().newResource(resource.getPath()), hasNoTargetURI());

        // On some case-insensitive file systems, lets see if an alternate
        // case for the filename results in an alias reference
        Resource alias = base.resolve("FILE");
        if (alias != null)
        {
            // If it exists, it must be an alias
            assertThat("targetURI", alias, isTargetFor(resource));
            assertThat("targetURI.uri", ResourceFactory.root().newResource(alias.getURI()), isTargetFor(resource));
            assertThat("targetURI.file", ResourceFactory.root().newResource(alias.getPath()), isTargetFor(resource));
        }
    }

    /**
     * Test for Windows feature that exposes 8.3 filename references
     * for long filenames.
     * <p>
     * See: http://support.microsoft.com/kb/142982
     *
     * @throws Exception failed test
     */
    @Test
    @EnabledOnOs(WINDOWS)
    public void testCase8dot3Alias() throws Exception
    {
        Path dir = workDir.getEmptyPathDir();
        Files.createDirectories(dir);

        Path path = dir.resolve("TextFile.Long.txt");
        Files.createFile(path);

        Resource base = ResourceFactory.root().newResource(dir);
        // Long filename
        Resource resource = base.resolve("TextFile.Long.txt");

        assertThat("resource.targetURI", resource, hasNoTargetURI());
        assertThat("resource.uri.targetURI", ResourceFactory.root().newResource(resource.getURI()), hasNoTargetURI());
        assertThat("resource.file.targetURI", ResourceFactory.root().newResource(resource.getPath()), hasNoTargetURI());

        // On some versions of Windows, the long filename can be referenced
        // via a short 8.3 equivalent filename.
        Resource alias = base.resolve("TEXTFI~1.TXT");
        if (alias.exists())
        {
            // If it exists, it must be an alias
            assertThat("targetURI", alias, isTargetFor(resource));
            assertThat("targetURI.uri", ResourceFactory.root().newResource(alias.getURI()), isTargetFor(resource));
            assertThat("targetURI.file", ResourceFactory.root().newResource(alias.getPath()), isTargetFor(resource));
        }
    }

    /**
     * NTFS Alternative Data / File Streams.
     * <p>
     * See: http://msdn.microsoft.com/en-us/library/windows/desktop/aa364404(v=vs.85).aspx
     *
     * @throws Exception failed test
     */
    @Test
    @EnabledOnOs(WINDOWS)
    public void testNTFSFileStreamAlias() throws Exception
    {
        Path dir = workDir.getEmptyPathDir();
        Files.createDirectories(dir);

        Path path = dir.resolve("testfile");
        Files.createFile(path);

        Resource base = ResourceFactory.root().newResource(dir);
        Resource resource = base.resolve("testfile");

        assertThat("resource.targetURI", resource, hasNoTargetURI());
        assertThat("resource.uri.targetURI", ResourceFactory.root().newResource(resource.getURI()), hasNoTargetURI());
        assertThat("resource.file.targetURI", ResourceFactory.root().newResource(resource.getPath()), hasNoTargetURI());

        try
        {
            // Attempt to reference same file, but via NTFS simple stream
            Resource alias = base.resolve("testfile:stream");
            if (alias.exists())
            {
                // If it exists, it must be an alias
                assertThat("resource.targetURI", alias, isTargetFor(resource));
                assertThat("resource.uri.targetURI", ResourceFactory.root().newResource(alias.getURI()), isTargetFor(resource));
                assertThat("resource.file.targetURI", ResourceFactory.root().newResource(alias.getPath()), isTargetFor(resource));
            }
        }
        catch (InvalidPathException e)
        {
            assumeTrue(false, "NTFS simple streams not supported");
        }
    }

    /**
     * NTFS Alternative Data / File Streams.
     * <p>
     * See: http://msdn.microsoft.com/en-us/library/windows/desktop/aa364404(v=vs.85).aspx
     *
     * @throws Exception failed test
     */
    @Test
    @EnabledOnOs(WINDOWS)
    public void testNTFSFileDataStreamAlias() throws Exception
    {
        Path dir = workDir.getEmptyPathDir();
        Files.createDirectories(dir);

        Path path = dir.resolve("testfile");
        Files.createFile(path);

        Resource base = ResourceFactory.root().newResource(dir);
        Resource resource = base.resolve("testfile");

        assertThat("resource.targetURI", resource, hasNoTargetURI());
        assertThat("resource.uri.targetURI", ResourceFactory.root().newResource(resource.getURI()), hasNoTargetURI());
        assertThat("resource.file.targetURI", ResourceFactory.root().newResource(resource.getPath()), hasNoTargetURI());

        try
        {
            // Attempt to reference same file, but via NTFS DATA stream
            Resource alias = base.resolve("testfile::$DATA");
            if (alias.exists())
            {
                assumeTrue(alias.getURI().getScheme().equals("file"));

                // If it exists, it must be an alias
                assertThat("resource.targetURI", alias, isTargetFor(resource));
                assertThat("resource.uri.targetURI", ResourceFactory.root().newResource(alias.getURI()), isTargetFor(resource));
                assertThat("resource.file.targetURI", ResourceFactory.root().newResource(alias.getPath()), isTargetFor(resource));
            }
        }
        catch (InvalidPathException e)
        {
            assumeTrue(false, "NTFS $DATA streams not supported");
        }
    }

    /**
     * NTFS Alternative Data / File Streams.
     * <p>
     * See: http://msdn.microsoft.com/en-us/library/windows/desktop/aa364404(v=vs.85).aspx
     *
     * @throws Exception failed test
     */
    @Test
    @EnabledOnOs(WINDOWS)
    public void testNTFSFileEncodedDataStreamAlias() throws Exception
    {
        Path dir = workDir.getEmptyPathDir();
        Files.createDirectories(dir);

        Path path = dir.resolve("testfile");
        Files.createFile(path);

        Resource base = ResourceFactory.root().newResource(dir);
        Resource resource = base.resolve("testfile");

        assertThat("resource.targetURI", resource, hasNoTargetURI());
        assertThat("resource.uri.targetURI", ResourceFactory.root().newResource(resource.getURI()), hasNoTargetURI());
        assertThat("resource.file.targetURI", ResourceFactory.root().newResource(resource.getPath()), hasNoTargetURI());

        try
        {
            // Attempt to reference same file, but via NTFS DATA stream (encoded addPath version)
            Resource alias = base.resolve("testfile::%24DATA");
            if (alias.exists())
            {
                // If it exists, it must be an alias
                assertThat("resource.targetURI", alias, isTargetFor(resource));
                assertThat("resource.uri.targetURI", ResourceFactory.root().newResource(alias.getURI()), isTargetFor(resource));
                assertThat("resource.file.targetURI", ResourceFactory.root().newResource(alias.getPath()), isTargetFor(resource));
            }
        }
        catch (InvalidPathException e)
        {
            assumeTrue(false, "NTFS $DATA streams not supported");
        }
    }

    @Test
    public void testSemicolon() throws Exception
    {
        Path dir = workDir.getEmptyPathDir();

        try
        {
            // attempt to create file
            Path foo = dir.resolve("foo;");
            Files.createFile(foo);
        }
        catch (InvalidPathException e)
        {
            assumeTrue(false, "Unable to create file with semicolon");
        }

        Resource base = ResourceFactory.root().newResource(dir);
        Resource res = base.resolve("foo;");
        assertThat("Target URI: " + res, res, hasNoTargetURI());
    }

    @Test
    public void testSingleQuote() throws Exception
    {
        Path dir = workDir.getEmptyPathDir();
        Files.createDirectories(dir);

        try
        {
            // attempt to create file
            Path foo = dir.resolve("foo' bar");
            Files.createFile(foo);
        }
        catch (InvalidPathException e)
        {
            assumeTrue(false, "Unable to create file with single quote");
        }

        Resource base = ResourceFactory.root().newResource(dir);
        // access via encoded form
        Resource test = base.resolve("foo'%20bar");
        assertTrue(test.exists());
        // access via raw form
        test = base.resolve("foo' bar");
        assertTrue(test.exists());
    }

    @Test
    public void testSingleBackTick() throws Exception
    {
        Path dir = workDir.getEmptyPathDir();
        Files.createDirectories(dir);

        try
        {
            // attempt to create file
            Path foo = dir.resolve("foo` bar");
            Files.createFile(foo);
        }
        catch (InvalidPathException e)
        {
            assumeTrue(false, "Unable to create file with single back tick");
        }

        Resource base = ResourceFactory.root().newResource(dir);
        // access via encoded form
        Resource file = base.resolve("foo%60%20bar");
        assertTrue(file.exists());
        // access via raw form
        file = base.resolve("foo` bar");
        assertTrue(file.exists());
    }

    @Test
    public void testBrackets() throws Exception
    {
        Path dir = workDir.getEmptyPathDir();
        Files.createDirectories(dir);

        try
        {
            // attempt to create file
            Path foo = dir.resolve("foo[1]");
            Files.createFile(foo);
        }
        catch (InvalidPathException e)
        {
            assumeTrue(false, "Unable to create file with square brackets");
        }

        Resource base = ResourceFactory.root().newResource(dir);
        // access via encoded form
        Resource file = base.resolve("foo%5B1%5D");
        assertTrue(file.exists());
        // access via raw form
        file = base.resolve("foo[1]");
        assertTrue(file.exists());
    }

    @Test
    public void testBraces() throws Exception
    {
        Path dir = workDir.getEmptyPathDir();
        Files.createDirectories(dir);

        try
        {
            // attempt to create file
            Path foo = dir.resolve("foo.{bar}.txt");
            Files.createFile(foo);
        }
        catch (InvalidPathException e)
        {
            assumeTrue(false, "Unable to create file with squiggle braces");
        }

        Resource base = ResourceFactory.root().newResource(dir);
        Resource file = base.resolve("foo.%7Bbar%7D.txt");
        assertTrue(file.exists());

        // access in un-encoded way
        file = base.resolve("foo.{bar}.txt");
        assertTrue(file.exists());

    }

    @Test
    public void testCaret() throws Exception
    {
        Path dir = workDir.getEmptyPathDir();
        Files.createDirectories(dir);

        try
        {
            // attempt to create file
            Path foo = dir.resolve("foo^3.txt");
            Files.createFile(foo);
        }
        catch (InvalidPathException e)
        {
            assumeTrue(false, "Unable to create file with caret");
        }

        Resource base = ResourceFactory.root().newResource(dir);
        // access via encoded form
        Resource file = base.resolve("foo%5E3.txt");
        assertTrue(file.exists());
        // access via raw form
        file = base.resolve("foo^3.txt");
        assertTrue(file.exists());
    }

    @Test
    public void testPipe() throws Exception
    {
        Path dir = workDir.getEmptyPathDir();
        Files.createDirectories(dir);

        try
        {
            // attempt to create file
            Path foo = dir.resolve("foo|bar.txt");
            Files.createFile(foo);
        }
        catch (InvalidPathException e)
        {
            assumeTrue(false, "Unable to create file with pipe symbol");
        }

        Resource base = ResourceFactory.root().newResource(dir);
        // access via encoded form
        Resource file = base.resolve("foo%7Cbar.txt");
        assertTrue(file.exists());
        // access via raw form
        file = base.resolve("foo|bar.txt");
        assertTrue(file.exists());
    }

    /**
     * The most basic access example
     *
     * @throws Exception failed test
     */
    @Test
    public void testExistNormal() throws Exception
    {
        Path dir = workDir.getEmptyPathDir();
        Files.createDirectories(dir);

        Path path = dir.resolve("a.jsp");
        Files.createFile(path);

        URI ref = workDir.getPath().toUri().resolve("a.jsp");
        Resource fileres = ResourceFactory.root().newResource(ref);
        assertThat("Resource: " + fileres, fileres.exists(), is(true));
    }

    @Test
    public void testSingleQuoteInFileName() throws Exception
    {
        Path dir = workDir.getEmptyPathDir();
        Files.createDirectories(dir);

        Path fooA = dir.resolve("foo's.txt");
        Path fooB = dir.resolve("f o's.txt");

        Files.createFile(fooA);
        Files.createFile(fooB);

        URI refQuoted = dir.resolve("foo's.txt").toUri();

        Resource fileres = ResourceFactory.root().newResource(refQuoted);
        assertThat("Exists: " + refQuoted, fileres.exists(), is(true));
        assertThat("Target URI: " + refQuoted, fileres, hasNoTargetURI());

        URI refEncoded = dir.toUri().resolve("foo%27s.txt");

        fileres = ResourceFactory.root().newResource(refEncoded);
        assertThat("Exists: " + refEncoded, fileres.exists(), is(true));
        assertThat("Target URI: " + refEncoded, fileres, hasNoTargetURI());

        URI refQuoteSpace = dir.toUri().resolve("f%20o's.txt");

        fileres = ResourceFactory.root().newResource(refQuoteSpace);
        assertThat("Exists: " + refQuoteSpace, fileres.exists(), is(true));
        assertThat("Target URI: " + refQuoteSpace, fileres, hasNoTargetURI());

        URI refEncodedSpace = dir.toUri().resolve("f%20o%27s.txt");

        fileres = ResourceFactory.root().newResource(refEncodedSpace);
        assertThat("Exists: " + refEncodedSpace, fileres.exists(), is(true));
        assertThat("Target URI: " + refEncodedSpace, fileres, hasNoTargetURI());

        URI refA = dir.toUri().resolve("foo's.txt");
        URI refB = dir.toUri().resolve("foo%27s.txt");

        // show that simple URI.equals() doesn't work
        String msg = "URI[a].equals(URI[b])" + System.lineSeparator() +
            "URI[a] = " + refA + System.lineSeparator() +
            "URI[b] = " + refB;
        assertThat(msg, refA.equals(refB), is(false));

        // now show that Resource.equals() does work
        Resource a = ResourceFactory.root().newResource(refA);
        Resource b = ResourceFactory.root().newResource(refB);
        assertThat("A.equals(B)", a.equals(b), is(true));
    }

    @Test
    public void testExistBadURINull() throws Exception
    {
        Path dir = workDir.getEmptyPathDir();
        Files.createDirectories(dir);

        Path path = dir.resolve("a.jsp");
        Files.createFile(path);

        try
        {
            // request with null at end
            URI uri = workDir.getPath().toUri().resolve("a.jsp%00");
            assertThat("Null URI", uri, notNullValue());

            Resource r = ResourceFactory.root().newResource(uri);

            // if we have r, then it better not exist
            assertFalse(r.exists());
        }
        catch (IllegalArgumentException e)
        {
            // Exception is acceptable
        }
    }

    @Test
    public void testExistBadURINullX() throws Exception
    {
        Path dir = workDir.getEmptyPathDir();
        Files.createDirectories(dir);

        Path path = dir.resolve("a.jsp");
        Files.createFile(path);

        try
        {
            // request with null and x at end
            URI uri = workDir.getPath().toUri().resolve("a.jsp%00x");
            assertThat("NullX URI", uri, notNullValue());

            Resource r = ResourceFactory.root().newResource(uri);

            // if we have r, then it better not exist
            assertFalse(r.exists());
        }
        catch (IllegalArgumentException e)
        {
            // Exception is acceptable
        }
    }

    @Test
    public void testResolveWindowsSlash() throws Exception
    {
        Path dir = workDir.getEmptyPathDir();
        Files.createDirectories(dir);

        Path basePath = dir.resolve("base");
        FS.ensureDirExists(basePath);
        Path dirPath = basePath.resolve("aa");
        FS.ensureDirExists(dirPath);
        Path filePath = dirPath.resolve("foo.txt");
        Files.createFile(filePath);

        Resource base = ResourceFactory.root().newResource(basePath);
        try
        {
            assertThat("Exists: " + basePath, base.exists(), is(true));
            assertThat("Target URI: " + basePath, base, hasNoTargetURI());

            Resource r = base.resolve("aa%5C/foo.txt");

            if (OS.WINDOWS.isCurrentOs())
            {
                assertThat("getURI()", r.getPath().toString(), containsString("aa\\/foo.txt"));
                assertThat("getURI()", r.getURI().toASCIIString(), containsString("aa%5C/foo.txt"));
                assertThat("isAlias()", r.isAlias(), is(true));
                assertThat("getTargetURI()", r.getTargetURI(), notNullValue());
                assertThat("getTargetURI()", r.getTargetURI().toASCIIString(), containsString("aa/foo.txt"));
                assertThat("Exists: " + r, r.exists(), is(true));
            }
            else
            {
                assertThat("Backslash resource", r, is(nullValue()));
            }
        }
        catch (IllegalArgumentException e)
        {
            // Exception is acceptable
            assertThat(e.getCause(), instanceOf(InvalidPathException.class));
        }
    }

    @Test
    public void testResolveWindowsExtensionLess() throws Exception
    {
        Path dir = workDir.getEmptyPathDir();
        Files.createDirectories(dir);

        Path basePath = dir.resolve("base");
        FS.ensureDirExists(basePath);
        Path dirPath = basePath.resolve("aa");
        FS.ensureDirExists(dirPath);
        Path filePath = dirPath.resolve("foo.txt");
        Files.createFile(filePath);

        Resource base = ResourceFactory.root().newResource(basePath);
        try
        {
            assertThat("Exists: " + basePath, base.exists(), is(true));
            assertThat("Target URI: " + basePath, base, hasNoTargetURI());

            Resource r = base.resolve("aa./foo.txt");

            if (WINDOWS.isCurrentOs())
            {
                assertThat("getURI()", r.getURI().toASCIIString(), containsString("aa./foo.txt"));
                assertThat("isAlias()", r.isAlias(), is(true));
                assertThat("getTargetURI()", r.getTargetURI(), notNullValue());
                assertThat("getTargetURI()", r.getTargetURI().toASCIIString(), containsString("aa/foo.txt"));
                assertThat("Exists: " + r, r.exists(), is(true));
            }
            else
            {
                assertThat("extension-less directory reference", r, is(nullValue()));
            }
        }
        catch (IllegalArgumentException e)
        {
            // Exception is acceptable
            assertThat(e.getCause(), instanceOf(InvalidPathException.class));
        }
    }

    @Test
    public void testResolveInitialSlash() throws Exception
    {
        Path dir = workDir.getEmptyPathDir();
        Files.createDirectories(dir);

        Path basePath = dir.resolve("base");
        FS.ensureDirExists(basePath);
        Path filePath = basePath.resolve("foo.txt");
        Files.createFile(filePath);

        Resource base = ResourceFactory.root().newResource(basePath);
        try
        {
            assertThat("Exists: " + basePath, base.exists(), is(true));
            assertThat("Target URI: " + basePath, base, hasNoTargetURI());

            Resource r = base.resolve("/foo.txt");
            assertThat("getURI()", r.getURI().toASCIIString(), containsString("/foo.txt"));

            assertThat("isAlias()", r.isAlias(), is(false));
            assertThat("Exists: " + r, r.exists(), is(true));
        }
        catch (IllegalArgumentException e)
        {
            // Exception is acceptable
            assertThat(e.getCause(), instanceOf(InvalidPathException.class));
        }
    }

    @Test
    public void testResolveInitialDoubleSlash() throws Exception
    {
        Path dir = workDir.getEmptyPathDir();
        Files.createDirectories(dir);

        Path basePath = dir.resolve("base");
        FS.ensureDirExists(basePath);
        Path filePath = basePath.resolve("foo.txt");
        Files.createFile(filePath);

        Resource base = ResourceFactory.root().newResource(basePath);
        try
        {
            assertThat("Exists: " + basePath, base.exists(), is(true));
            assertThat("Target URI: " + basePath, base, hasNoTargetURI());

            Resource r = base.resolve("//foo.txt");
            assertThat("getURI()", r.getURI().toASCIIString(), containsString("/foo.txt"));

            assertThat("isAlias()", r.isAlias(), is(false));
            assertThat("getTargetURI()", r.getTargetURI(), nullValue());
        }
        catch (IllegalArgumentException e)
        {
            // Exception is acceptable
            assertThat(e.getCause(), instanceOf(InvalidPathException.class));
        }
    }

    @Test
    public void testResolveDoubleSlash() throws Exception
    {
        Path dir = workDir.getEmptyPathDir();
        Files.createDirectories(dir);

        Path basePath = dir.resolve("base");
        FS.ensureDirExists(basePath);
        Path dirPath = basePath.resolve("aa");
        FS.ensureDirExists(dirPath);
        Path filePath = dirPath.resolve("foo.txt");
        Files.createFile(filePath);

        Resource base = ResourceFactory.root().newResource(basePath);
        try
        {
            assertThat("Exists: " + basePath, base.exists(), is(true));
            assertThat("Target URI: " + basePath, base, hasNoTargetURI());

            Resource r = base.resolve("aa//foo.txt");
            assertThat("getURI()", r.getURI().toASCIIString(), containsString("aa/foo.txt"));

            assertThat("isAlias()", r.isAlias(), is(false));
            assertThat("getTargetURI()", r.getTargetURI(), nullValue());
        }
        catch (IllegalArgumentException e)
        {
            // Exception is acceptable
            assertThat(e.getCause(), instanceOf(InvalidPathException.class));
        }
    }

    @Test
    public void testEncoding() throws Exception
    {
        Path dir = workDir.getEmptyPathDir();
        Files.createDirectories(dir);

        Path specials = dir.resolve("a file with,spe#ials");
        Files.createFile(specials);

        Resource res = ResourceFactory.root().newResource(specials);
        assertThat("Specials URL", res.getURI().toASCIIString(), containsString("a%20file%20with,spe%23ials"));
        assertThat("Specials Filename", res.getPath().toString(), containsString("a file with,spe#ials"));

        Files.delete(res.getPath());
        assertThat("File should have been deleted.", res.exists(), is(false));
    }

    @Test
    public void testUtf8Dir() throws Exception
    {
        Path dir = workDir.getEmptyPathDir();
        Path utf8Dir;

        try
        {
            utf8Dir = dir.resolve("bãm");
            Files.createDirectories(utf8Dir);
        }
        catch (InvalidPathException e)
        {
            assumeTrue(false, "Unable to create directory with utf-8 character");
            return;
        }

        Path file = utf8Dir.resolve("file.txt");
        Files.createFile(file);

        Resource base = ResourceFactory.root().newResource(utf8Dir);
        assertThat("Exists: " + utf8Dir, base.exists(), is(true));
        assertThat("Target URI: " + utf8Dir, base, hasNoTargetURI());

        Resource r = base.resolve("file.txt");
        assertThat("Exists: " + r, r.exists(), is(true));
        assertThat("Target URI: " + r, r, hasNoTargetURI());
    }

    @Test
    @EnabledOnOs(WINDOWS)
    public void testUncPath() throws Exception
    {
        Resource base = ResourceFactory.root().newResource(URI.create("file:////127.0.0.1/path"));
        Resource resource = base.resolve("WEB-INF/");
        assertThat("getURI()", resource.getURI().toASCIIString(), containsString("path/WEB-INF/"));
        assertThat("isAlias()", resource.isAlias(), is(false));
        assertThat("getTargetURI()", resource.getTargetURI(), nullValue());
    }

    private String toString(Resource resource) throws IOException
    {
        try (InputStream inputStream = resource.newInputStream();
             ByteArrayOutputStream outputStream = new ByteArrayOutputStream())
        {
            IO.copy(inputStream, outputStream);
            return outputStream.toString("utf-8");
        }
    }

    private void touchFile(Path outputFile, String content) throws IOException
    {
        try (StringReader reader = new StringReader(content);
             BufferedWriter writer = Files.newBufferedWriter(outputFile))
        {
            IO.copy(reader, writer);
        }
    }
}<|MERGE_RESOLUTION|>--- conflicted
+++ resolved
@@ -148,11 +148,7 @@
     {
         // Doesn't exist.
         Resource resource = ResourceFactory.root().newResource(new URI("path/to/resource"));
-<<<<<<< HEAD
         assertThat(resource, nullValue());
-=======
-        assertFalse(resource.exists());
->>>>>>> 28d448ae
 
         // Create a directory
         Path testdir = workDir.getEmptyPathDir().resolve("path/to/resource");
@@ -160,19 +156,11 @@
 
         Path pwd = Paths.get(System.getProperty("user.dir"));
         Path relativePath = pwd.relativize(testdir);
-<<<<<<< HEAD
 
         // Get a path relative name using unix/uri "/" (not windows "\")
         String relativeName = FS.separators(relativePath.toString());
         assertThat("Should not have path navigation entries", relativeName, not(containsString("..")));
 
-=======
-
-        // Get a path relative name using unix/uri "/" (not windows "\")
-        String relativeName = FS.separators(relativePath.toString());
-        assertThat("Should not have path navigation entries", relativeName, not(containsString("..")));
-
->>>>>>> 28d448ae
         resource = ResourceFactory.root().newResource(new URI(relativeName));
         assertThat("Relative newResource: " + relativeName, resource, notNullValue());
         assertThat(resource.getURI().toString(), startsWith("file:"));
@@ -1124,7 +1112,7 @@
 
             Resource r = base.resolve("aa%5C/foo.txt");
 
-            if (OS.WINDOWS.isCurrentOs())
+            if (WINDOWS.isCurrentOs())
             {
                 assertThat("getURI()", r.getPath().toString(), containsString("aa\\/foo.txt"));
                 assertThat("getURI()", r.getURI().toASCIIString(), containsString("aa%5C/foo.txt"));
