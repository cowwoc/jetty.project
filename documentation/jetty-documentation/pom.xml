<?xml version="1.0" encoding="UTF-8"?>
<project xmlns="http://maven.apache.org/POM/4.0.0" xmlns:xsi="http://www.w3.org/2001/XMLSchema-instance" xsi:schemaLocation="http://maven.apache.org/POM/4.0.0 http://maven.apache.org/maven-v4_0_0.xsd">
  <parent>
    <groupId>org.eclipse.jetty.documentation</groupId>
    <artifactId>documentation-parent</artifactId>
    <version>11.0.3-SNAPSHOT</version>
  </parent>

  <modelVersion>4.0.0</modelVersion>
  <artifactId>jetty-documentation</artifactId>
  <name>Jetty :: Documentation</name>
  <packaging>jar</packaging>

  <build>
    <plugins>
      <plugin>
        <groupId>org.asciidoctor</groupId>
        <artifactId>asciidoctor-maven-plugin</artifactId>
        <dependencies>
          <dependency>
            <groupId>org.asciidoctor</groupId>
            <artifactId>asciidoctorj-diagram</artifactId>
            <version>2.0.5</version>
          </dependency>
          <dependency>
            <groupId>org.eclipse.jetty.documentation</groupId>
            <artifactId>jetty-asciidoctor-extensions</artifactId>
            <version>${project.version}</version>
          </dependency>
          <dependency>
            <groupId>org.apache.httpcomponents</groupId>
            <artifactId>httpcore</artifactId>
            <version>4.4.13</version>
          </dependency>
          <dependency>
            <groupId>org.apache.httpcomponents</groupId>
            <artifactId>httpclient</artifactId>
            <version>4.5.13</version>
          </dependency>
        </dependencies>
        <configuration>
          <backend>html5</backend>
          <requires>
            <require>asciidoctor-diagram</require>
          </requires>
          <attributes>
            <project.basedir>${project.basedir}</project.basedir>
            <maven.local.repo>${settings.localRepository}</maven.local.repo>
            <prog_guide>../programming-guide/index.html</prog_guide>
<<<<<<< HEAD
            <JDURL>http://www.eclipse.org/jetty/javadoc/jetty-11</JDURL>
            <JXURL>http://download.eclipse.org/jetty/stable-9/xref</JXURL>
=======
            <JDURL>https://www.eclipse.org/jetty/javadoc/jetty-10</JDURL>
>>>>>>> d825299d
            <SRCDIR>${basedir}/..</SRCDIR>
            <GITBROWSEURL>https://github.com/eclipse/jetty.project/tree/master</GITBROWSEURL>
            <GITDOCURL>https://github.com/eclipse/jetty.project/tree/jetty-10.0.x-doc-refactor/jetty-documentation/src/main/asciidoc</GITDOCURL>
            <OPGUIDE>../operations-guide/index.html</OPGUIDE>
            <GSTARTGUIDE>../gettingstarted-guide/index.html</GSTARTGUIDE>
            <CONTRIBGUIDE>../contribution-guide/index.html</CONTRIBGUIDE>
            <MVNCENTRAL>https://repo1.maven.org/maven2</MVNCENTRAL>
            <VERSION>${project.version}</VERSION>
            <TIMESTAMP>${maven.build.timestamp}</TIMESTAMP>
          </attributes>
        </configuration>
        <executions>
          <execution>
            <id>index</id>
            <phase>prepare-package</phase>
            <goals>
              <goal>process-asciidoc</goal>
            </goals>
            <configuration>
              <sourceDirectory>src/main/asciidoc</sourceDirectory>
              <sourceDocumentName>index.adoc</sourceDocumentName>
              <outputDirectory>${project.build.directory}/html</outputDirectory>
            </configuration>
          </execution>
          <execution>
            <id>operations-guide</id>
            <phase>prepare-package</phase>
            <goals>
              <goal>process-asciidoc</goal>
            </goals>
            <configuration>
              <sourceDirectory>src/main/asciidoc/operations-guide</sourceDirectory>
              <sourceDocumentName>index.adoc</sourceDocumentName>
              <outputDirectory>${project.build.directory}/html/operations-guide</outputDirectory>
            </configuration>
          </execution>
          <execution>
            <id>contribution-guide</id>
            <phase>prepare-package</phase>
            <goals>
              <goal>process-asciidoc</goal>
            </goals>
            <configuration>
              <sourceDirectory>${basedir}/src/main/asciidoc/contribution-guide</sourceDirectory>
              <sourceDocumentName>index.adoc</sourceDocumentName>
              <outputDirectory>${project.build.directory}/html/contribution-guide</outputDirectory>
            </configuration>
          </execution>
          <execution>
            <id>programming-guide</id>
            <phase>prepare-package</phase>
            <goals>
              <goal>process-asciidoc</goal>
            </goals>
            <configuration>
              <sourceDirectory>${basedir}/src/main/asciidoc/programming-guide</sourceDirectory>
              <sourceDocumentName>index.adoc</sourceDocumentName>
              <outputDirectory>${project.build.directory}/html/programming-guide</outputDirectory>
            </configuration>
          </execution>
          <execution>
            <id>old_docs</id>
            <phase>prepare-package</phase>
            <goals>
              <goal>process-asciidoc</goal>
            </goals>
            <configuration>
              <sourceDirectory>${basedir}/src/main/asciidoc/old_docs</sourceDirectory>
              <sourceDocumentName>index.adoc</sourceDocumentName>
              <outputDirectory>${project.build.directory}/html/old_docs</outputDirectory>
            </configuration>
          </execution>
        </executions>
      </plugin>
      <plugin>
        <artifactId>maven-assembly-plugin</artifactId>
        <configuration>
          <descriptors>
            <descriptor>src/main/assembly/html.xml</descriptor>
          </descriptors>
        </configuration>
        <executions>
          <execution>
            <id>make-assembly</id>
            <phase>package</phase>
            <goals>
              <goal>single</goal>
            </goals>
          </execution>
        </executions>
      </plugin>
    </plugins>
  </build>

  <dependencies>
    <dependency>
      <groupId>org.eclipse.jetty.toolchain</groupId>
      <artifactId>jetty-jakarta-servlet-api</artifactId>
    </dependency>
    <dependency>
      <groupId>org.eclipse.jetty</groupId>
      <artifactId>jetty-alpn-server</artifactId>
      <version>${project.version}</version>
    </dependency>
    <dependency>
      <groupId>org.eclipse.jetty</groupId>
      <artifactId>jetty-client</artifactId>
      <version>${project.version}</version>
    </dependency>
    <dependency>
      <groupId>org.eclipse.jetty</groupId>
      <artifactId>jetty-jmx</artifactId>
      <version>${project.version}</version>
    </dependency>
    <dependency>
      <groupId>org.eclipse.jetty</groupId>
      <artifactId>jetty-rewrite</artifactId>
      <version>${project.version}</version>
    </dependency>
    <dependency>
      <groupId>org.eclipse.jetty</groupId>
      <artifactId>jetty-server</artifactId>
      <version>${project.version}</version>
    </dependency>
    <dependency>
      <groupId>org.eclipse.jetty</groupId>
      <artifactId>jetty-servlet</artifactId>
      <version>${project.version}</version>
    </dependency>
    <dependency>
      <groupId>org.eclipse.jetty</groupId>
      <artifactId>jetty-servlets</artifactId>
      <version>${project.version}</version>
    </dependency>
    <dependency>
      <groupId>org.eclipse.jetty</groupId>
      <artifactId>jetty-util-ajax</artifactId>
      <version>${project.version}</version>
    </dependency>
    <dependency>
      <groupId>org.eclipse.jetty</groupId>
      <artifactId>jetty-webapp</artifactId>
      <version>${project.version}</version>
    </dependency>
    <dependency>
      <groupId>org.eclipse.jetty.fcgi</groupId>
      <artifactId>fcgi-client</artifactId>
      <version>${project.version}</version>
    </dependency>
    <dependency>
      <groupId>org.eclipse.jetty.http2</groupId>
      <artifactId>http2-server</artifactId>
      <version>${project.version}</version>
    </dependency>
    <dependency>
      <groupId>org.eclipse.jetty.http2</groupId>
      <artifactId>http2-http-client-transport</artifactId>
      <version>${project.version}</version>
    </dependency>
    <dependency>
      <groupId>org.eclipse.jetty</groupId>
      <artifactId>jetty-slf4j-impl</artifactId>
      <version>${project.version}</version>
    </dependency>
    <dependency>
      <groupId>org.eclipse.jetty.memcached</groupId>
      <artifactId>jetty-memcached-sessions</artifactId>
      <version>${project.version}</version>
    </dependency>
    <dependency>
      <groupId>org.eclipse.jetty</groupId>
      <artifactId>jetty-nosql</artifactId>
      <version>${project.version}</version>
    </dependency>
  </dependencies>
</project><|MERGE_RESOLUTION|>--- conflicted
+++ resolved
@@ -47,12 +47,8 @@
             <project.basedir>${project.basedir}</project.basedir>
             <maven.local.repo>${settings.localRepository}</maven.local.repo>
             <prog_guide>../programming-guide/index.html</prog_guide>
-<<<<<<< HEAD
             <JDURL>http://www.eclipse.org/jetty/javadoc/jetty-11</JDURL>
             <JXURL>http://download.eclipse.org/jetty/stable-9/xref</JXURL>
-=======
-            <JDURL>https://www.eclipse.org/jetty/javadoc/jetty-10</JDURL>
->>>>>>> d825299d
             <SRCDIR>${basedir}/..</SRCDIR>
             <GITBROWSEURL>https://github.com/eclipse/jetty.project/tree/master</GITBROWSEURL>
             <GITDOCURL>https://github.com/eclipse/jetty.project/tree/jetty-10.0.x-doc-refactor/jetty-documentation/src/main/asciidoc</GITDOCURL>
@@ -150,7 +146,7 @@
   <dependencies>
     <dependency>
       <groupId>org.eclipse.jetty.toolchain</groupId>
-      <artifactId>jetty-jakarta-servlet-api</artifactId>
+      <artifactId>jetty-servlet-api</artifactId>
     </dependency>
     <dependency>
       <groupId>org.eclipse.jetty</groupId>
