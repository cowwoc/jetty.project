jetty-9.4.8-SNAPSHOT

<<<<<<< HEAD
jetty-9.4.7.v20170914 - 14 September 2017
 + 215 Consider native ALPN/SSL provider
 + 487 JDK 9 build compatibility
 + 1116 Support empty HTTP header values
 + 1200 Use PathWatcher in DeploymentManager
=======
jetty-9.3.21.v20170918 - 18 September 2017
 + 487 JDK 9 build compatibility
 + 1116 Support empty HTTP header values
>>>>>>> bcd6ed92
 + 1357 RolloverFileOutputStream: No rollout performed at midnight
 + 1416 GzipHandler generated ETag suffix has problems with If-Match header
   logic
 + 1468 Configure PKIX Revocation Checker for SslContextFactory
 + 1469 RolloverFileOutputStream: IllegalStateException Task already scheduled
 + 1498 Add JRTResource to support future Java 9 classloader behaviors
 + 1499 ClasspathPattern needs MODULE ruleset to support future Java 9
   classloader behaviors
 + 1503 IPv6 address needs normalization (without brackets) in
   ForwardedRequestCustomizer
 + 1507 RolloverFileOutputStream: Negative delay Timer.schedule exception
 + 1513 RolloverFileOutputStream: can't handle multiple instances
 + 1515 Improved RollOverFileOutputStream removeOldFiles() behavior
<<<<<<< HEAD
 + 1520 PropertyUserStore should extract packed config file
 + 1556 Remove a timing channel in Password matching
 + 1571 Support Hazelcast session management in 9.4
 + 1590 Improve RolloverFileOutputStream functionality with multiple TimeZones
 + 1591 JDBCSessionDataStore doesn't work with root context on Oracle DB
 + 1592 CompressedContentFormat.tagEquals() - incorrect comparison of entity
   tag hashes
 + 1595 HTTP/2: Avoid sending unnecessary stream WINDOW_UPDATE frames
 + 1600 Update jndi.mod and plus.mod
 + 1603 WebSocketServerFactory NPE in toString()
 + 1604 WebSocketContainer stop needs improvement
 + 1605 ContainerProvider.getWebSocketContainer() behavior is not to spec
 + 1618 AsyncContext.dispatch() does not use raw/encoded URI
 + 1622 HeaderFilter doesn't work if the response has been committed
 + 1623 JettyRunMojo use dependencies from reactor (outputdirectory)
 + 1625 Support new IANA declared Websocket Close Status Codes
 + 1637 Thread per connection retained in HTTP/2
 + 1638 Add it test for Maven Plugin
 + 1642 Using RewriteHandler with AsyncContext.dispatch() and
   HttpServletRequestWrapper not possible
 + 1643 ProxyServlet always uses default number of selector threads -
   constructor should allow to overwrite the default.
 + 1645 NotSerializableException: DoSFilter when using Non-Clustered Session
   Management: File System
=======
 + 1556 Remove a timing channel in Password matching
 + 1590 Improve RolloverFileOutputStream functionality with multiple TimeZones
>>>>>>> bcd6ed92
 + 1655 Improve extensibility of ServerConnector
 + 1656 Improve configurability of ConnectionPools
 + 1661 AbstractProxyServlet onProxyResponseFailure Error
 + 1662 NPE with WebSocket Compress Extensions
 + 1664 IPAccessHandler CIDR IP range check is incorrect
 + 1671 Asymmetric usage of trailers in MetaData.Request
 + 1675 Session id should not be logged with INFO level in AbstractSessionCache
 + 1679 DeploymentManagerMBean not usable through JMX
 + 1682 Jetty-WarFragmentFolderPath directive has no effect in eclipse runtime
   mode except for the first launch
 + 1685 Update ALPN support for Java 8u141
 + 1687 HTTP2: Correcting missing callback notification when channel not found
 + 1692 Annotation scanning should ignore `module-info.class` files
 + 1698 Missing WWW-Authenticate from SpnegoAuthenticator when other
   Authorization header provided
 + 1702 Update ALPN support for Java 8u144
 + 1703 Improve HttpInput failure logging
<<<<<<< HEAD
 + 1706 Log Implementation ignored when executing under OSGi
 + 1709 SpnegoAuthenticator improperly handling case-insensitive Negotiate
   header
 + 1713 Do not over allocate selectors for small thread pools
 + 1715 Standardise properties and ids in jetty XML files
 + 1717 DoSFilter getRateTracker IP/Port loadId minor improvement
 + 1718 QueuedThreadPool not exposed on JMX
 + 1719 HTTP/2: Improve handling of queued requests
 + 1721 Async I/O POST fails with big files
 + 1724 Add dependency on jetty-annotations for apache-jsp
 + 1732 Allow pause accepting new connections during high load
 + 1737 DefaultServlet wrong welcome dispatcher using non-root URL path
 + 1738 jetty-bom fails oss.sonatype.org validation
=======
 + 1719 HTTP/2: Improve handling of queued requests
>>>>>>> bcd6ed92
 + 1741 Java 9 javadoc failure in build
 + 1749 Dump HttpDestination exchange queue
 + 1750 PoolingHttpDestination creates ConnectionPool twice
 + 1759 HTTP/2: producer can block in onReset
<<<<<<< HEAD
 + 1766 JettyClientContainerProvider does not actually use common objects
   correctly
 + 1789 PropertyUserStoreTest failures in Windows
 + 1790 HTTP/2: 100% CPU usage seen during close/shutdown of endpoint
 + 1792 Accept ISO-8859-1 characters in response reason
 + 1794 Config properties typos in session-store-cache.mod
 + 1795 Fix session id manager workerName
 + 1796 ReservedThreadExecutor defaulting to capacity=1 only
 + 1797 JEP 238 - Multi-Release JAR files break bytecode scanning
 + 1798 JMXify EatWhatYouKill
 + 1804 Make EndPoint creation and destroy a non-blocking task
 + 1805 ReservedThreadExecutor should start ReservedThreads lazily
 + 1809 NPE: StandardDescriptorProcessor.visitSecurityConstraint() with null/no
   security manager
 + 1814 Move JavaVersion to jetty-util for future Java 9 support requirements
 + 1816 HttpClientTest.testClientCannotValidateServerCertificate() hangs with
   JDK 9
 + 475546 ClosedChannelException when connection to HTTPS over HTTP proxy
   with CONNECT

jetty-9.4.6.v20170531 - 31 May 2017
=======
 + 1790 HTTP/2: 100% CPU usage seen during close/shutdown of endpoint
 + 475546 ClosedChannelException when connection to HTTPS over HTTP proxy
   with CONNECT

jetty-9.3.20.v20170531 - 31 May 2017
>>>>>>> bcd6ed92
 + 523 TLS close behaviour breaking session resumption
 + 1108 Please improve logging in SslContextFactory when there are no approved
   cipher suites
 + 1505 Adding jetty.base.uri and jetty.home.uri
 + 1514 websocket dump badly formatted
 + 1516 Delay starting of WebSocketClient until an attempt to connect is made
 + 1520 PropertyUserStore should extract packed config file
 + 1526 MongoSessionDataStore old session scavenging is broken due to the
   missing $ sign in "and" operation
 + 1527 Jetty BOM should not depend on jetty-parent
 + 1528 Internal HttpClient usages should have common configurable technique
 + 1536 Jetty BOM should include more artifacts
 + 1538 NPE in Response.putHeaders
 + 1539 JarFileResource mishandles paths with spaces
 + 1544 Disabling JSR-356 doesn't indicate context it was disabled for
 + 1546 Improve handling of quotes in cookies
 + 1553 X509.isCertSign() can throw ArrayIndexOutOfBoundsException on
   non-standard implementations
 + 1556 A timing channel in Password.java
 + 1558 When creating WebAppContext without session-config and with NO_SESSIONS
   throws NPE
 + 1567 XmlConfiguration will start the same object multiple times
 + 1568 ServletUpgradeRequest mangles query strings containing percent-escapes
   by re-escaping them
 + 1569 Allow setting of maxBinaryMessageSize to 0 in WebSocketPolicy
 + 1579 NPE in Quoted Quality CSV

jetty-9.2.22.v20170606 - 06 June 2017
 + 920 no main manifest attribute, in jetty-runner-9.2.19.v20160908.jar
 + 1108 Please improve logging in SslContextFactory when there are no approved
   cipher suites
 + 1357 RolloverFileOutputStream: No rollout performed at midnight
 + 1469 IllegalStateException in RolloverFileOutputStream
 + 1507 Negative delay Timer.schedule exception due to mismatched local and
   _logTimeZone values
 + 1532 RolloverFileOutputStream can't handle multiple instances
 + 1523 Update ALPN support for Java 8u131
 + 1556 A timing channel in Password.java
 + 1590 RolloverFileOutputStream not functioning in Jetty 9.2.21+

jetty-9.3.20.v20170531 - 31 May 2017
 + 523 TLS close behaviour breaking session resumption
 + 1108 Please improve logging in SslContextFactory when there are no approved
   cipher suites
 + 1527 Jetty BOM should not depend on jetty-parent
 + 1556 A timing channel in Password.java
 + 1567 XmlConfiguration will start the same object multiple times

jetty-9.4.5.v20170502 - 02 May 2017
 + 304 Review dead code - StringUtil.sidBytesToString
 + 1235 DNS lookup in newSSLEngine(InetSocketAddress address)
 + 1348 Add a BOM artifact
 + 1390 HashLoginService and "this.web-inf.url" property are incompatible
 + 1404 Jetty 9.4.2 does not support constructors with varargs in XML config
   files
 + 1448 StackOverflowError when using URLStreamHandlerFactory in
   WebAppClassloader
 + 1475 SIOOBE in ContextHandler startup
 + 1481 Add convenient method to add user to Realm
 + 1486 redirect to welcome file broken for sub directory
 + 1487 add decoded paths
 + 1492 Unable to override logback.version
 + 1493 Response.sendError should preserve cookies
 + 1494 Module resolution ignores alternate providers where a .mod file of the
   same name exists
 + 1500 HttpServletResponse.sendError() should commit and close
 + 1502 WebSocket endpoints cannot be mapped when the session id is url encoded
 + 1504 Improve defaults for HTTP/2 flow control
 + 1505 jetty.base.uri and jetty.home.uri
 + 1506 Make HttpChannels recycling configurable for HTTP/2
 + 1507 Negative delay Timer.schedule exception due to mismatched local and
   _logTimeZone values
 + 1508 Update to gcloud datastore 1.0.0
 + 1510 Look for SessionHandlers instead of ContextHandlers in
   DefaultSessionIdManager
 + 1513 RolloverFileOutputStream can't handle multiple instances
 + 1517 Review JMX's ConnectorServer
 + 1521 Prevent copy of jetty jars to lib/gcloud
 + 1523 Update ALPN support for Java 8u131

jetty-9.3.19.v20170502 - 02 May 2017
 + 877 Programmatic servlet mappings cannot override mappings from
   webdefault.xml using quickstart
 + 1348 Add a BOM artifact
 + 1390 HashLoginService and "this.web-inf.url" property are incompatible
 + 1463 SSL Renegotiate limit
 + 1469 IllegalStateException in RolloverFileOutputStream
 + 1486 redirect to welcome file broken for sub directory
 + 1487 add decoded paths
 + 1507 Negative delay Timer.schedule exception due to mismatched local and
   _logTimeZone values
 + 1513 RolloverFileOutputStream can't handle multiple instances
 + 1523 Update ALPN support for Java 8u131

jetty-9.4.4.v20170414 - 14 April 2017
 + 612 Support HTTP Trailer
 + 877 Programmatic servlet mappings cannot override mappings from
   webdefault.xml using quickstart
 + 1201 X-Forwarded-For incorrectly set in jetty-http-forwarded.xml
 + 1334 Dispatcher.commitResponse() failure is unreported
 + 1386 Optimise session writes
 + 1411 Use short-circuit operator in websocket Frame
 + 1417 Improve classloader dumping
 + 1418 setWriteListener causes race
 + 1423 Update to gcloud datastore 0.10.0-beta
 + 1433 Wrong status message for code 417
 + 1434 Improve properties in jetty-gzip.xml
 + 1435 Apply setCharacterEncoding to static content without an assumed
   encoding
 + 1436 NullPointerException when calling changeSessionId
 + 1439 Allow UNC paths to function as Resource bases
 + 1440 Improve lock contention for low resources scheduling strategy
 + 1444 Deprecate Continuations
 + 1448 StackOverflowError when using URLStreamHandlerFactory in
   WebAppClassloader
 + 1449 Unable to find the JVM Lib directory in WebAppContext
 + 1450 JMX does not export session statistics
 + 1454 CachedContentFactory locks filesystem after first read of file
 + 1456 Error dispatch race with async write
 + 1463 SSL Renegotiate limit
 + 1466 Only use ServletContainerInitializers from server path for web.xml <
   3.0
 + 1467 Change default for WebAppContext.isConfiguredDiscovered to false
 + 1469 IllegalStateException in RolloverFileOutputStream
 + 1472 Broken *.gz symlinks cause NPE in DefaultServlet
 + 1475 SIOOBE in ContextHandler startup

jetty-9.3.18.v20170406 - 06 April 2017
 + 877 Programmatic servlet mappings cannot override mappings from
   webdefault.xml using quickstart
 + 1201 X-Forwarded-For incorrectly set in jetty-http-forwarded.xml
 + 1417 Improve classloader dumping
 + 1439 Allow UNC paths to function as Resource bases

jetty-9.4.3.v20170317 - 17 March 2017
 + 329 Javadoc for HttpTester and ServletTester needs to reference limited HTTP
   version scope
 + 856 Add server/port and auth configuration for mongo sessions
 + 1015 Ensure jetty-distribution excludes git / temp files
 + 1184 IllegalStateException for HEAD requests responded with 404
 + 1340 PushCacheFilter question
 + 1351 StringIndexOutOfBoundsException thrown on incomplete Accept-Language
   header
 + 1353 A Large ClasspathPattern results in infinite loop
 + 1357 RolloverFileOutputStream: No rollout performed at midnight
 + 1363 HttpInput.read deadlock (async mode)
 + 1374 When `Server.start` fails, beans ought to be stopped
 + 1375 Support pushed resources in HTTP client
 + 1378 Slow TLS clients may hang the server
 + 1379 Misleading javadoc for initialization of SessionIdPathParameterName
 + 1383 javadoc build on JDK 8u121 fails due to scripts
 + 1384 Expose StatisticsServlet to webapp
 + 1387 Windows and paxexam failure due to "renaming bundle"
 + 1389 Update to gcloud datastore-0.9.4-beta
 + 1390 HashLoginService and "this.web-inf.url" property are incompatible
 + 1396 Set-Cookie produced by Jetty is invalid for RFC6265 and Chrome
 + 1398 Ensure all SessionDataStores store lastsaved time
 + 1401 HttpOutput.recycle() does not clear the write listener
 + 1402 Move RFC syntax validation to jetty-http Syntax class
 + 1403 Move new CookieCompliance class to jetty-http
 + 1405 Cookie name cannot be blank or null

jetty-9.3.17.v20170317 - 17 March 2017
 + 329 Javadoc for HttpTester and ServletTester needs to reference limited HTTP
   version scope
 + 609 websocket ClientCloseTest testServerNoCloseHandshake is failing
 + 1015 Ensure jetty-distribution excludes git / temp files
 + 1047 ReadPendingException and then thread death
 + 1049 test-jetty-osgi test exits/crashes the surefire forked JVM
 + 1282 ByteArrayEndPointTest.testIdle() failure
 + 1296 Introduce HTTP parser "content complete" event
 + 1326 Jetty shutdown command got NullPointerException (http2 module added to
   start)
 + 1328 Response.setBufferSize(int) ISE should be more clear on reason
 + 1340 PushCacheFilter question
 + 1342 Improve ByteBufferPool scalability
 + 1351 StringIndexOutOfBoundsException thrown on incomplete Accept-Language
   header
 + 1357 RolloverFileOutputStream: No rollout performed at midnight
 + 1374 When `Server.start` fails, beans ought to be stopped
 + 1375 Support pushed resources in HTTP client
 + 1378 Slow TLS clients may hang the server
 + 1383 javadoc build on JDK 8u121 fails due to scripts
 + 1384 Expose StatisticsServlet to webapp
 + 1387 Windows and paxexam failure due to "renaming bundle"
 + 1389 Update to gcloud datastore-0.9.4-beta
 + 1390 HashLoginService and "this.web-inf.url" property are incompatible
 + 1394 Default OS Locale/Encoding/Charset can cause test failures
 + 1396 Set-Cookie produced by Jetty is invalid for RFC6265 and Chrome
 + 1399 SlowClientTest is failing on CI
 + 1401 HttpOutput.recycle() does not clear the write listener

jetty-9.4.2.v20170220 - 20 February 2017
 + 612 Support HTTP Trailer
 + 1047 ReadPendingException and then thread death
 + 1226 Undefined JETTY_LOGS breaks jetty.sh
 + 1284 IllegalStateException updating session inactive interval
 + 1290 http2-hpack not visible in OSGi
 + Allow application to hint that chunking should be used
 + 1292 jetty-home has unresolvable dependencies
 + 1296 Introduce HTTP parser "content complete" event
 + 1298 Generate gcloud-datastore.mod
 + 1300 Update to gcloud-datastore 0.8.2
 + 1307 Session scavenge needs to invalidate session
 + 1309 HttpClient GZIPContentDecoder should use the clients ByteBufferPool
 + 1313 Insufficient Bytes behavior change in jetty 9.4.x due to HTTP Trailers
   support?
 + 1315 Update to gcloud datastore 0.8.3-beta
 + 1326 Jetty shutdown command got NullPointerException (http2 module added to
   start)
 + 1328 Response.setBufferSize(int) ISE should be more clear on reason
 + 1329 Update to gcloud-datastore 0.9.2-beta
 + 1331 NPE in ClasspathPattern.add when using module logging-log4j2.mod and
   other logging modules
 + 1342 Improve ByteBufferPool scalability

jetty-9.4.1.v20170120 - 20 January 2017
 + 486 JDK 9 ALPN implementation
 + 592 Support no-value Host header in HttpParser
 + 612 Support HTTP Trailer
 + 1044 Unix socket connector blocks for 30 seconds on stopping the server
 + 1073 JDK9 support in Jetty 9.3.x
 + 1138 Ensure xml validation works on web descriptors
 + 1139 Support configuration of properties during --add-to-start
 + 1146 jetty.server.HttpInput deadlock
 + 1161 HttpClient and WebSocketClient should not remove all cookies on stop
 + 1162 Make request.changeSessionId() work with NullSessionCache
 + 1163 Start error results in NPE
 + 1167 NPE while completing a reset HTTP/2 stream
 + 1169 HTTP/2 reset on a stalled write does not unblock writer thread
 + 1171 jetty-client throws NPE for request to IDN hosts only when
   `HttpClient#send(...)` is called
 + 1175 Reading HttpServletRequest InputStream from a Filter then accessing
   getParameterNames() results in java.io.IOException: Missing content for
   multipart request
 + 1181 Review buffer underflow cases in SslConnection
 + 1184 IllegalStateException for HEAD requests responded with 404
 + 1185 Connection abruptly closed for HEAD requests
 + 1188 Cannot --add-to-start=logback-access due to logback-core dependancy
 + 1195 Problem using STOP.PORT and STOP.KEY with --exec
 + 1197 WebSocketClient not sending `Authorization` request header
 + 1200 Context path not set for symlink from root
 + 1201 X-Forwarded-For incorrectly set in jetty-http-forwarded.xml
 + 1202 NPE in JsrSession when dealing with a response missing the
   `Sec-WebSocket-Extensions` header
 + 1203 HttpSessionBindingListener#valueUnbound not called consistently in
   9.4.0
 + 1207 WebSocketPolicy configuration inconsistent when using JSR
 + 1209 IllegalStateException when HTTP/2 push is disabled
 + 1214 Accepted subprotocol is not provided when @OnWebSocketConnect method is
   invoked
 + 1216 Can't stop/start a WebAppContext with websocket
 + 1218 ReadPendingException is thrown when using
   o.e.j.websocket.api.Session.suspend
 + 1220 PushCacheFilter does not add the context path to pushed resources
 + 1222 Authenticated sessions throw exception on invalidate
 + 1223 Allow session workername to be null
 + 1224 HttpSessionListener.sessionDestroyed can no longer access session
 + 1226 Undefined JETTY_LOGS breaks jetty.sh
 + 1228 Internal error during SSL handshake
 + 1229 ClassLoader constraint issue when using NativeWebSocketConfiguration
   with WEB-INF/lib/jetty-http.jar present
 + 1234 onBadMessage called from with handled message
 + 1254 9.4.x Server resource handler welcome files forwarding not working
 + 1260 Expand system properties in start
 + 1262 BufferUtil.isMappedBuffer() uses reflection on private JDK fields
 + 1265 JAXB not available in JDK 9
 + 1267 Request.getRemoteUser can throw undeclared IllegalStateException via
   DeferredAuthentication & FormAuthenticator
 + 1268 <jsp-file>incorrectly handled when the jsp is at the top directory
 + 1269 Extensible assumed charset for mimetypes
 + 1270 GzipHandler rework on dispatches
 + 1271 Update to apache jasper 8.5.9
 + 1272 Update ALPN versions for 8u111
 + 1274 Distinguish no tlds vs no MetaInfConfiguration tld scanning for
   quickstart
 + 1276 Remove org.eclipse.jetty.websocket.server.WebSocketServerFactory from
   SPI

jetty-9.3.16.v20170120 - 20 January 2017
 + 486 JDK 9 ALPN implementation
 + 592 Support no-value Host header in HttpParser
 + 612 Support HTTP Trailer
 + 1073 JDK9 support in Jetty 9.3.x
 + 1195 Problem using STOP.PORT and STOP.KEY with --exec
 + 1197 WebSocketClient not sending `Authorization` request header
 + 1200 Context path not set for symlink from root
 + 1202 NPE in JsrSession when dealing with a response missing the
   `Sec-WebSocket-Extensions` header
 + 1228 Internal error during SSL handshake
 + 1229 ClassLoader constraint issue when using NativeWebSocketConfiguration
   with WEB-INF/lib/jetty-http.jar present
 + 1234 onBadMessage called from with handled message
 + 1259 HostnameVerificationTest.simpleGetWithHostnameVerificationEnabledTest
   is broken
 + 1261 Intermittent H2C test failure AsyncIOServletTest.testAsyncReadEarlyEOF
 + 1262 BufferUtil.isMappedBuffer() uses reflection on private JDK fields
 + 1265 JAXB not available in JDK 9
 + 1267 Request.getRemoteUser can throw undeclared IllegalStateException via
   DeferredAuthentication & FormAuthenticator
 + 1268 <jsp-file>incorrectly handled when the jsp is at the top directory
 + 1269 Extensible assumed charset for mimetypes
 + 1270 GzipHandler rework on dispatches
 + 1272 Update ALPN versions for 8u111
 + 1274 Distinguish no tlds vs no MetaInfConfiguration tld scanning for
   quickstart
 + 1275 Get rid of Mockito
 + 1276 Remove org.eclipse.jetty.websocket.server.WebSocketServerFactory from
   SPI
 + 1277 http2 alpn test error

jetty-9.2.21.v20170120 - 20 January 2017
 + 592 Support no-value Host header in HttpParser
 + 1229 ClassLoader constraint issue when using NativeWebSocketConfiguration
   with WEB-INF/lib/jetty-http.jar present
 + 1267 Request.getRemoteUser can throw undeclared IllegalStateException via
   DeferredAuthentication & FormAuthenticator

jetty-9.3.15.v20161220 - 20 December 2016
 + 240 Missing content for multipart request after upgrade to Jetty > 9.2.7
 + 905 Jetty terminates SSL connections too early with Connection: close
 + 1020 Java Util Logging properties in wrong location
 + 1050 Add multiple FilterHolder to a ServletContextHandler may cause problems
 + 1051 NCSARequestLog/RolloverFileOutputStream does not roll day after DST
   ends
 + 1054 Using WebSocketPingPongListener with empty PING payload results in
   NullPointerException
 + 1057 Improve WebSocketUpgradeFilter fast path performance
 + 1062 Jetty allows requests to hang under PUT load
 + 1063 HostPortHttpField should handle port-only values
 + 1064 HttpClient sets chunked transfer-encoding
 + 1065 Response.setBufferSize checks for written content
 + 1069 Host header should be sent with HTTP/1.0
 + 1072 InetAccessHandler needs InetAddress & Path based restrictions like
   IPAccessHandler did
 + 1078 DigestAuthentication should use realm from server, even if unknown in
   advance
 + 1081 DigestAuthenticator does not check the realm sent by the client
 + 1090 Allow WebSocketUpgradeFilter to be used by WEB-INF/web.xml
 + 1092 jetty-runner jstl support
 + 1098 MimeTypes.getCharsetFromContentType() unable parse "application/pdf;;;
   charset=UTF-8"
 + 1099 PushCacheFilter pushes POST requests
 + 1108 Please improve logging in SslContextFactory when there are no approved
   cipher suites
 + 1114 Add testcase for WSUF for stop/start of the Server
 + 1118 Filter.destroy() conflicts with ContainerLifeCycle.destroy() in
   WebSocketUpgradeFilter
 + 1123 Broken lifecycle for WebSocket's mappings
 + 1124 Allow configuration of WebSocket mappings from Spring
 + 1130 PROXY protocol support reports incorrect remote address
 + 1134 Jetty HTTP/2 client problems
 + 1135 Avoid allocations from Method.getParameterTypes() if possible
 + 1146 jetty.server.HttpInput deadlock
 + 1161 HttpClient and WebSocketClient should not remove all cookies on stop
 + 1169 HTTP/2 reset on a stalled write does not unblock writer thread
 + 1171 jetty-client throws NPE for request to IDN hosts only when
   `HttpClient#send(...)` is called
 + 1175 Reading HttpServletRequest InputStream from a Filter then accessing
   getParameterNames() results in java.io.IOException: Missing content for
   multipart request
 + 1181 Review buffer underflow cases in SslConnection
 + 1186 Where can i find SocketConnector .java and
   BlockingChannelConnector.java etc?

jetty-9.2.20.v20161216 - 16 December 2016
 + 295 Ensure Jetty Client use of Deflater / Inflater calls .end() to avoid
   memory leak
 + Reset Response buffer size
 + 1051 NCSARequestLog/RolloverFileOutputStream does not roll day after DST
   ends
 + 1057 Improve WebSocketUpgradeFilter fast path performance
 + 1090 Allow WebSocketUpgradeFilter to be used by WEB-INF/web.xml
 + 1124 Allow configuration of WebSocket mappings from Spring
 + 1130 PROXY protocol support reports incorrect remote address

jetty-9.4.0.v20161208 - 08 December 2016
 + 1112 How config async support in jsp tag?
 + 1124 Allow configuration of WebSocket mappings from Spring
 + 1139 Support configuration of properties during --add-to-start
 + 1146 jetty.server.HttpInput deadlock
 + 1148 Support HTTP/2 HEADERS trailer
 + 1151 NPE in ClasspathPattern.match()
 + 1153 Make SessionData easier to subclass
 + 123 AbstractSessionIdManager can't atomically check for uniqueness of new
   session ID

jetty-9.4.0.RC3 - 05 December 2016
 + 1051 NCSARequestLog/RolloverFileOutputStream does not roll day after DST
   ends
 + 1062 Jetty allows requests to hang under PUT load
 + 1090 Allow WebSocketUpgradeFilter to be used by WEB-INF/web.xml
 + 1092 jetty-runner jstl support
 + 1108 Please improve logging in SslContextFactory when there are no approved
   cipher suites
 + 1117 quickstart generator of quickstart-web.xml should keep ids
 + 1118 Filter.destroy() conflicts with ContainerLifeCycle.destroy() in
   WebSocketUpgradeFilter
 + 1123 Broken lifecycle for WebSocket's mappings
 + 1124 Allow configuration of WebSocket mappings from Spring
 + 1128 Stats Servlet hidden from classpath
 + 1130 PROXY protocol support reports incorrect remote address
 + 1134 Jetty HTTP/2 client problems
 + 1135 Avoid allocations from Method.getParameterTypes() if possible
 + 1138 Ensure xml validation works on web descriptors
 + 1139 Support configuration of properties during --add-to-start
 + 1142 Do not warn for default settings in sessions
 + 1143 Upgrade google cloud APIs to 0.7.0
 + 117 Support proxies with WebSocketClient
 + 572 Don't reject HTTP/2 requests without body in low threads mode
 + 877 Programmatic servlet mappings cannot override mappings from
   webdefault.xml using quickstart

jetty-9.4.0.RC2 - 16 November 2016
 + 240 Missing content for multipart request after upgrade to Jetty > 9.2.7
 + 586 Thread pools and connectors
 + 644 Modules for enabling logging
 + 905 Jetty terminates SSL connections too early with Connection: close
 + 907 Update to support apache jasper 8.5.5
 + 1020 Java Util Logging properties in wrong location
 + 1023 Error on configuring slf4j-simple-impl module
 + 1029 Restore Request.setHttpVersion()
 + 1031 Improve HttpField pre-encoding
 + 1032 Remove jetty dependencies in jetty jasper classes
 + 1037 Don't execute AsyncListener.onTimeout events in spare Scheduler-Thread
 + 1038 AttributeNormalizer does not favor ${WAR} over other attributes, like
   ${jetty.base}
 + 1039 AttributeNormalizer should not track attributes that are null
 + 1045 Abort HttpChannel onCompletion if wrong content length set
 + 1046 Improve HTTP2Flusher error report
 + 1050 Add multiple FilterHolder to a ServletContextHandler may cause problems
 + 1054 Using WebSocketPingPongListener with empty PING payload results in
   NullPointerException
 + 1057 Improve WebSocketUpgradeFilter fast path performance
 + 1062 Jetty allows requests to hang under PUT load
 + 1063 HostPortHttpField should handle port-only values
 + 1064 HttpClient sets chunked transfer-encoding
 + 1065 Response.setBufferSize checks for written content
 + 1066 Content-Length: 0 set when not required
 + 1067 Ensure if session scavenging is disabled, no candidate expired sessions
   accumulate
 + 1069 Host header should be sent with HTTP/1.0
 + 1070 Refactor calculation for session expiry
 + 1071 Ensure dirty flag set on a new session
 + 1072 InetAccessHandler needs InetAddress & Path based restrictions like
   IPAccessHandler did
 + 1074 Improve HttpInput for non dispatched calls
 + 1075 If read from session data cache fails, fallback to session data store
 + 1077 doHandle defined twice for ScopedHandler
 + 1078 DigestAuthentication should use realm from server, even if unknown in
   advance
 + 1081 DigestAuthenticator does not check the realm sent by the client
 + 1091 Update to gcloud datastore 0.5.1
 + 1098 MimeTypes.getCharsetFromContentType() unable parse "application/pdf;;;
   charset=UTF-8"
 + 1099 PushCacheFilter pushes POST requests
 + 1103 AbstractNCSARequestLog reports too much of the Request URI

jetty-9.3.14.v20161028 - 28 October 2016
 + 292 NPE in SslConnectionFactory newConnection
 + 295 Ensure Jetty Client use of Deflater / Inflater calls .end() to avoid
   memory leak
 + 989 InputStreamResponseListener.get() throws with HTTP/2 following redirect
 + 1009 9.3.x] ThreadLimitHandler has no method setBlockForMs
 + 1018 Remove dependency on asm types in oej.annotations.Util
 + 1029 Restore Request.setHttpVersion()
 + 1031 Improve HttpField pre-encoding
 + 1032 Remove jetty dependencies in jetty jasper classes
 + 1037 Don't execute AsyncListener.onTimeout events in spare Scheduler-Thread
 + 1038 AttributeNormalizer does not favor ${WAR} over other attributes, like
   ${jetty.base}
 + 1039 AttributeNormalizer should not track attributes that are null
 + 1046 Improve HTTP2Flusher error report
 + 480764 Add extra tests for empty multipart

jetty-9.4.0.RC1 - 21 October 2016
 + 277 Proxy servlet does not handle HTTP status 100 correctly
 + 292 NPE in SslConnectionFactory newConnection
 + 295 Ensure Jetty Client use of Deflater / Inflater calls .end() to avoid
   memory leak
 + 382 Support Request auto decompress in GzipHandler
 + 644 Modules for enabling logging
 + 788 Attempting to activate a module that is already enabled
 + 914 Regularize the naming of the session configuration properties
 + 915 The jetty-maven-plugin:stop goal doesn't stop everything completely
 + 918 Support certificates hot reload
 + 926 No LSB Tags on jetty.sh script cause warning on Ubuntu 16.04
 + 927 Allow custom schema for session tables
 + 940 Reset Response buffer size
 + 941 Make GCloudSessionDataStore more configurable
 + 944 Make a NullSessionCache module
 + 945 Property for SessionCache.saveOnCreate missing in session-cache-hash.mod
 + 946 Fix javadoc on MongoSessionDataStore
 + 948 jetty-distribution invalid config etc/jetty-http2c.xml
 + 953 Add namespace support to GCloudSessionDataStore
 + 954 Fallback to less efficient queries if no indexes for
   GCloudSessionDataStore
 + 955 Response listeners not invoked when using Connection.send()
 + 959 CompleteListener invoked twice for HTTP/2 transport and response content
 + 960 Async I/O spin when reading early EOF
 + 963 location based black/white classpath patterns
 + 966 Remove usages of ConcurrentArrayQueue
 + 984 Improve logging modules and module listing
 + 989 InputStreamResponseListener.get() throws with HTTP/2 following redirect
 + 993 Add GAE_MODULE_INSTANCE env var as default for session id manager
 + 998 Normalize [tags] directive in *.mod files
 + 999 Create a Flight Recorder module
 + 1000 Allow legacy behaviour if 2 servlets map to same path
 + 1003 Better error messages when invoking deprecated modules
 + 1007 Update to gcloud datastore 0.4.0
 + 1009 ThreadLimitHandler has no method setBlockForMs
 + 1013 Overlay directory for modules
 + 1014 Sessions created via https throw "invalid for write" exception
 + 1017 Output session configuration for dump
 + 1018 Remove dependency on asm types in oej.annotations.Util

jetty-9.3.13.v20161014 - 14 October 2016
 + 295 Ensure Jetty Client use of Deflater / Inflater calls .end() to avoid
   memory leak
 + 926 No LSB Tags on jetty.sh script cause warning on Ubuntu 16.04
 + 999 Create a Flight Recorder module
 + 1000 Allow legacy behaviour if 2 servlets map to same path

jetty-9.3.13.M0 - 30 September 2016
 + 277 Proxy servlet does not handle HTTP status 100 correctly
 + 870 TLS protocol exclusion broken for SslContextFactory(String)
 + 915 The jetty-maven-plugin:stop goal doesn't stop everything completely
 + 918 Support certificates hot reload
 + 930 Add module instructions to SSL section
 + 943 Docs: Error in 'Embedding Jetty' page - example 'FileServer'
 + 948 9.4.0.RC0 jetty-distribution invalid config etc/jetty-http2c.xml
 + 955 Response listeners not invoked when using Connection.send()
 + 959 CompleteListener invoked twice for HTTP/2 transport and response content
 + 960 Async I/O spin when reading early EOF
 + 965 Link from High Load docs to Garbage Collection Tuning is broken
 + 966 Remove usages of ConcurrentArrayQueue

jetty-9.4.0.RC0 - 15 September 2016
 + 131 Improve Connector Statistic names and values
 + 572 Don't reject HTTP/2 requests without body in low threads mode
 + 725 Provide a private way to report security issues
 + 731 Update modules in Jetty 9.4
 + 806 Jetty HttpClient authentication - missing any realm option
 + 844 Implement a Thread Limit Handler
 + 845 Improve blocking IO for data rate limiting
 + 851 MBeanContainer no longer unregisters MBeans when "stopped"
 + 854 If container.destroy() is called, calling container.start() again should
   throw an IllegalStateException
 + 855 JMXify MBeanContainer
 + 856 Add server/port and auth configuration for mongo sessions
 + 860 Only TLS 1.2 Supported
 + 868 ClassLoader leak with Jetty and Karaf - static instances of
   java.lang.Throwable
 + 870 TLS protocol exclusion broken for SslContextFactory(String)
 + 880 Refactor jetty-http's HostPortHttpField logic into new jetty-util class
 + 882 Add IPv6 support to IPAddressMap in jetty-util
 + 889 ConstantThrowable.name can be removed
 + 890 Review MappedByteBufferPool
 + 894 When adding servless class, preserve Class instead of going through
   String
 + 897 Remove GzipHandler interceptor when out of scope
 + 898 GzipHandler adds multiple Vary header
 + 902 Expect: 100-Continue does not work with HTTP/2
 + 906 Expose jetty juli log for jasper in osgi
 + 909 Path and Domain not properly matched in addCookie()
 + 911 Request.getRequestURI() gets decoded after startAsync(req, resp) is
   invoked
 + 913 Unprotected debug in WebAppClassLoader
 + 914 Regularize the naming of the session configuration properties
 + 922 Implements methods Connection.getBytes[In|Out]()
 + 931 Update gcloud datastore to 0.3.0

jetty-9.3.12.v20160915 - 15 September 2016
 + 56 Fix authn issues in LdapLoginModule
 + 131 Improve Connector Statistic names and values
 + 185 Implement RFC 7239 (Forwarded header)
 + 700 Bundle org.eclipse.jetty.http.spi not available via p2 repository
 + 725 Provide a private way to report security issues
 + 752 Implement support for HTTP2 SETTINGS_MAX_HEADER_LIST_SIZE
 + 759 Ensure wrapped Responses will close and commit outputstream or writer
 + 780 The moved websocket PathSpec is incompatible with cometd 3.0.x
 + 783 Report name of broken jar file
 + 784 JSP Session updated before sendRedirect() lose their information
 + 786 Buffering Response Handler
 + 790 AsyncContentListener semantic broken with HTTP/2 transport
 + 792 HTTP/2] Socket seems to be not closed completely
 + 797 MimeTypes resource loading incorrect on OSGi
 + 798 async IO Write closed race
 + 804 setting default Url Encoding broken in Jetty >= 9.3
 + 806 Jetty HttpClient authentication - missing any realm option
 + 817 NPE in jndi Resource
 + 826 Better default for HTTP/2's max concurrent streams
 + 827 HTTPClient fails connecting to HTTPS host through an HTTP proxy
   w/authentication
 + 830 Test webapp not properly copied to demo-base
 + 832 ServerWithJNDI example uses wrong webapp
 + 841 support reset in buffering interceptors
 + 844 Implement a Thread Limit Handler
 + 845 Improve blocking IO for data rate limiting
 + 851 MBeanContainer no longer unregisters MBeans when "stopped"
 + 854 If container.destroy() is called, calling container.start() again should
   throw an IllegalStateException
 + 855 JMXify MBeanContainer
 + 860 Only TLS 1.2 Supported
 + 868 ClassLoader leak with Jetty and Karaf - static instances of
   java.lang.Throwable
 + 880 Refactor jetty-http's HostPortHttpField logic into new jetty-util class
 + 882 Add IPv6 support to IPAddressMap in jetty-util
 + 889 ConstantThrowable.name can be removed
 + 894 When adding servless class, preserve Class instead of going through
   String
 + 897 Remove GzipHandler interceptor when out of scope
 + 898 GzipHandler adds multiple Vary header
 + 902 Expect: 100-Continue does not work with HTTP/2
 + 909 Path and Domain not properly matched in addCookie()
 + 911 Request.getRequestURI() gets decoded after startAsync(req, resp) is
   invoked
 + 913 Unprotected debug in WebAppClassLoader
 + 922 Implements methods Connection.getBytes[In|Out]()

jetty-9.4.0.M1 - 15 August 2016
 + 185 Implement RFC 7239 (Forwarded header)
 + 213 jetty.osgi.boot requires Server services registered before
   ContextHandler services
 + 282 When warning about conflicting servlet mappings, detail where each
   mapping comes from
 + 306 Merge jetty-parent into jetty-project
 + 388 Add methods to send text frames with pre-encoded strings
 + 425 Incorrect @ServerEndpoint Encoder/Decoder lifecycle
 + 487 JDK 9 build compatibility
 + 515 Alternate start modules
 + 56 Fix authn issues in LdapLoginModule
 + 592 Support no-value Host header in HttpParser
 + 620 Missing call to setPattern in RewritePatternRule constructor
 + 623 Add --gzip suffix to 304 responses with ETAGs
 + 624 AsyncContext.onCompleted called twice
 + 627 Use only start.ini or start.d, not both
 + 628 IOException: Unable to open root Jar file
   MetaInfConfiguration.getTlds(MetaInfConfiguration.java:406) with Spring boot
   loader + WebAppContext + non-expanded war
 + 638 ConnectHandler responses should have Content-Length
 + 639 ServerContainer stores WebSocket sessions twice
 + 640 ClientContainer should store WebSocket sessions as beans
 + 641 MongoSessionIdManager uses deprecated ensureIndex
 + 644 Modules for enabling logging
 + 647 HTTP/2 CONTINUATION frame parsing throws IllegalStateException
 + 648 Problem using InputStreamResponseListener to handle HTTP/2 responses
 + 654 Jetty 9.3 ServletContext.getResourceAsStream("/") returns an unusable
   stream
 + 658 Add memcached option for gcloud-sessions in jetty-9.3
 + 659 CONNECT request fails spuriously
 + 660 NullPointerException in Request.getParameter: _parameters is null
 + 661 JsrExtension is missing hashCode() and equals()
 + 663 Update gcloud datastore to 0.2.3
 + 667 Introduce optional `jetty.deploy.monitoredPath` for jetty-deploy paths
   outside of ${jetty.base}
 + 668 Introduce optional `jetty.deploy.defaultsDescriptorPath` for
   jetty-deploy defaults descriptor outside of ${jetty.home}
 + 671 Incorrect ALPN default protocol
 + 672 Allow logging configuration announcement to be programmatically disabled
 + 673 ClasspathPattern needs a match all pattern
 + 675 Slf4jLog.ignore() should produce at DEBUG level
 + 676 JavaUtilLog.ignore() should produce at DEBUG level
 + 677 Logging of .ignore() should indicate that it was an "Ignored Exception"
 + 678 Log at less than DEBUG level when annotation scanning takes significant
   time
 + 682 Quickstart should not scan all container path jars
 + 684 HttpClient proxies (HttpProxy and Socks4Proxy) do not support
   authentication
 + 685 SecureRequestCustomizer SSLSession attribute not set
 + 687 AllowSymLinkAliasChecker not normalizing relative symlinks properly
 + 689 Drop support for http2 drafts
 + 690 jetty-maven-plugin does not configure AnnotationConfiguration for
   jetty:effective-web-xml goal
 + 695 Deprecate LocalConnector.getResponses() in favor of using .getResponse()
 + 696 LocalConnector.getResponse() doesn't find close if using HTTP/1.1
   w/Connection: close
 + 700 Bundle org.eclipse.jetty.http.spi not available via p2 repository
 + 701 Document CachingWebAppClassLoader
 + 706 org.apache.jasper.compiler.disablejsr199 is no longer present in Jetty
   9.3+
 + 708 SslContextFactory: newSslServerSocket/newSslSocket are not completely
   customized
 + 717 GzipHandler.minGzipSize still compresses small responses
 + 718 Document HttpClient transports
 + 720 asciiToLowerCase throws NullPointerException
 + 721 HTTP Response header value encoding is invalid for RFC7230
 + 723 Improve bad/missing mime.properties reporting
 + 730 "Slow" client causes IllegalStateException
 + 739 Illegal WindowUpdate frame with delta=0
 + 747 Update documentation to reflect TLS and SSL support
 + 749 Invalid WebSocket Upgrade should result in error 400, not 405
 + 751 Remove usages of ArrayQueue
 + 752 Implement support for HTTP2 SETTINGS_MAX_HEADER_LIST_SIZE
 + 755 NPE in HttpChannelOverHTTP2.requestContent()
 + 756 Filter out headers
 + 759 Ensure wrapped Responses will close and commit outputstream or writer
 + 761 Clarify retainDays for NCSARequestLog in documentation
 + 764 Chapter 16 Build Issue
 + 780 The moved websocket PathSpec is incompatible with cometd 3.0.x
 + 783 Report name of broken jar file
 + 784 JSP Session updated before sendRedirect() lose their information
 + 786 Buffering Response Handler
 + 788 Attempting to activate a module that is already enabled
 + 790 AsyncContentListener semantic broken with HTTP/2 transport
 + 792 HTTP/2] Socket seems to be not closed completely
 + 797 MimeTypes resource loading incorrect on OSGi
 + 798 async IO Write closed race
 + 802 Warning for --add-to-startd is not complete in 9.4.x
 + 804 setting default Url Encoding broken in Jetty >= 9.3
 + 815 Simplify infinispan session module
 + 817 NPE in jndi Resource
 + 826 Better default for HTTP/2's max concurrent streams
 + 827 HTTPClient fails connecting to HTTPS host through an HTTP proxy
   w/authentication
 + 830 Test webapp not properly copied to demo-base
 + 832 ServerWithJNDI example uses wrong webapp
 + 837 Update to support apache jasper 8.5.4
 + 841 support reset in buffering interceptors

jetty-9.3.11.v20160721 - 21 July 2016
 + 230 customize Content-Type in ErrorHandler's default error page
 + 592 Support no-value Host header in HttpParser
 + 631 SLOTH protection
 + 643 NPE in passing websocket client test
 + 649 LDAPLoginModule should disallow blank username and password
 + 658 Add memcached option for gcloud-sessions in jetty-9.3
 + 660 NullPointerException in Request.getParameter: _parameters is null
 + 663 Update gcloud datastore to 0.2.3
 + 667 Introduce optional `jetty.deploy.monitoredPath` for jetty-deploy paths
   outside of ${jetty.base}
 + 668 Introduce optional `jetty.deploy.defaultsDescriptorPath` for
   jetty-deploy defaults descriptor outside of ${jetty.home}
 + 669 Support UNC paths in PathResource
 + 671 Incorrect ALPN default protocol
 + 672 Allow logging configuration announcement to be programmatically disabled
 + 673 ClasspathPattern needs a match all pattern
 + 675 Slf4jLog.ignore() should produce at DEBUG level
 + 676 JavaUtilLog.ignore() should produce at DEBUG level
 + 677 Logging of .ignore() should indicate that it was an "Ignored Exception"
 + 678 Log at less than DEBUG level when annotation scanning takes significant
   time
 + 682 Quickstart should not scan all container path jars
 + 684 HttpClient proxies (HttpProxy and Socks4Proxy) do not support
   authentication
 + 685 SecureRequestCustomizer SSLSession attribute not set
 + 687 AllowSymLinkAliasChecker not normalizing relative symlinks properly
 + 690 jetty-maven-plugin does not configure AnnotationConfiguration for
   jetty:effective-web-xml goal
 + 693 QoSFilterTest failures are not capture by junit
 + 694 http2.client.StreamResetTest.testServerExceptionConsumesQueuedData stack
   not suppressed in test
 + 695 Deprecate LocalConnector.getResponses() in favor of using .getResponse()
 + 696 LocalConnector.getResponse() doesn't find close if using HTTP/1.1
   w/Connection: close
 + 701 Document CachingWebAppClassLoader
 + 706 org.apache.jasper.compiler.disablejsr199 is no longer present in Jetty
   9.3+
 + 708 SslContextFactory: newSslServerSocket/newSslSocket customization
 + 717 GzipHandler.minGzipSize still compresses small responses
 + 718 Document HttpClient transports
 + 720 asciiToLowerCase throws NullPointerException
 + 721 HTTP Response header value encoding is invalid for RFC7230
 + 723 Improve bad/missing mime.properties reporting
 + 726 Http2 Client parse error
 + 730 "Slow" client causes IllegalStateException
 + 733 Allow setCharacterEncoding after getOutputStream
 + 739 Illegal WindowUpdate frame with delta=0
 + 742 Fixed link to webtide.com
 + 745 Removed README.txt
 + 747 Update documentation to reflect TLS and SSL support
 + 751 Remove usages of ArrayQueue
 + 752 Implement support for HTTP2 SETTINGS_MAX_HEADER_LIST_SIZE
 + 755 NPE in HttpChannelOverHTTP2.requestContent()
 + 756 Filter problematic headers from CGI and FastCGIProxy

jetty-9.2.19.v20160908 - 08 September 2016
 + 817 NPE in jndi Resource
 + 830 Test webapp not properly copied to demo-base
 + 832 ServerWithJNDI example uses wrong webapp
 + 851 MBeanContainer no longer unregisters MBeans when "stopped"
 + 868 ClassLoader leak with Jetty and Karaf - static instances of
   java.lang.Throwable
 + 880 Refactor jetty-http's HostPortHttpField logic into new jetty-util class
 + 882 Add IPv6 support to IPAddressMap in jetty-util
 + 894 When adding servless class, preserve Class instead of going through
   String
 + 899 PathFinderTest fails in jetty-9.2.x

jetty-9.2.18.v20160721 - 21 July 2016
 + 425 Incorrect @ServerEndpoint Encoder/Decoder lifecycle
 + 649 LDAPLoginModule should disallow blank username and password
 + 654 Jetty 9.3 ServletContext.getResourceAsStream("/") returns an unusable
   stream
 + 661 JsrExtension is missing hashCode() and equals()
 + 756 Filter problematic headers from CGI and FastCGIProxy

jetty-9.3.11.M0 - 22 June 2016
 + 425 Incorrect @ServerEndpoint Encoder/Decoder lifecycle
 + 624 AsyncContext.onCompleted called twice
 + 645 jetty-requestlog.xml default log path
 + 654 Jetty 9.3 ServletContext.getResourceAsStream("/") returns an unusable
   stream
 + 659 CONNECT request fails spuriously
 + 660 NullPointerException in Request.getParameter: _parameters is null
 + 661 JsrExtension is missing hashCode() and equals()

jetty-9.3.10.v20160621 - 21 June 2016
 + 388 Add methods to send text frames with pre-encoded strings
 + 605 Guard concurrent calls to WebSocketSession.close()
 + 608 reset encoding set from content type?
 + 609 websocket ClientCloseTest testServerNoCloseHandshake is failing
 + 610 HttpClientRedirectTest/testRedirectWithWrongScheme test failing in CI
 + 620 Missing call to setPattern in RewritePatternRule constructor
 + 622 NoSqlSessionManager test for expired session does not use
   session.maxInactiveInterval
 + 623 Add --gzip suffix to 304 responses with ETAGs
 + 624 AsyncContext.onCompleted called twice
 + 628 IOException: Unable to open root Jar file
   MetaInfConfiguration.getTlds(MetaInfConfiguration.java:406) with Spring boot
   loader + WebAppContext + non-expanded war
 + 632 JMX tests rely on fixed port
 + 633 If jmx and websocket is enabled, redploying a context produces a
   NullPointerException
 + 638 ConnectHandler responses should have Content-Length
 + 639 ServerContainer stores WebSocket sessions twice
 + 640 ClientContainer should store WebSocket sessions as beans
 + 641 MongoSessionIdManager uses deprecated ensureIndex
 + 647 HTTP/2 CONTINUATION frame parsing throws IllegalStateException
 + 648 Problem using InputStreamResponseListener to handle HTTP/2 responses

jetty-9.4.0.M0 - 03 June 2016
 + 356 Element error-page/location must start with a '/'
 + 360 Improve HTTP/2 stream interleaving
 + 367 Resolve remaining git.eclipse.org build references
 + 411 ensure MongoSessionManager saves maxInactiveInterval and expiry
   correctly Issue #415 ensure setting > MAX_INT session-timeout is detected
 + 412 Clarify ServletContextListener.contextDestroyed
 + 418 Add osgi capability for endpoint configurator
 + 437786 SslContextFactory: Allow Password.getPassword to be overridden
 + 469 Update to Apache Jasper 8.0.33
 + 472675 No main manifest attribute, in jetty-runner regression
 + 478918 Change javax.servlet.error,forward,include literals to
   RequestDispatcher constants
 + 479179 Fixed NPE from debug
 + 479343 calls to MetaData#orderFragments() with relative ordering adds
   duplicate jars
 + 479537 Server preface sent after client preface reply
 + 479678 Support HTTP/1.1 Upgrade in HttpClient
 + 479712 Documented --approve-all-licenses
 + 479832 Update comment in gcloud-sessions.xml file
 + 479839 Regression when starting application with excessive scan times
 + 479865 IllegalStateException: Multiple servlets map to path: *.jsp: jsp,jsp
 + 479903 improve async onError handling
 + 480 jetty-osgi] org.eclipse.jetty.annotations should be optional
 + 480162 Continuations behavior differences due to HttpURI behavior
 + 480272 Update to newer jdt ecj version
 + 480827 Implemented Unix Domain Socket Connector
 + 480898 Introduce FilterMapping.getDispatcherTypes() method
 + 480904 jetty-util Loader simplification
 + 481075 Session statistics are not accurate
 + 481116 Introduce connection pooling also for HTTP/2 transport
 + 481203 Add ability to set configurations to apply to WebAppContext for
   jetty-maven-plugin
 + 481373 Corner cases where session may remain in JDBCSessionManager memory
 + 481717 Make Callback and Promise CompletableFuture-friendly
 + 481718 Improve stream interleaving
 + 481903 Module Descriptions
 + 482039 Create shaded jar for isolated jetty-client use
 + 482041 Add ServletHandler.newCachedChain() to ease customization
 + 482042 New API, Allow customization of ServletHandler path mapping
 + 482056 Compact path before using it in getRequestDispatcher()
 + 482057 MultiPartInputStream temp file permissions should be limited to user
 + 482172 Report form key size count in UrlEncoded exceptions
 + 482173 Track original Query string in Rewrite RuleContainer too
 + 483059 Remove cache of authenticated users
 + 483119 CachingWebAppClassLoader breaks JSP
 + 483427 AsyncContext complete while pending async Reads/Writes
 + 484349 Optimized PathMappings lookup
 + 484350 Allow GzipHandler path include/exclude to use regex
 + 484603 HashLoginService does not stop its PropertyUserStore
 + 484616 Outdated version of javaee_web_services_client_1_2.xsd
 + 484818 Expose interesting HTTP/2 attributes and operations via JMX
 + 484822 Jetty ThreadMonitor memory leak
 + 485 Multiple compressed formats from static content
 + 485031 two PathWatcher threads running after automatically restarting webapp
 + 485063 After stopping JettyWebAppContext, it still contains reference to old
   WebAppClassLoader via ServerContainer bean
 + 485064 HashSessionManager leaks ScheduledExecutorScheduler with reference to
   un-deployed webapp
 + 485199 Remove copyright blurb from pom.xml files
 + 485625 Allow overriding the conversion of a String into a Credential
 + 486497 NPE in MappedLoginService
 + 486530 Handler added to WebAppContext prevents ServletContext initialization
 + 493 OSGiClassLoader contains dead code
 + 495 EventSender might leak service-references or miss them at all
 + 514 Allow ExecutionStrategy to be configurable
 + 515 #467
 + 525 fix blockForContent spin
 + 532 Get rid of generated jetty-start/dependency-reduced-pom.xml
 + 533 Do not hide file resource exception
 + 605 Guard concurrent calls to WebSocketSession.close()
 + 608 reset encoding set from content type

jetty-9.3.10.M0 - 26 May 2016
 + 354 Spin loop in case of exception thrown during accept()
 + 464 Improve reporting of SSLHandshakeException
 + 542 Support Connection.Listener bean on clients
 + 574 Introduce a TLS handshake completed listener
 + 581 Initial session recv window setting not working
 + 85 Expose TLS protocol used for connection in SecureRequestCustomizer

jetty-9.3.9.v20160517 - 17 May 2016
 + 436 Migrate Jetty Documentation
 + 437 updates to NPE prevention
 + 501 clear continuation initial on undispatch
 + 510 Module [depend] property expansion should support eg
   foo/${bar}/${bar}-xxx
 + 514 Allow ExecutionStrategy to be configurable
 + 518 jarfile fix for springboot
 + 519 Disable SSL session caching
 + 521 Separate usage of the Server and the ServerConnector Executors
 + 525 Spin in HttpInputOverHttp.blockForContent with malformed HTTP-Request
 + 526 Headers set from RequestDispatcher.include() not showing up in response
 + 529 Start property for non standard JRE versions
 + 533 Do not hide file resource exception
 + 534 Deadlock in MongoSessionManager
 + 546 Guard concurrent calls to ExecutionStrategy.execute()
 + 547 ExecuteProduceConsume (EWYK) does not exit low threads mode
 + 552 Improve HTTP/2 idle timeout handling
 + 553 Abort HttpChannel if response has wrong content-length
 + 556 Improve Resource.getAlias() checks on Windows
 + 557 Review ThreadPool.isLowOnThreads()
 + 558 HTTP/2 server hangs when thread pool is low on threads
 + 560 Jetty Client Proxy Authentication does not work with HTTP Proxy
   tunneling
 + 561 Fixed test timer
 + 567 NPE in ErrorPageErrorHandler debug
 + 570 URIUtil.encodePath does not always encode utf8 chars
 + 571 AbstractAuthentication.matchesURI() fails to match scheme
 + 572 Don't reject HTTP/2 requests without body in low threads mode
 + 486530 Handler added to WebAppContext prevents ServletContext initialization

jetty-9.2.17.v20160517 - 17 May 2016
 + 560 Jetty Client Proxy Authentication does not work with HTTP Proxy
   tunneling
 + 571 AbstractAuthentication.matchesURI() fails to match scheme

jetty-9.2.16.v20160414 - 14 April 2016
 + 85 Expose TLS protocol used for connection in SecureRequestCustomizer
 + 316 add chm mime mapping to mime.properties
 + 353 Jetty Client doesn't forward authentication headers with redirects when
   using proxy
 + 365 Potential connection leakage in case of aborted request
 + 367 Build downloads from git.eclipse.org
 + 371 jasper dependencies are outdated in 9.2.x
 + 377 HttpClient - No supported cipher suites leads to stuck requests
 + 418 Javax websocket server impl does not expose all required services as
   OSGi capabilities
 + 424 Jetty impl. of Websocket ServerEndpointConfig.Configurator lifecycle out
   of spec.
 + 437 NPE is raised inside Jetty websocket client on receiving empty message
   through MessageHandler.Partial<>
 + 438 File and Path Resources with control characters should be rejected
 + 469 Update to support apache jasper 8.0.33
 + 510 Module [depend] property expansion should support eg
   foo/${bar}/${bar}-xxx

jetty-9.3.9.M1 - 11 April 2016
 + 481 Event response.success notified without waiting for content callback for
   HTTP/2 transport
 + 490 serverClasses set from jetty-web.xml
 + 491 Do not assume gzip acceptable for HTTP/2
 + 503 Wrong request-per-connection counting in MultiplexHttpDestination in
   case of failures
 + 504 HTTP/2 client transport cannot send request after idle timeout
   jetty-9.3.9.M0 - 05 April 2016
 + 184 Empty Realm for BasicAuthentication
 + 371 update apache jsp to 8.0.27
 + 418 Add osgi capability for endpoint configurator
 + 424 Jetty impl. of Websocket ServerEndpointConfig.Configurator lifecycle out
   of spec
 + 427 Squelch intentional exceptions seen during websocket testing
 + 434 RequestTest stack traces
 + 435 adjust debug log message
 + 437 Avoid NPE on receiving empty message though MessageHandler.Partial
 + 438 File and Path Resources with control characters should be rejected
 + 446 jetty-quickstart path normalization uses improper paths on Windows
 + 448 RFC2616 Compliance Mode should track and report RFC7230 violations
 + 450 Client AuthenticationProtocolHandler sends request failures to response
   failure listener
 + 451 RFC2616 Compliance mode should support empty headers
 + 453 Change logging of setting session maxInactiveInterval to DEBUG from WARN
 + 454 DoSFilter does not send an error status code when closing a connection
   because of timeout
 + 458 Improve Quality list handling
 + 467 Compact // rule
 + 469 Update to Apache Jasper 8.0.33
 + 470 AsyncContextState NPE if called after reset
 + 472 Use LongAdder for statistics
 + 476 HttpClient should not send absolute-form target with non HttpProxy

jetty-9.3.8.v20160314 - 14 March 2016
 + 107 ResourceHandler range support testcase
 + 124 Don't produce text/html if the request doesn't accept it
 + 247 improving invalid buffer manipulation exception messages
 + 258 Http request to origin server over https proxy contains absolute URL
 + 266 jetty-client redirection process is aborted if redirect response have
   corrupt body
 + 305 NPE when notifying the session listener if the channel is closed before
   a session has been opened
 + 316 Add *.chm mimetype mapping
 + 343 ensure release deployment of test-jetty-webapp:war and
   test-proxy-webapp:war
 + 346 HttpParser RFC2616 Compliance mode
 + 353 Jetty Client doesn't forward authentication headers with redirects when
   using proxy
 + 356 Element error-page/location must start with a '/'
 + 362 Very slow page load and missing resources when using HTTP/2 with Jetty
   9.3.7
 + 365 Potential connection leakage in case of aborted request
 + 366 Avoid HTTP2Flusher reentrancy
 + 367 Resolve remaining git.eclipse.org build references
 + 372 Data race in HttpReceiverOverHTTP2
 + 377 HttpClient - No supported cipher suites leads to stuck requests
 + 378 Can't configure per nodes settings in start.ini
 + 379 Insufficient information on asyncNotSupported
 + 381 HttpClient does not send the Authorization header with authenticating
   proxy
 + 386 Explicit Authorization header is dropped when handling 407s
 + 397 Multipart EOF handling
 + 402 Don't use Thread.isAlive() in ShutdownMonitor
 + 405 adding testcase for problematic HttpURI parsing of path params
 + 406 GzipHandler: allow to override the Vary response header
 + 407 JSR356 Server WebSocket Sessions no longer being tracked
 + 408 Http client does not work on https with proxy
 + 411 Add more debug log for mongosessionmanager and remove debug printlns
 + 413 HotSwapHandler null handlers
 + 416 Support HTTPS forward proxies
 + 417 HttpClient: review support for OPTIONS *
 + 423 Duplicate Content-Length header not handled correctly

jetty-9.3.8.RC0 - 25 February 2016
 + 81 Exception not always thrown in Jetty to application when upload part is
   too big
 + 82 Request.getPart() that results in Exception still allows other parts to
   be fetched
 + 251 Removing SSLEngine.beginHandshake() calls
 + 285 PathContentProvider - Use of Direct buffers without pooling
 + 298 qtp threads spin-locked in MBeanContainer.beanAdded
 + 342 Reintroducing Response parameter to logExtended
 + 344 init script does not properly display status of a non running service
 + 346 HttpParser RFC2616 Compliance mode
 + 347 Avoid sending request using a connection that is idle timing out
 + 352 Integrate session idling for MongoSessionManager
 + 354 Spin loop in case of exception thrown during accept()
 + 355 Improve close behavior for failed pending writes
 + 478918 Change javax.servlet.error,forward,include literals to
   RequestDispatcher constants
 + 484446 InputStreamResponseListener's InputStream uses default read (3) and
   blocks early on never-ending response.
 + 485306 HttpParser (HttpURI) mistaking basic auth password as a port number
 + 485469 permessage-deflate extension causes protocol error in Firefox/Chrome
 + 486394 Restore MultiPartFilter behavior with regards to temp file access
 + 486497 NPE in MappedLoginService
 + 486511 Server.getURI() returns wrong scheme on SSL/HTTPS
 + 486530 Handler added to WebAppContext prevents ServletContext initialization
 + 486589 HttpRequest has a wrong HTTP Version in HTTP/2
 + 486604 Add debug logging of ErrorPageErrorHandler logic
 + 486674 Quickstart path attribute normalization should be based on longest
   path match
 + 486829 Cancel stream error after a failed request with the HTTP/2.0 client
 + 486877 Google Chrome flagging 'obsolete cipher suite' in Jetty and will soon
   issue broken padlock
 + 486930 Selector does not correctly handle rejected execution exception
 + 487158 Switched SCM URIs to github
 + 487197 Deflater/Inflater memory leak with WebSocket permessage-deflate
   extension
 + 487198 ContextScopeListener should be called on context start and stop
 + 487277 Introduce http-forwarded module for X-Forwarded support
 + 487354 Aborted request or response does not send RST_STREAM frame
 + 487511 Jetty HTTP won't work on turkish systems
 + 487714 Avoid NPE in close race for async write
 + 487750 HTTP/2 push must not be recursive

jetty-9.2.15.v20160210 - 10 February 2016
 + 482042 New API, Allow customization of ServletHandler path mapping
 + 482243 Fixed GzipHandler for Include
 + 482270 Expose upgrade request locales
 + 482855 Content-Length omitted for POST requests with empty body
 + 483620 Servlet annotation mapping to "/" should override webdefault.xml
   mapping
 + 483857 jetty-client onComplete isn't called in case of exception in
   GZIPContentDecoder.
 + 484349 Promote WebSocket PathMappings / PathSpec to Jetty Http
 + 484350 Allow GzipHandler path include/exclude to use regex
 + 484397 Unavoidable NullPointerException in onMessage-Handler for
   PongMessages
 + 484603 HashLoginService does not stop its PropertyUserStore
 + 484612 Restore WebSocket Session.close() sending 1000/Normal status code
 + 484621 Client hangs till timeout when Authentication.authenticate() throws
   exception.
 + 487511 Jetty HTTP won't work on turkish systems

jetty-9.3.7.RC1 - 13 January 2016
 + 481986 Dead JSR 356 Server Session still being tracked after
   Session/Connection closure
 + 484616 Outdated version of javaee_web_services_client_1_2.xsd
 + 485031 two PathWatcher threads running after automatically restarting webapp
 + 485063 After stopping JettyWebAppContext, it still contains reference to old
   WebAppClassLoader via ServerContainer bean
 + 485064 HashSessionManager leaks ScheduledExecutorScheduler with reference to
   un-deployed webapp
 + 485376 Multiple charset attributes in Content-Type
 + 485535 jetty.sh results in FAILED when running service restart
 + 485663 NullPointerException in WebSocketSession during upgrade with DEBUG
   logging
 + 485712 Quickstart web.xml is absolute

jetty-9.3.7.RC0 - 05 January 2016
 + 458745 Async ISE in async Echo
 + 481567 permessage-deflate causing data-dependent ju.zip.DataFormatException:
   invalid stored block lengths
 + 482173 Track original Query string in Rewrite RuleContainer too
 + 482243 Fixed GzipHandler for Include
 + 482270 Expose upgrade request locales
 + 482272 Fixed relative symlink checking
 + 482506 HTTP/2 load test with h2load fails
 + 482670 HttpURI wrongly parser URI paths starting with /@
 + 482855 Content-Length omitted for POST requests with empty body
 + 482959 Local stream count never decrements when closing a stream causing
   IllegalStateException.
 + 483009 MultiPartContentProvider may send wrong Content-Length
 + 483039 HTTP2 Upgrade case sensitivity on Connection header
 + 483344 text/csv Mime Type For CSV in mime properties File
 + 483413 Warn on @Deprecated servlet/filter use
 + 483422 Empty chunked body in 304 Response
 + 483620 Servlet annotation mapping to "/" should override webdefault.xml
   mapping
 + 483857 jetty-client onComplete isn't called in case of exception in
   GZIPContentDecoder.
 + 483878 Parallel requests stuck via the http client transport over HTTP/2
 + 484167 GOAWAY frames aren't handling disconnects appropriately on Client
 + 484210 HttpClient over HTTP/2 should honor maxConcurrentStreams
 + 484262 Race condition between GOAWAY disconnect and ability to make new
   request.
 + 484349 Promote WebSocket PathMappings / PathSpec to Jetty Http
 + 484350 Allow GzipHandler path include/exclude to use regex
 + 484397 Unavoidable NullPointerException in onMessage-Handler for
   PongMessages
 + 484440 Swap WebSocket PathMappings for new jetty-http PathMappings
 + 484585 Avoid sending request using a connection that is idle timing out
 + 484603 HashLoginService does not stop its PropertyUserStore
 + 484612 Restore WebSocket Session.close() sending 1000/Normal status code
 + 484621 Client hangs till timeout when Authentication.authenticate() throws
   exception.
 + 484622 Improve handling of Direct and Mapped buffers for static content
 + 484624 Disable CachingWebAppClassLoader
 + 484657 Support HSTS rfc6797
 + 484683 FastCGI request idle timeout is handled incorrectly
 + 484718 Review idle timeout handling
 + 484801 Avoid non-cached memory mapped files
 + 484818 Expose interesting HTTP/2 attributes and operations via JMX
 + 484822 Jetty ThreadMonitor memory leak
 + 484861 Improve FlowControlStrategy stall handling
 + 484876 Make simpler to customize the FlowControlStrategy
 + 484878 Make BufferingFlowControlStrategy.bufferRatio configurable via JMX

jetty-9.3.6.v20151106 - 06 November 2015
 + 419966 Add ContentProvider that submits multipart/form-data
 + 472675 No main manifest attribute, in jetty-runner regression
 + 476641 Proxy rewriteTarget() null return does not call error handler
 + 478757 DebugHandler thread name is mangled
 + 479179 Fixed NPE from debug
 + 479378 Incorrect REQUEST_URI
 + 479712 Documented --approve-all-licenses
 + 479832 Use system properties for gcloud config for GCloudDatastore session
   manager
 + 479839 Regression when starting application with excessive scan times
 + 479865 IllegalStateException: Multiple servlets map to path: *.jsp: jsp,jsp
 + 480061 HTTP/2 server doesn't send GOAWAY frame when shutting down
 + 480162 Continuations behavior differences due to HttpURI behavior
 + 480260 HPack decode error for buffers with offset
 + 480272 Update to newer jdt ecj version
 + 480452 Large downloads via FastCGI proxy keep HttpClient connections active
 + 480764 Error parsing empty multipart
 + 481006 SSL requests intermittently fail with EOFException when SSL
   renegotiation is disallowed.
 + 481203 Add ability to set configurations to apply to WebAppContext for
   jetty-maven-plugin
 + 481225 Secondary resources with query parameters are not properly pushed
 + 481236 Make ShutdownMonitor java security manager friendly
 + 481355 Nested Symlinks
 + 481373 Corner cases where session may remain in JDBCSessionManager memory
 + 481385 Incorrect parsing of END_REQUEST frames
 + 481418 ResourceHandler sets last modified
 + 481437 Port ConnectHandler connect and context functionality from Jetty 8
 + 481554 DispatcherType reset race

jetty-9.2.14.v20151106 - 06 November 2015
 + 428474 Expose batch mode in the Jetty WebSocket API
 + 471055 Restore legacy/experimental WebSocket extensions (deflate-frame)
 + 472082 isOpen returns true on CLOSING Connection
 + 474068 Update WebSocket Extension for permessage-deflate draft-22
 + 474319 Reintroduce blocking connect()
 + 474321 Allow synchronous address resolution
 + 474453 Tiny buffers (under 7 bytes) fail to compress in permessage-deflate
 + 474454 Backport permessage-deflate from Jetty 9.3.x to 9.2.x
 + 474936 WebSocketSessions are not always cleaned out from openSessions
 + 476023 Incorrect trimming of WebSocket close reason
 + 476049 When using WebSocket Session.close() there should be no status code
   or reason sent
 + 477385 Problem in MANIFEST.MF with version 9.2.10 / 9.2.13
 + 477817 Fixed memory leak in QueuedThreadPool
 + 481006 SSL requests intermittently fail with EOFException when SSL
   renegotiation is disallowed.
 + 481236 Make ShutdownMonitor java security manager friendly
 + 481437 Port ConnectHandler connect and context functionality from Jetty 8

jetty-9.3.5.v20151012 - 12 October 2015
 + 479343 calls to MetaData#orderFragments() with relative ordering adds
   duplicate jars
 + 479537 Server preface sent after client preface reply
 + 479584 WS Session does not contain UpgradeRequest information in
   WebSocketAdapter.onWebSocketConnect callback

jetty-9.3.4.v20151007 - 07 October 2015
 + 428474 Expose batch mode in the Jetty WebSocket API
 + 472082 isOpen returns true on CLOSING Connection
 + 474936 WebSocketSessions are not always cleaned out from openSessions
 + 475209 WebSocketServerFactory should not hand null object to
   DecoratedObjectFactory
 + 476023 Incorrect trimming of WebSocket close reason
 + 476049 When using WebSocket Session.close() there should be no status code
   or reason sent
 + 476170 Support servers that close connections without sending Connection:
   close header.
 + 476720 getTrustStoreResource fixed
 + 477087 Enforce that the preface contains a SETTINGS frame
 + 477123 AsyncListener callbacks need context scope
 + 477270 Add ability to send a single PRIORITY frame
 + 477278 Refactored DefaultServlet for cached Gzip & Etags
 + 477385 Make jetty osgi manifests only resolve jetty packages against a
   single distro version
 + 477641 ALPN classes exposed to webapps - fixed typo
 + 477680 Encode merged query parameters
 + 477737 Improve handling of etags with dynamic and static gzip
 + 477757 Null args in TypeUtil .call & .construct result in confusing
   exceptions
 + 477817 Fixed memory leak in QueuedThreadPool
 + 477878 HttpClient over HTTP/2 doesn't close upload stream
 + 477885 Jetty HTTP2 client fails to connect with Netty server - HTTP2 client
   preface missing or corrupt.
 + 477890 Overwhelmed HTTP/2 server discards data
 + 477895 Prevent leak of handles to deleted files after redeploy
 + 477900 Increase client authentication default max content size
 + 478008 Do not reset current value of CounterStatistics
 + 478021 Client sending Connection: close does not shutdown output
 + 478105 prependFilterMapping check for null FilterHolder
 + 478239 Remove pointless synchronize in infinispan scavenging
 + 478247 WebappClassLoader pinned after redeploy
 + 478275 Priority information in HEADERS frame is not sent
 + 478280 property file in temp directory
 + 478372 JavaUtilLog setSourceClass and setSourceMethod
 + 478434 Priority weights should be between 1 and 256 inclusive
 + 478752 Clarify support for HttpServletRequest.upgrade()
 + 478757 DebugHandler thread name is mangled
 + 478829 WebsocketSession not cleaned up / memory leak
 + 478862 Update to jstl 1.2.5
 + 478923 threads stuck at SharedBlockingCallback$Blocker.block
 + 479026 Wrong CONNECT request idle timeout
 + 479277 HttpClient with HTTP/2 transport does not work for "https" URLs

jetty-9.3.3.v20150827 - 27 August 2015
 + 470311 Introduce a proxy-protocol module
 + 471055 Restore legacy/experimental WebSocket extensions (deflate-frame)
 + 472411 PathResource.checkAliasPath() typo
 + 473321 Overriding SSL context KeyStoreType requires explicit override of
   TrustStoreType
 + 474025 SslContextFactory does not work with JCEKS Keystore
 + 474068 Update WebSocket Extension for permessage-deflate draft-22
 + 474319 Reintroduce blocking connect()
 + 474321 Allow synchronous address resolution
 + 474344 apache-jstl includes test dependencies
 + 474358 DefaultServlet bad Content-Type on compressed content
 + 474361 Handle JVM version extensions like -internal
 + 474453 Tiny buffers (under 7 bytes) fail to compress in permessage-deflate
 + 474454 Backport permessage-deflate from Jetty 9.3.x to 9.2.x
 + 474455 Enable permessage-deflate WebSocket extension
 + 474558 Debug log ServletContainerInitializer @HandlesTypes contents
 + 474617 AsyncListener.onError not called for errors
 + 474618 AsyncListener.onComplete not called when error occurs
 + 474634 AsyncListener.onError() handling
 + 474685 GzipHandler configuration supports csv paths and mimetypes
 + 474888 HttpClient JMX support
 + 474936 WebSocketSessions are not always cleaned out from openSessions
 + 474961 Close input stream for classes in AnnotationParser after scanning
 + 475195 SNI matching fails when keystore does not contain wild certificates
 + 475483 Starting Jetty with [exec] should use properties file
 + 475546 ClosedChannelException when connecting to HTTPS over HTTP proxy with
   CONNECT.
 + 475605 Add support for multi-homed destinations
 + 475927 SecureRequestCustomizer fails to match host

jetty-9.3.2.v20150730 - 30 July 2015
 + 470351 Fixed SNI matching of wildcard certificates
 + 470727 Thread Starvation of selector wakeups
 + 472601 org.eclipse.jetty.util.log.Log.setLog() does not work as before
 + 472621 Unjustified timeout when serving static content
 + 472781 GzipHandler isMimeTypeGzipable() bad logic
 + 472859 ConcatServlet may expose protected resources
 + 472931 HttpConfiguration copy constructor incomplete
 + 472974 Improved StatisticsHandler 503 generation
 + 473006 Encode addPath in URLResource
 + 473118 HTTP/2 server does not retrieve Host header from client
 + 473243 Delay resource close for async default content
 + 473266 Better handling of MultiException
 + 473294 Fixed include cipher suites support for wildcards
 + 473307 Add 301 Moved Permanently Rules to jetty-rewrite
 + 473309 Add special (non-replacement) Terminating rules to jetty-rewrite
 + 473319 Parameterize status code on Redirect Rules for alternate use
 + 473321 Overriding SSL context KeyStoreType requires explicit override of
   TrustStoreType
 + 473322 GatherWrite limit handling
 + 473624 ProxyServlet.Transparent / TransparentDelegate add trailing slash
   before query when using prefix.
 + 473832 SslConnection flips back buffers on handshake exception

jetty-9.2.13.v20150730 - 30 July 2015
 + 472859 ConcatServlet may expose protected resources
 + 473006 Encode addPath in URLResource
 + 473243 Delay resource close for async default content
 + 473266 Better handling of MultiException
 + 473322 GatherWrite limit handling
 + 473624 ProxyServlet.Transparent / TransparentDelegate add trailing slash
   before query when using prefix.
 + 473832 SslConnection flips back buffers on handshake exception

jetty-9.3.1.v20150714 - 14 July 2015
 + 441020 Support HEADERS followed by CONTINUATION+
 + 460671 Rationalize property names (fix for jetty.sh)
 + 462346 Change classesPattern to scanClassesPattern and testClassesPattern to
   scanTestClassesPattern to clarify purpose
 + 464294 AsyncNCSARequestLog blocks JVM exit after failure
 + 464741 HttpFields declares IllegalArgumentException as checked exception
 + 464745 Remove @org.apache.xbean.XBean references
 + 469384 Improved javadoc for ClasspathPattern
 + 470184 Send the proxy-to-server request more lazily
 + 470327 Problem with scope provided dependencies with jspc plugin
 + 470505 jetty-maven-plugin JettyWebAppContext#setQuickStartWebDescriptor
   should accept a Maven-friendly type
 + 470664 Handle multiple RequestLogHandler in chain
 + 470727 Thread Starvation of selector wakeups
 + 470803 If a webapp is not fully started do not fully stop it
 + 470855 Only log warning for duplicate path mappings to same servlet in same
   descriptor
 + 470963 Update jetty-maven-plugin mojo annotations for maven 3
 + 471071 jetty-infinispan.xml incorrect syntax for remote named cache
 + 471076 Apache jspc ignores empty list of files to precompile and scans
   anyway
 + 471251 Improved debugging on async timeout
 + 471272 ArrayIndexOutOfBoundsException in
   org.eclipse.jetty.quickstart.PreconfigureQuickStartWar
 + 471388 StringIndexOutOfBoundsException when using <c:url> with parameters
 + 471464 Parsing issues with HttpURI
 + 471604 Extend CrossOriginFilter to provide a Timing-Allow-Origin header
 + 471623 Update to apache jsp 8.0.23 Use 8.0.23.M1 for jetty version of apache
   jsp 8.0.23
 + 471985 NPE in HttpFields.putField
 + 472310 Improved logging when no supported included ciphers
 + 472411 PathResource.checkAliasPath typo
 + 472422 Custom status codes result in a NumberFormatException while using
   http2.

jetty-9.3.0.v20150612 - 12 June 2015
 + 414479 Add WebSocketPingPongListener for those that want PING/PONG payload
   data
 + 420678 Add WebSocketPartialListener to support receiving partial WebSocket
   TEXT/BINARY messages
 + 420944 Hot Deployment of WAR when Context XML exists doesn't trigger
   redeploy
 + 423974 Optimize flow control
 + 424368 Add CONTRIBUTING.md
 + 430951 Support SNI with ExtendedSslContextFactory
 + 436345 Refactor AbstractSession to minimize burden on subclasses to
   implement behaviour
 + 437303 Serving of static filenames with "unwise" characters causes 404 error
 + 437395 Start / Properties in template sections should be default applied for
   enabled modules
 + 438204 getServerName returns IPv6 addresses wrapped in []
 + 439369 Remove unused class CrossContextPsuedoSession
 + 439374 Use utf-8 as default charset for html
 + 439375 preferred rfc7231 format is mime;charset=lowercase-9
 + 440106 Improve ProtocolHandler APIs
 + 440506 Jetty OSGi boot bundle does not support OSGi framework Eclipse
   Concierge
 + 442083 Client resets stream, pending server data is failed, connection
   closed.
 + 442086 Review HttpOutput blocking writes
 + 442477 Allow Symlink aliases by default
 + 442495 Bad Context ClassLoader in JSR356 WebSocket onOpen
 + 442950 Embedded Jetty client requests to localhost hangs with high cpu usage
   (NIO OP_CONNECT Solaris/Sparc).
 + 443652 Remove dependency on java.lang.management classes
 + 443661 Rename manifest and service constants for jetty osgi resource
   fragment code
 + 443662 Consume buffer in write(ByteBuffer)
 + 443713 Reduce number of SelectionKey.setInterestOps() calls
 + 443893 Make a module for weld
 + 444124 JSP include with <servlet><jsp-file> can cause infinite recursion
 + 444214 Socks4Proxy fails when reading less than 8 bytes
 + 444222 replace CRLF in header values with whitespace rather than ?
 + 444416 AsyncProxyServlet recursion
 + 444485 Client resets stream, pending server data is failed, write hangs
 + 444517 Ensure WebSocketUpgradeFilter is always first in filter chain
 + 444547 Format exception in ResourceCache.Content.toString()
 + 444617 Expose local and remote socket address to applications
 + 444721 PushCacheFilter cleanup/improvements
 + 444748 WebSocketClient.stop() does not unregister from ShutdownThread
 + 444764 HttpClient notifies callbacks for last chunk of content twice
 + 444771 JSR356 / EndPointConfig.userProperties are not unique per endpoint
   upgrade
 + 445167 Allow configuration of dispatch after select
 + 445823 Moved RequestLog calling to HttpChannel
 + 446559 Avoid spin consuming extra data
 + 446564 Refactored RequestLog Mechanism
 + 446944 ServletTester and HttpTester should be in
   <classifier>tests</classifier>
 + 447216 putAll Properties in XmlConfiguration
 + 447515 Remove GzipFilter
 + 448156 Fixed INACTIVE race in IteratingCallback
 + 448675 Impossible to set own Threadpool when using jetty-maven-plugin
 + 449003 WARNING: Cannot enable requested module [protonego-impl]: not a valid
   module name
 + 449811 handle unquoted etags when gzipping
 + 450467 Integer overflow in Session expiry calculation in MongoSessionManager
 + 451973 Ambiguous module init location when mixing --add-to-start &
   --add-to-startd in the same exec
 + 451974 Combine multiple start license acknowledgement into one
 + 452188 Delay dispatch until content optimisation
 + 452322 Restore progress messages for --add-to-start(d) use
 + 452323 Start --list-config makes no hint on transitive enabled modules
 + 452329 Transitive modules in start.jar --add-to-start(d) are not added if
   enabled already in tree
 + 452465 100% CPU spin on page reload
 + 452503 Start.jar --add-to-start=jstl results in GraphException: Unable to
   expand property in name: jsp-impl/${jsp-impl}-jstl
 + 453487 Recycle HttpChannelOverHTTP2
 + 453627 Fixed FileSystem test for nanosecond filesystems
 + 453636 Improved spin detection on test
 + 453829 Added HeaderRegexRule
 + 453834 CDI Support for WebSocket
 + 454152 Remove mux remnants from WebSocketClient
 + 454934 WebSocketClient / connectToServer can block indefinitely during
   upgrade failure
 + 454952 Allow Jetty to run in Java 8 compact 3 profile
 + 456209 Bad ContextClassLoader in WebSocket onMessage
 + 456956 Reduce ThreadLocal.remove() weak reference garbage
 + 457130 HTTPS request with IP host and HTTP proxy throws
   IllegalArgumentException.
 + 457309 Add test to ensure GET and HEAD response headers same for gzip
 + 457508 Add flag to scan exploded jars in jetty-jspc-maven-plugin
 + 457788 Powered By in o.e.j.util.Jetty conditional on sendServerVersion
 + 458478 JarFileResource improve performance of exist method
 + 458527 Implement an async proxy servlet that can perform content
   transformations.
 + 458663 Handle null header values
 + 459081 http2 push failures
 + 459542 AsyncMiddleManServlet race condition on first download content
 + 459655 Remove SPDY and NPN
 + 459681 Remove dead code after removal of glassfish jasper support
 + 459731 Update for drafts hpack-11 and http2-17
 + 459734 Update to apache jsp 8.0.20
 + 459845 Support upgrade from http1 to http2
 + 460187 infinite recursion in sending error
 + 460210 ExecutionStragegy producer for SelectManager calls onOpen from
   produce method
 + 460211 Fixed Idle race in ExecuteProduceRun
 + 460297 Parameterize infinispan.mod
 + 460670 Support multiple names in <Property> elements
 + 460671 Rationalize property names
 + 460746 HttpConfiguration#setPersistentConnectionsEnabled(boolean)
 + 461052 Local streams created after INITIAL_WINDOW_SIZE setting have wrong
   send window.
 + 461350 Update HttpParser IllegalCharacter handling to RFC7230
 + 461415 Maven Jetty Plugin ignores ZIP overlays
 + 462040 reverted and deprecated getStringField methods
 + 462098 Support setting ThreadGroup in ScheduledExecutorScheduler
 + 462162 StackOverflowException when response commit fails
 + 462193 Asynchronous HttpOutput.close()
 + 463036 system properties to set ssl password and keypasword
 + 463144 modules do not see pre-downloaded ALPN libs
 + 464419 Removed xinetd support
 + 464438 ClassFileTransformer support in
   org.eclipse.jetty.webapp.WebAppClassLoader broken
 + 464442 Enable parallel class loading
 + 464528 NPE protection in getIncludedCipher suites
 + 464537 Updated setuid dependency to 1.0.3
 + 464555 ALPN module download attempts to download jar before dir exists
 + 464556 Restrict start module downloads to ${jetty.base} paths only
 + 464564 NoSql sessions created inside a forward not persisted correctly
 + 464606 Support property expansion in "default" attribute of Property
 + 464629 JDK8 Socket customization
 + 464630 Cannot configure Configuration classlist in osgi
 + 464633 Change Selection.how to Selection.criteria
 + 464706 HTTP/2 and async I/O: onDataAvailable() not called
 + 464708 Support HttpConfiguration.delayDispatchUntilContent in HTTP/2
 + 464724 MultiPartInputStreamParser.parse ServletException never thrown
 + 464727 Update Javadoc for Java 8 DocLint
 + 464744 PathMap.match() never throws IllegalArgumentException
 + 464837 Large META-INF/resources/ jars can significantly impact startup speed
 + 464839 Add limit to MongoSessionIdManager purge queries
 + 464869 org.eclipse.jetty.util.resource.PathResource do not work
 + 465118 Fixed GzipHandler handling of multiple closes
 + 465606 IteratingCallback.close() does not fail pending callback
 + 465754 Unchecked PrintWriter errors
 + 465854 Provide java.nio.file.WatchService alternative for Scanner
 + 465857 Support HTTP/2 clear-text server-side upgrade
 + 465867 Implement --skip-file-validation=<module>
 + 466005 Use Files.move(src,trgt) instead of File.rename for
   Part.write(filename)
 + 466283 Support specifying ALPN protocols in HTTP2Client
 + 466618 Partial WebSocket Text delivery does not like incomplete UTF8
   sequences
 + 466619 Add WebSocketFrameListener for receiving WebSocket Frame information
 + 466628 Improve IllegalStateException on ServletInputStream.setReadListener()
 + 466645 Allow XmlConfiguration Properties to use Elements or Attributes
 + 466647 Add ${jetty.tag.version} property and expand URL properties
 + 466648 jetty-ssl download of keystore should be from tags, not master
 + 466669 Add nosql.mod into jetty distro
 + 466678 Make a .mod file for jdbc session management
 + 466774 Update jetty-all module for Jetty 9.3
 + 467036 WebSocketClient fails to process immediate frames from server
 + 467043 WebSocketClient close codes on protocol violation reported as policy
   violation
 + 467055 Mongodb session scavenging can result in very slow query
 + 467165 Add --skip-file-validation to start.jar --help output
 + 467281 Remove Java 1.7 support from Jetty 9.3
 + 467289 Not possible to specify jmxrmi port value
 + 467702 SslContextFactory not backward compatible
 + 467730 HTTP2 requires enabled ciphers to be sorted by blacklist
 + 467790 Update default etc files inside jetty-osgi-boot bundle
 + 468313 PushCacheFilter wrongly associates primary resources to themselves
 + 468347 Fix modules/debuglog.mod
 + 469241 Use null WatchService as loop terminator for PathWatcher
 + 469341 Not possible to use old/deprecated start properties
 + 469414 Proxied redirects expose upstream server name
 + 469633 Make SpinLock behavior pluggable
 + 469799 Transitive module dependencies without ini templates are still added
   to ini
 + 469860 Add module metadata versioning to support backwards compat
 + 469863 fixed setNeedClientAuth/setWantClientAuth
 + 469936 Remove usages of SpinLock
 + 469982 Produce warning for dynamic modules with ini-templates seen during
   --add-to-start
 + 469991 Fix logging levels in websocket client UpgradeConnection

jetty-9.2.12.v20150709 - 09 July 2015
 + 469414 Proxied redirects expose upstream server name
 + 469936 Remove usages of SpinLock
 + 470184 Send the proxy-to-server request more lazily

jetty-9.2.11.v20150529 - 29 May 2015
 + 461499 ConnectionPool may leak connections
 + 463579 Add support for 308 status code
 + 464292 Implement stream-based transformer for AsyncMiddleManServlet
 + 464438 ClassFileTransformer support in
   org.eclipse.jetty.webapp.WebAppClassLoader broken
 + 464740 DosFilter whiteList check improvement
 + 464869 PathResource.addPath allows absolute resolution
 + 464989 AbstractSessionManager.removeEventListener() should remove
   HttpSessionIdListener
 + 465053 Prevent gzip buffer overflow on complete
 + 465181 HttpParser parse full end chunk
 + 465202 Forked Mojo does not extract war overlays/dependencies
 + 465359 Resource.newResource(String res, boolean useCache) does not use
   useCache argument
 + 465360 URLResource.addPath should use _useCaches setting to create new
   Resource
 + 465700 NullPointerException in ResourceHandler with welcome files
 + 465734 DosFilter whitelist bit pattern fix
 + 465747 Jetty is failing to process all HTTP OPTIONS requests
 + 466329 Fixed local only TestFilter
 + 467276 NPE protection in SslContextFactory
 + 467603 Response 401 from server hangs client
 + 467936 w Check HttpOutput aggregateSize is < bufferSize
 + 468008 Scanner ignores directory length
 + 468421 HttpClient#send fails with IllegalArgumentException on non-lowercase
   schemes.
 + 468714 SelectorManager updateKey race without submit
 + 468747 XSS vulnerability in HttpSpiContextHandler

jetty-9.3.0.RC1 - 22 May 2015
 + 464839 Add limit to MongoSessionIdManager purge queries
 + 465053 Prevent gzip buffer overflow on complete
 + 466774 Update jetty-all module for Jetty 9.3
 + 467055 Mongodb session scavenging can result in very slow query
 + 467165 Add --skip-file-validation to start.jar --help output
 + 467276 NPE protection in SslContextFactory
 + 467281 Remove Java 1.7 support from Jetty 9.3
 + 467289 Not possible to specify jmxrmi port value
 + 467603 Response 401 from server hangs client
 + 467702 SslContextFactory not backward compatible
 + 467730 HTTP2 requires enabled ciphers to be sorted by blacklist
 + 467790 Update default etc files inside jetty-osgi-boot bundle
 + 467936 w Check HttpOutput aggregateSize is < bufferSize

jetty-9.3.0.RC0 - 12 May 2015
 + 414479 Add WebSocketPingPongListener for those that want PING/PONG payload
   data
 + 420678 Add WebSocketPartialListener to support receiving partial WebSocket
   TEXT/BINARY messages
 + 423974 Optimize flow control
 + 430951 Support SNI with ExtendedSslContextFactory
 + 436345 Refactor AbstractSession to minimize burden on subclasses to
   implement behaviour
 + 440106 Improve ProtocolHandler APIs
 + 444721 PushCacheFilter cleanup/improvements
 + 446564 Refactored RequestLog Mechanism
 + 451973 Ambiguous module init location when mixing --add-to-start &
   --add-to-startd in the same exec
 + 453834 CDI Support for WebSocket
 + 454934 WebSocketClient / connectToServer can block indefinitely during
   upgrade failure
 + 457309 Add test to ensure GET and HEAD response headers same for gzip
 + 457508 Add flag to scan exploded jars in jetty-jspc-maven-plugin
 + 457788 Powered By in o.e.j.util.Jetty conditional on sendServerVersion
 + 458478 JarFileResource improve performance of exist method
 + 459273 Redundant license notices
 + 459734 Update to apache jsp 8.0.20
 + 459845 Support upgrade from http1 to http2
 + 460187 infinite recursion in sending error
 + 460297 Parameterize infinispan.mod
 + 460671 Rationalize property names
 + 460746 HttpConfiguration#setPersistentConnectionsEnabled(boolean)
 + 461415 Maven Jetty Plugin ignores ZIP overlays
 + 461499 ConnectionPool may leak connections
 + 461919 Use osgi-friendly serviceloader mechanism for WebSocketServletFactory
 + 461941 JMX Remote host:port set from start properties
 + 462040 reverted and deprecated getStringField methods
 + 462098 Support setting ThreadGroup in ScheduledExecutorScheduler
 + 462162 StackOverflowException when response commit fails
 + 462193 Asynchronous HttpOutput.close()
 + 462546 ShutdownMonitor should bind to jetty.host
 + 462616 Race between finishing a connect and timing it out
 + 463036 system properties to set ssl password and keypasword
 + 463144 modules do not see pre-downloaded ALPN libs
 + 463579 Add support for 308 status code
 + 464292 Implement stream-based transformer for AsyncMiddleManServlet
 + 464419 Removed xinetd support
 + 464438 ClassFileTransformer support in
   org.eclipse.jetty.webapp.WebAppClassLoader broken
 + 464442 Enable parallel class loading
 + 464528 NPE protection in getIncludedCipher suites
 + 464537 Updated setuid dependency to 1.0.3
 + 464555 ALPN module download attempts to download jar before dir exists
 + 464556 Restrict start module downloads to ${jetty.base} paths only
 + 464564 NoSql sessions created inside a forward not persisted correctly
 + 464606 Support property expansion in "default" attribute of Property
 + 464629 JDK8 Socket customization
 + 464630 Cannot configure Configuration classlist in osgi
 + 464633 Change Selection.how to Selection.criteria
 + 464706 HTTP/2 and async I/O: onDataAvailable() not called
 + 464708 Support HttpConfiguration.delayDispatchUntilContent in HTTP/2
 + 464724 MultiPartInputStreamParser.parse ServletException never thrown
 + 464727 Update Javadoc for Java 8 DocLint
 + 464740 DosFilter whiteList check improvement
 + 464744 PathMap.match() never throws IllegalArgumentException
 + 464837 Large META-INF/resources/ jars can significantly impact startup speed
 + 464869 org.eclipse.jetty.util.resource.PathResource do not work
 + 464989 AbstractSessionManager.removeEventListener() should remove
   HttpSessionIdListener
 + 465181 HttpParser parse full end chunk
 + 465202 Forked Mojo does not extract war overlays/dependencies
 + 465359 Resource.newResource(String res, boolean useCache) does not use
   useCache argument
 + 465360 URLResource.addPath should use _useCaches setting to create new
   Resource
 + 465606 IteratingCallback.close() does not fail pending callback
 + 465700 NullPointerException in ResourceHandler with welcome files
 + 465734 DosFilter whitelist bit pattern fix
 + 465747 Jetty is failing to process all HTTP OPTIONS requests
 + 465754 Unchecked PrintWriter errors
 + 465854 Provide java.nio.file.WatchService alternative for Scanner
 + 465857 Support HTTP/2 clear-text server-side upgrade
 + 465867 Implement --skip-file-validation=<module>
 + 466005 Use Files.move(src,trgt) instead of File.rename for
   Part.write(filename)
 + 466283 Support specifying ALPN protocols in HTTP2Client
 + 466329 Fixed local only TestFilter
 + 466618 Partial WebSocket Text delivery does not like incomplete UTF8
   sequences
 + 466619 Add WebSocketFrameListener for receiving WebSocket Frame information
 + 466628 Improve IllegalStateException on ServletInputStream.setReadListener()
 + 466645 Allow XmlConfiguration Properties to use Elements or Attributes
 + 466647 Add ${jetty.tag.version} property and expand URL properties
 + 466648 jetty-ssl download of keystore should be from tags, not master
 + 466669 Add nosql.mod into jetty distro
 + 466678 Make a .mod file for jdbc session management
 + 466774 Update jetty-all module for Jetty 9.3
 + 467036 WebSocketClient fails to process immediate frames from server
 + 467043 WebSocketClient close codes on protocol violation reported as policy
   violation

jetty-9.2.11.M0 - 25 March 2015
 + 454934 WebSocketClient / connectToServer can block indefinitely during
   upgrade failure
 + 459273 Redundant license notices
 + 461499 ConnectionPool may leak connections
 + 461919 Use osgi-friendly serviceloader mechanism for WebSocketServletFactory
 + 461941 JMX Remote host:port set from start properties
 + 462546 ShutdownMonitor should bind to jetty.host
 + 462616 Race between finishing a connect and timing it out

jetty-9.3.0.M2 - 11 March 2015
 + 383207 Use BundleFileLocatorHelperFactory to obtain BundleFileLocatorHelper
 + 420944 Hot Deployment of WAR when Context XML exists doesn't trigger
   redeploy
 + 423974 Optimize flow control
 + 424368 Add CONTRIBUTING.md
 + 430951 Improved ordering of SSL ciphers
 + 439374 Use utf-8 as default charset for html
 + 440506 Jetty OSGi boot bundle does not support OSGi framework Eclipse
   Concierge
 + 443652 Remove dependency on java.lang.management classes
 + 445518 Provide different error callbacks to ProxyServlet
 + 446564 Refactored RequestLog Mechanism
 + 447472 Clear async context timeout on async static content
 + 448446 org.eclipse.jetty.start.Main create classloader duplicate
 + 448944 Provide m2e lifecycle mapping metadata for jetty-jspc-maven-plugin
 + 449594 Handle ArrayTrie overflow with false return
 + 449811 handle unquoted etags when gzipping
 + 450467 Integer overflow in Session expiry calculation in MongoSessionManager
 + 450483 Missing parameterization of etc/jetty-deploy.xml
 + 450484 Missing parameterization of etc/jetty-http[s].xml
 + 450855 GzipFilter MIGHT_COMPRESS exception
 + 450873 Disable tests that downcaste wrapped GzipFilterResponses
 + 450894 jetty.sh does not delete JETTY_STATE at start
 + 451092 Connector will fail if HeaderListener return false
 + 451529 Change sentinel class for finding jstl on classpath to
   org.apache.taglibs.standard.tag.rt.core.WhenTag
 + 451634 DefaultServlet: useFileMappedBuffer javadoc is misleading
 + 451973 Ambiguous module init location when mixing --add-to-start &
   --add-to-startd in the same exec
 + 451974 Combine multiple start license acknowledgement into one
 + 452188 Delay dispatch until content optimisation
 + 452201 Set the container classloader for osgi during webbundle undeploy
 + 452246 Fixed SSL hang on last chunk
 + 452261 Ensure <jsp-file> works with new JettyJspServlet
 + 452322 Restore progress messages for --add-to-start(d) use
 + 452323 Start --list-config makes no hint on transitive enabled modules
 + 452329 Transitive modules in start.jar --add-to-start(d) are not added if
   enabled already in tree
 + 452424 Do not add Date header if already set
 + 452465 100% CPU spin on page reload
 + 452503 Start.jar --add-to-start=jstl results in GraphException: Unable to
   expand property in name: jsp-impl/${jsp-impl}-jstl
 + 452516 Make HttpOutput aggregation size configurable
 + 453386 Jetty not working when configuring QueuedThreadPool with
   minThreads=0.
 + 453487 Recycle HttpChannelOverHTTP2
 + 453627 Fixed FileSystem test for nanosecond filesystems
 + 453629 Fixed big write test
 + 453636 Improved spin detection on test
 + 453793 _maxHeaderBytes>0 is not verified in parseNext() when in
   State.CLOSED.
 + 453801 Jetty does not check for already registered services when
   bootstrapping
 + 453829 removed code with yahoo copyright
 + 454152 Remove mux remnants from WebSocketClient
 + 454157 HttpInput.consumeAll spins if input is in async mode
 + 454291 Added busy threads JMX attribute to QueuedThreadPool
 + 454773 SSLConnection use on Android client results in loop
 + 454952 Allow Jetty to run in Java 8 compact 3 profile
 + 454954 Jetty osgi should skip fragment and required bundles that are in the
   uninstalled state
 + 454955 OSGi AnnotationParser should skip resources that are not in the
   classpath and close the class inputstream when done scanning it
 + 454983 Source bundles should not be singleton
 + 455047 Update JASPI
 + 455174 jetty-plus JNDI tests should use unique JNDI paths
 + 455330 Multiple Jetty-ContextFilePath entries separated by commas doesn't
   work
 + 455436 ProxyServlet sends two User-Agent values
 + 455476 Persist updated session expiry time for MongoSessionManager
 + 455655 ensure multipart form-data parsing exception thrown to servlet
 + 455863 Fixed jetty.sh handling of multiple JETTY_ARGS
 + 456209 Bad ContextClassLoader in WebSocket onMessage
 + 456426 Exception on context undeploy from EnvConfiguration
 + 456486 Jar containing ServiceContainerInitializer impl not found in TCCL in
   osgi
 + 456521 ShutdownHandler should shut down more gracefully
 + 456956 Reduce ThreadLocal.remove() weak reference garbage
 + 457017 Reflective call to websocket methods that fail have ambiguous
   exceptions
 + 457032 Request sent from a failed CompleteListener due to connect timeout is
   failed immediately.
 + 457130 HTTPS request with IP host and HTTP proxy throws
   IllegalArgumentException.
 + 457696 JMX implementation should not be overridden by WebApp classes
 + 457893 Close temp jar resource
 + 458101 added test for maxFormContentSize
 + 458140 Added DispatcherType support to RewriteHandler
 + 458174 Example Jar Server
 + 458175 multipart annotation on lazily loaded servlet does not work
 + 458209 Length check for HttpMethod MOVE lookahead
 + 458354 ALPNServerConnection.select negotiation
 + 458495 CompletableCallback may not notify failures
 + 458527 Implement an async proxy servlet that can perform content
   transformations.
 + 458568 JDBCLoginService javadoc incorrectly references HashLoginService
 + 458663 Handle null header values
 + 458849 org.eclipse.jetty.util.Uptime.DefaultImpl() not available on GAE
 + 459006 master branch does not build on norwegian locale
 + 459081 http2 push failures
 + 459125 GzipHandler default mimeType behavior incorrect
 + 459273 Redundant license notices
 + 459352 AsyncMiddleManServlet should set "Host:" header correctly in proxy to
   remote request headers.
 + 459490 Defining a duplicate error page in webdefault.xml and web.xml results
   in an error
 + 459542 AsyncMiddleManServlet race condition on first download content
 + 459560 jetty.sh handles start.d and no start.ini
 + 459655 Remove SPDY and NPN
 + 459681 Remove dead code after removal of glassfish jasper support
 + 459731 Update for drafts hpack-11 and http2-17
 + 459769 AsyncMiddleManServlet race condition on last download content
 + 459845 Support upgrade from http1 to http2/websocket
 + 459963 Failure writing content of a committed request leaks connections
 + 460176 When checking for precompiled jsp, ensure classname is present
 + 460180 Jaas demo has wrong doco in html
 + 460210 ExecutionStragegy producer for SelectManager calls onOpen from
   produce method
 + 460211 Fixed Idle race in ExecuteProduceRun
 + 460291 AsyncGzipFilter Mappings
 + 460371 AsyncMiddleManServlet.GZipContentTransformer fails if last transform
   has no output
 + 460372 if web.xml does not contain jspc maven plugin insertionMarker
   behavior is wrong
 + 460443 Race condition releasing the response buffer
 + 460642 HttpParser error 400 can expose previous buffer contents in HTTP
   status reason message
 + 460670 Support multiple names in <Property> elements
 + 460769 ClientUpgradeRequest sends cookies in the wrong format
 + 460905 Make sure TimeoutCompleteListener is cancelled if the request cannot
   be sent.
 + 461052 Local streams created after INITIAL_WINDOW_SIZE setting have wrong
   send window.
 + 461070 Handle setReadListener on request with no content
 + 461133 allow stop port to reuse address
 + 461350 Update HttpParser IllegalCharacter handling to RFC7230
 + 461452 Double release of buffer by HttpReceiverOverHTTP
 + 461499 ConnectionPool may leak connections
 + 461623 BufferUtil.writeTo does not update position consistently
 + 461643 HttpContent.advance() race

jetty-9.2.10.v20150310 - 10 March 2015
 + 445518 Provide different error callbacks to ProxyServlet
 + 456521 ShutdownHandler should shut down more gracefully
 + 458140 Added DispatcherType support to RewriteHandler
 + 460769 ClientUpgradeRequest sends cookies in the wrong format
 + 460905 Make sure TimeoutCompleteListener is cancelled if the request cannot
   be sent.
 + 461070 Handle setReadListener on request with no content
 + 461133 allow stop port to reuse address
 + 461452 Double release of buffer by HttpReceiverOverHTTP
 + 461499 ConnectionPool may leak connections
 + 461623 BufferUtil.writeTo does not update position consistently
 + 461643 HttpContent.advance() race

jetty-9.2.9.v20150224 - 24 February 2015
 + 459273 Redundant license notices
 + 460176 When checking for precompiled jsp, ensure classname is present
 + 460180 Jaas demo has wrong doco in html
 + 460291 AsyncGzipFilter Mappings
 + 460371 AsyncMiddleManServlet.GZipContentTransformer fails if last transform
   has no output
 + 460372 if web.xml does not contain jspc maven plugin insertionMarker
   behavior is wrong
 + 460443 Race condition releasing the response buffer
 + 460642 HttpParser error 400 can expose previous buffer contents in HTTP
   status reason message

jetty-9.2.8.v20150217 - 17 February 2015
 + 451092 Connector will fail if HeaderListener return false
 + 455436 ProxyServlet sends two User-Agent values
 + 457893 Close temp jar resource
 + 458101 added test for maxFormContentSize
 + 458174 Example Jar Server
 + 458175 multipart annotation on lazily loaded servlet does not work
 + 458209 Length check for HttpMethod MOVE lookahead
 + 458354 ALPNServerConnection.select negotiation
 + 458495 CompletableCallback may not notify failures
 + 458527 Implement an async proxy servlet that can perform content
   transformations.
 + 458568 JDBCLoginService javadoc incorrectly references HashLoginService
 + 458849 org.eclipse.jetty.util.Uptime.DefaultImpl() not available on GAE
 + 459006 master branch does not build on norwegian locale
 + 459125 GzipHandler default mimeType behavior incorrect
 + 459352 AsyncMiddleManServlet should set "Host:" header correctly in proxy to
   remote request headers.
 + 459490 Defining a duplicate error page in webdefault.xml and web.xml results
   in an error
 + 459542 AsyncMiddleManServlet race condition on first download content
 + 459560 jetty.sh handles start.d and no start.ini
 + 459769 AsyncMiddleManServlet race condition on last download content
 + 459845 Support upgrade
 + 459963 Failure writing content of a committed request leaks connections

jetty-9.2.7.v20150116 - 16 January 2015
 + 420944 Hot Deployment of WAR when Context XML exists doesn't trigger
   redeploy
 + 448944 Provide m2e lifecycle mapping metadata for jetty-jspc-maven-plugin
 + 452201 Set the container classloader for osgi during webbundle undeploy
 + 454291 Added busy threads JMX attribute to QueuedThreadPool
 + 454773 SSLConnection use on Android client results in loop
 + 454954 Jetty osgi should skip fragment and required bundles that are in the
   uninstalled state
 + 454955 OSGi AnnotationParser should skip resources that are not in the
   classpath and close the class inputstream when done scanning it
 + 454983 Source bundles should not be singleton
 + 455047 Update JASPI
 + 455174 jetty-plus JNDI tests should use unique JNDI paths
 + 455330 Multiple Jetty-ContextFilePath entries separated by commas doesn't
   work
 + 455476 Persist updated session expiry time for MongoSessionManager
 + 455655 ensure multipart form-data parsing exception thrown to servlet
 + 455863 Fixed jetty.sh handling of multiple JETTY_ARGS
 + 456426 Exception on context undeploy from EnvConfiguration
 + 456486 Jar containing ServiceContainerInitializer impl not found in TCCL in
   osgi
 + 456956 Reduce ThreadLocal.remove() weak reference garbage
 + 457017 Reflective call to websocket methods that fail have ambiguous
   exceptions
 + 457032 Request sent from a failed CompleteListener due to connect timeout is
   failed immediately.
 + 457130 HTTPS request with IP host and HTTP proxy throws
   IllegalArgumentException.
 + 457696 JMX implementation should not be overridden by WebApp classes

jetty-9.2.6.v20141205 - 05 December 2014
 + 383207 Use BundleFileLocatorHelperFactory to obtain BundleFileLocatorHelper
 + 443652 Remove dependency on java.lang.management classes
 + 447472 Clear async context timeout on async static content
 + 451529 Change sentinel class for finding jstl on classpath to
   org.apache.taglibs.standard.tag.rt.core.WhenTag
 + 451634 DefaultServlet: useFileMappedBuffer javadoc is misleading
 + 452188 Delay dispatch until content optimisation
 + 452201 EnvConfiguration.destroy() should set the classloader
 + 452246 Fixed SSL hang on last chunk
 + 452261 Multiple servlets map to path *.jsp when using jsp-property-group
 + 452424 Do not add Date header if already set
 + 452516 Make HttpOutput aggregation size configurable
 + 453386 Jetty not working when configuring QueuedThreadPool with
   minThreads=0.
 + 453629 Fixed big write test
 + 453793 _maxHeaderBytes>0 is not verified in parseNext() when in
   State.CLOSED.
 + 453801 Jetty does not check for already registered services when
   bootstrapping
 + 454157 HttpInput.consumeAll spins if input is in async mode

jetty-9.2.5.v20141112 - 12 November 2014
 + 448446 org.eclipse.jetty.start.Main create classloader duplicate
 + 449594 Handle ArrayTrie overflow with false return
 + 449811 handle unquoted etags when gzipping
 + 450467 Integer overflow in Session expiry calculation in MongoSessionManager
 + 450483 Missing parameterization of etc/jetty-deploy.xml
 + 450484 Missing parameterization of etc/jetty-http[s].xml
 + 450855 GzipFilter MIGHT_COMPRESS exception
 + 450873 Disable tests that downcaste wrapped GzipFilterResponses
 + 450894 jetty.sh does not delete JETTY_STATE at start

jetty-9.3.0.M1 - 03 November 2014
 + 376365 "jetty.sh start" returns 0 on failure
 + 396569 'bin/jetty.sh stop' reports 'OK' even when jetty was not running
 + 396572 Starting jetty from cygwin is not working properly
 + 437303 Serving of static filenames with "unwise" characters causes 404 error
 + 440729 SSL requests often fail with EOFException or IllegalStateException
 + 440925 NPE when using relative paths for --start-log-file
 + 442419 CrossOriginFilter javadoc says "exposeHeaders", but should be
   "exposedHeaders"
 + 442942 Content sent with status 204 (No Content)
 + 443529 CrossOriginFilter does not accept wildcard for allowedHeaders
 + 443530 CrossOriginFilter does not set the Vary header
 + 443550 improved FileResource encoded alias checking
 + 444031 Ensure exceptions do not reduce threadpool below minimum
 + 444595 nosql/mongodb - Cleanup process/Refreshing does not respect encoding
   of attribute keys
 + 444676 Goal jetty:deploy-war produces errors with version 9.2.3
 + 444722 Fixed order of setReuseAddress call
 + 444896 Overriding of web-default servlet mapping in web.xml not working with
   quickstart
 + 445157 First redeployed servlet leaks WebAppContext
 + 445167 Allow configuration of dispatch after select
 + 445239 Rename weld.mod to cdi.mod to be consistent with past module namings
 + 445258 STOP.WAIT is not really respected
 + 445374 Reevaluate org.eclipse.jetty.websocket.jsr356 enablement concepts
 + 445495 Improve Exception message when no jndi resource to bind for a name in
   web.xml
 + 445542 Add SecuredRedirectHandler for embedded jetty use to redirect to
   secure port/scheme
 + 445821 Error 400 should be logged with RequestLog
 + 445823 Moved RequestLog calling to HttpChannel
 + 445830 Support setting environment variables on forked jetty with
   jetty:run-forked
 + 445979 jetty.sh fails to start when start-stop-daemon does not exist and the
   user is not root
 + 446033 org.eclipse.jetty.websocket.server.WebSocketServerFactory not
   available in OSGi
 + 446063 ALPN Fail SSL Handshake if no supported Application Protocols
 + 446107 NullPointerException in ProxyServlet when extended by Servlet without
   a package
 + 446425 Oracle Sql error on JettySessions table when this table do not exist
   already
 + 446506 getAsyncContext ISE before startAsync on async dispatches
 + 446559 Avoid spin consuming extra data
 + 446563 Null HttpChannel.getCurrentHttpChannel() in
   ServletHandler.doFilter().
 + 446564 Refactored RequestLog Mechanism
 + 446672 NPN Specification issue in the case no protocols are selected
 + 446923 SharedBlockingCallback does not handle connector max idle time of
   Long.MAX_VALUE; BlockerTimeoutException not serializable
 + 446944 ServletTester and HttpTester should be in
   <classifier>tests</classifier>
 + 447216 putAll Properties in XmlConfiguration
 + 447381 Disable SSLv3 by default
 + 447472 test harness for slow large writes
 + 447515 Remove GzipFilter
 + 447627 MultiPart file always created when "filename" set in
   Content-Disposition
 + 447629 getPart()/getParts() fails on Multipart request if getParameter is
   called in a filter first
 + 447746 HttpClient is always going to send User-Agent header even though I do
   not want it to.
 + 447979 Refactor to make MetaData responsible for progressively ordering
   web-inf jars
 + 448156 Fixed INACTIVE race in IteratingCallback
 + 448225 Removed unnecessary synchronize on initParser
 + 448675 Impossible to set own Threadpool when using jetty-maven-plugin
 + 448841 Clarified selectors==0 javadoc 448840 Clarified ServerConnector
   javadoc 448839 Fixed javadoc typo in ServerConnector
 + 449001 Remove start.d directory from JETTY_HOME
 + 449003 WARNING: Cannot enable requested module [protonego-impl]: not a valid
   module name
 + 449038 WebSocketUpgradeFilter must support async
 + 449175 Removed extra space in NCSA log
 + 449372 Make jvmArgs of jetty:run-forked configurable from command line

jetty-9.2.4.v20141103 - 03 November 2014
 + 376365 "jetty.sh start" returns 0 on failure
 + 396569 'bin/jetty.sh stop' reports 'OK' even when jetty was not running
 + 396572 Starting jetty from cygwin is not working properly
 + 438387 NullPointerException after ServletUpgradeResponse.sendForbidden is
   called during WebSocketCreator.createWebSocket
 + 440729 SSL requests often fail with EOFException or IllegalStateException
 + 440925 NPE when using relative paths for --start-log-file
 + 442419 CrossOriginFilter javadoc says "exposeHeaders", but should be
   "exposedHeaders"
 + 442495 Bad Context ClassLoader in JSR356 WebSocket onOpen
 + 442942 Content sent with status 204 (No Content)
 + 443529 CrossOriginFilter does not accept wildcard for allowedHeaders
 + 443530 CrossOriginFilter does not set the Vary header
 + 443550 improved FileResource encoded alias checking
 + 444031 Ensure exceptions do not reduce threadpool below minimum
 + 444124 JSP include with <servlet><jsp-file> can cause infinite recursion
 + 444214 Socks4Proxy fails when reading less than 8 bytes
 + 444222 replace CRLF in header values with whitespace rather than ?
 + 444415 iterative WriteFlusher
 + 444416 AsyncProxyServlet recursion
 + 444517 Ensure WebSocketUpgradeFilter is always first in filter chain
 + 444547 Format exception in ResourceCache.Content.toString()
 + 444595 nosql/mongodb - Cleanup process/Refreshing does not respect encoding
   of attribute keys
 + 444617 Expose local and remote socket address to applications
 + 444676 Goal jetty:deploy-war produces errors with version 9.2.3
 + 444722 Fixed order of setReuseAddress call
 + 444748 WebSocketClient.stop() does not unregister from ShutdownThread
 + 444764 HttpClient notifies callbacks for last chunk of content twice
 + 444771 JSR356 / EndPointConfig.userProperties are not unique per endpoint
   upgrade
 + 444863 ProxyServlet does not filter headers listed by the Connection header
 + 444896 Overriding of web-default servlet mapping in web.xml not working with
   quickstart
 + 445157 First redeployed servlet leaks WebAppContext
 + 445167 Allow configuration of dispatch after select
 + 445239 Rename weld.mod to cdi.mod to be consistent with past module namings
 + 445258 STOP.WAIT is not really respected
 + 445374 Reevaluate org.eclipse.jetty.websocket.jsr356 enablement concepts
 + 445495 Improve Exception message when no jndi resource to bind for a name in
   web.xml
 + 445542 Add SecuredRedirectHandler for embedded jetty use to redirect to
   secure port/scheme
 + 445821 Error 400 should be logged with RequestLog
 + 445823 RequestLogHandler at end of HandlerCollection doesn't work
 + 445830 Support setting environment variables on forked jetty with
   jetty:run-forked
 + 445979 jetty.sh fails to start when start-stop-daemon does not exist and the
   user is not root
 + 446033 org.eclipse.jetty.websocket.server.WebSocketServerFactory not
   available in OSGi
 + 446063 ALPN Fail SSL Handshake if no supported Application Protocols
 + 446107 NullPointerException in ProxyServlet when extended by Servlet without
   a package
 + 446425 Oracle Sql error on JettySessions table when this table do not exist
   already
 + 446506 getAsyncContext ISE before startAsync on async dispatches
 + 446559 Avoid spin consuming extra data
 + 446563 Null HttpChannel.getCurrentHttpChannel() in
   ServletHandler.doFilter().
 + 446672 NPN Specification issue in the case no protocols are selected
 + 446923 SharedBlockingCallback does not handle connector max idle time of
   Long.MAX_VALUE; BlockerTimeoutException not serializable
 + 447381 Disable SSLv3 by default
 + 447472 test harness for slow large writes
 + 447515 Remove GzipFilter
 + 447627 MultiPart file always created when "filename" set in
   Content-Disposition
 + 447629 getPart()/getParts() fails on Multipart request if getParameter is
   called in a filter first
 + 447746 HttpClient is always going to send User-Agent header even though I do
   not want it to.
 + 447979 Refactor to make MetaData responsible for progressively ordering
   web-inf jars
 + 448156 Fixed INACTIVE race in IteratingCallback
 + 448225 Removed unnecessary synchronize on initParser
 + 448675 Impossible to set own Threadpool when using jetty-maven-plugin
 + 448841 Clarified selectors==0 javadoc 448840 Clarified ServerConnector
   javadoc 448839 Fixed javadoc typo in ServerConnector
 + 449001 Remove start.d directory from JETTY_HOME
 + 449003 WARNING: Cannot enable requested module [protonego-impl]: not a valid
   module name
 + 449038 WebSocketUpgradeFilter must support async
 + 449175 Removed extra space in NCSA log
 + 449291 create-files downloads without license
 + 449372 Make jvmArgs of jetty:run-forked configurable from command line
 + 449603 OutputStreamContentProvider hangs when host is not available

jetty-9.3.0.M0 - 24 September 2014
 + 437395 Start / Properties in template sections should be default applied for
   enabled modules
 + 438204 getServerName returns IPv6 addresses wrapped in []
 + 438387 NullPointerException after ServletUpgradeResponse.sendForbidden is
   called during WebSocketCreator.createWebSocket
 + 439369 Remove unused class CrossContextPsuedoSession
 + 439375 preferred rfc7231 format is mime;charset=lowercase-9
 + 442083 Client resets stream, pending server data is failed, connection
   closed.
 + 442086 Review HttpOutput blocking writes
 + 442477 Allow Symlink aliases by default
 + 442495 Bad Context ClassLoader in JSR356 WebSocket onOpen
 + 442950 Embedded Jetty client requests to localhost hangs with high cpu usage
   (NIO OP_CONNECT Solaris/Sparc).
 + 443652 Remove dependency on java.lang.management classes
 + 443661 Rename manifest and service constants for jetty osgi resource
   fragment code
 + 443662 Consume buffer in write(ByteBuffer)
 + 443713 Reduce number of SelectionKey.setInterestOps() calls
 + 443893 Make a module for weld
 + 444124 JSP include with <servlet><jsp-file> can cause infinite recursion
 + 444214 Socks4Proxy fails when reading less than 8 bytes
 + 444222 replace CRLF in header values with whitespace rather than ?
 + 444415 iterative WriteFlusher
 + 444416 AsyncProxyServlet recursion
 + 444485 Client resets stream, pending server data is failed, write hangs
 + 444517 Ensure WebSocketUpgradeFilter is always first in filter chain
 + 444547 Format exception in ResourceCache.Content.toString()
 + 444617 Expose local and remote socket address to applications
 + 444748 WebSocketClient.stop() does not unregister from ShutdownThread
 + 444764 HttpClient notifies callbacks for last chunk of content twice
 + 444771 JSR356 / EndPointConfig.userProperties are not unique per endpoint
   upgrade
 + 444863 ProxyServlet does not filter headers listed by the Connection header

jetty-9.2.3.v20140905 - 05 September 2014
 + 347110 renamed class transformer methods
 + 411163 Add embedded jetty code example with JSP enabled
 + 435322 Added a idleTimeout to the SharedBlockerCallback
 + 435533 Handle 0 sized async gzip
 + 435988 ContainerLifeCycle: beans never stopped on remove
 + 436862 Update jetty-osgi to asm-5 and spifly-1.0.1
 + 438500 Odd NoClassDef errors when shutting down the jetty-maven-plugin via
   the stop goal
 + 440255 ensure 500 is logged on thrown Errors
 + 441073 isEarlyEOF on HttpInput
 + 441475 org.eclipse.jetty.server.ResourceCache exceptions under high load
 + 441479 Jetty hangs due to deadlocks in session manager
 + 441649 Update to jsp and el Apache Jasper 8.0.9
 + 441756 Ssl Stackoverflow on renegotiate
 + 441897 Fixed etag handling in gzipfilter
 + 442048 fixed sendRedirect %2F encoding
 + 442383 Improved insufficient threads message
 + 442628 Update example xml file for second server instance to extract wars
 + 442642 Quickstart generates valid XML
 + 442759 Allow specific ServletContainerInitializers to be excluded
 + 442950 Embedded Jetty client requests to localhost hangs with high cpu usage
   (NIO OP_CONNECT Solaris/Sparc).
 + 443049 Improved HttpParser illegal character messages
 + 443158 Fixed HttpOutput spin
 + 443172 web-fragment.xml wrongly parsed for applications running in serlvet
   2.4 mode
 + 443231 java.lang.NullPointerException on scavenge scheduling when session id
   manager declared before shared scheduler
 + 443262 Distinguish situation where jetty looks for tlds in META-INF but
   finds none vs does not look

jetty-8.1.16.v20140903 - 03 September 2014
 + 409788 Large POST body causes java.lang.IllegalStateException: SENDING =>
   HEADERS.
 + 433689 Evict idle HttpDestinations from client
 + 433802 check EOF in send1xx
 + 438996 Scavenger-Timer in HashSessionManager can die because of
   IllegalStateException from getMaxInactiveInterval
 + 442048 fixed sendRedirect %2F encoding
 + 442839 highly fragmented websocket messages can result in corrupt binary
   messages

jetty-7.6.16.v20140903 - 03 September 2014
 + 409788 Large POST body causes java.lang.IllegalStateException: SENDING =>
   HEADERS.
 + 433802 check EOF in send1xx
 + 442839 highly fragmented websocket messages can result in corrupt binary
   messages

jetty-9.2.2.v20140723 - 23 July 2014
 + 411323 DosFilter/QoSFilter should use AsyncContext rather than
   Continuations.
 + 432815 Fixed selector stop race
 + 434536 Improved Customizer javadoc
 + 435322 Fixed Iterating Callback close
 + 435653 encode async dispatched requestURI
 + 435895 jetty spring module is not in distribution
 + 436874 WebSocket client throwing a NullPointer when handling a pong
 + 436894 GzipFilter code cleanup
 + 436916 CGI: "Search docroot for a matching execCmd" logic is wrong
 + 436987 limited range of default acceptors and selectors
 + 437051 Refactor Filter chain handling of Request.isAsyncSupported
 + 437395 Start / Properties in template sections should be default applied for
   enabled modules
 + 437419 Allow scanning of META-INF for resources,fragments,tlds for unpacked
   jars
 + 437430 jettyXml not consistent between jetty:run and jetty:run-forked
 + 437462 consistent test failure in jetty-start under windows
 + 437706 ServletTester calls LocalConnector method with hardcoded timeout
 + 437800 URLs with single quote and spaces return 404
 + 437996 avoid async status race by not setting 200 on handled
 + 438079 Review garbage creation in 9.2.x series
 + 438190 findbug improvements
 + 438204 leave IPv6 addresses [] wrapped in getServerName
 + 438327 Remove hard coded Allow from OPTIONS *
 + 438331 AbstractLogger.debug(String,long) infinite loop
 + 438434 ResourceHandler checks aliases
 + 438895 Add mvn jetty:effective-web-xml goal
 + 439066 javadoc setStopAtShutdown
 + 439067 Improved graceful stop timeout handling
 + 439194 Do not configure fake server for jetty:run-forked
 + 439201 GzipFilter and AsyncGzipFilter should strip charset from Content-Type
   before making exclusion comparison in doFilter
 + 439369 Deprecate CrossContextPseudoSession
 + 439387 Ensure empty servlet-class never generated for quickstart
 + 439390 Ensure jsp scratchdir is created same way for quickstart and
   non-quickstart
 + 439394 load-on-startup with value 0 not preserved for quickstart
 + 439399 Scan tlds for apache jasper standard taglib with jetty-maven-plugin
 + 439438 DataSourceLoginService does not refresh passwords when changed in
   database
 + 439507 Possible timing side-channel when comparing MD5-Credentials
 + 439540 setReuseAddress() in ServerConnector.java is not coded properly
 + 439652 GzipHandler super.doStart
 + 439663 Allow mappings to be declared before servlet/filter
 + 439672 support using Apache commons daemon for managing Jetty
 + 439753 ConstraintSecurityHandler has dead code for processing constraints
 + 439788 CORS filter headers gone between 9.2.0.M0 and 9.2.1 .v20140609 for
   ProxyServlet requests.
 + 439809 mvn jetty:jspc cannot find taglibs in dependency jars
 + 439895 No event callback should be invoked after the "failure" callback
 + 440020 Abort bad proxy responses with sendError(-1)
 + 440038 Content decoding may fail
 + 440114 ContextHandlerCollection does not skip context wrappers
 + 440122 Remove usages of ForkInvoker

jetty-9.2.1.v20140609 - 09 June 2014
 + 347110 Supprt ClassFileTransormers in WebAppClassLoader
 + 432192 jetty-start / Allow JETTY_LOGS use for start-log-file
 + 432321 jetty-start / Allow defining extra start directories for common
   configurations
 + 435322 Improved debug
 + 436029 GzipFilter errors on asynchronous methods with message to
   AsyncGzipFilter
 + 436345 Refactor AbstractSession to minimize burden on subclasses to
   implement behaviour
 + 436388 Allow case-insensitive STOP.KEY and STOP.PORT use
 + 436405 ${jetty.base}/resources not on classpath with default configuration
 + 436520 Start / Allow https and file urls in jetty-start's module download
   mechanism
 + 436524 Start / Downloadable [files] references in modules cannot use ":"
   themselves

jetty-9.2.0.v20140526 - 26 May 2014
 + 429390 Decoders and Encoders are not registered for non-annotated
   ClientEndpoint
 + 434810 better handling of bad messages
 + 435086 ${jetty.base}/resources not on classpath when using
   --module=resources
 + 435088 lib/npn packaging of jetty-distribution is off
 + 435206 Can't add Cookie header on websocket ClientUpgradeRequest
 + 435217 Remove deprecated TagLibConfiguration
 + 435223 High cpu usage in
   FCGIHttpParser.parseContent(ResponseContentParser.java:314).
 + 435338 Incorrect handling of asynchronous content
 + 435412 Make AbstractSession.access() more amenable to customization

jetty-9.2.0.RC0 - 15 May 2014
 + 419972 Support sending forms (application/x-www-form-urlencoded)
 + 420368 Default content types for ContentProviders
 + 428966 Per-request cookie support
 + 430418 Jetty 9.1.3 and Chrome 33 permessage-deflate do not work together
 + 431333 NPE In logging of WebSocket ExtensionConfig
 + 432321 jetty-start / Allow defining extra start directories for common
   configurations
 + 432939 Jetty Client ContentResponse should have methods such as
   getContentType() and getMediaType().
 + 433089 Client should provide Request.accept() method, like JAX-RS 2.0
   Invocation.Builder.accept().
 + 433405 Websocket Session.setMaxIdleTimeout fails with zero
 + 433689 Evict old HttpDestinations from HttpClient
 + 434386 Request Dispatcher extracts args and prevents asyncIO
 + 434395 WebSocket / memory leak, WebSocketSession not cleaned up in abnormal
   closure cases
 + 434447 Able to create a session after a response.sendRedirect
 + 434505 Allow property files on start.jar command line Signed-off-by: Tom
   Zeller<tzeller@dragonacea.biz>
 + 434578 Complete listener not called if redirected to an invalid URI
 + 434679 Log static initialization via jetty-logging.properties fails
   sometimes
 + 434685 WebSocket read/parse does not discard remaining network buffer after
   unrecoverable error case
 + 434715 Avoid call to ServletHolder.getServlet() during handle() iff servlet
   is available and instantiated

jetty-9.2.0.M1 - 08 May 2014
 + 367680 jsp-file with load-on-startup not precompiled
 + 404511 removed deprecated StringMap
 + 409105 Upgrade jetty-osgi build/test to use more recent pax junit test
   framework
 + 424982 improved PID check in jetty.sh
 + 425421 ContainerLifeCycle does not start added beans in started state
 + 428904 Add logging of which webapp has path with uncovered http methods
 + 431094 Consistent handling of utf8 decoding errors
 + 431459 Jetty WebSocket compression extensions fails to handle big messages
   properly
 + 431519 Fixed NetworkTrafficListener
 + 431642 Implement ProxyServlet using Servlet 3.1 async I/O
 + 432145 Pending request is not failed when HttpClient is stopped
 + 432270 Slow requests with response content delimited by EOF fail
 + 432321 jetty-start / Allow defining extra start directories for common
   configurations
 + 432468 Improve command CGI path handling
 + 432473 web.xml declaration order of filters not preserved on calls to init()
 + 432483 make osgi.serviceloader support for
   javax.servlet.ServletContainerInitializer optional (cherry picked from
   commit 31043d25708edbea9ef31948093f4eaf2247919b)
 + 432528 IllegalStateException when using DeferredContentProvider
 + 432777 Async Write Loses Data with HTTPS Server
 + 432901 ensure a single onError callback only in pending and unready states
 + 432993 Improve handling of ProxyTo and Prefix parameters in
   ProxyServlet.Transparent.
 + 433244 Security manager lifecycle cleanup
 + 433262 WebSocket / Advanced close use cases
 + 433365 No such servlet:
   __org.eclipse.jetty.servlet.JspPropertyGroupServlet__
 + 433370 PATCH method does not work with ProxyServlet
 + 433431 Support ServletHandler fall through
 + 433479 Improved resource javadoc
 + 433483 sync log initialize
 + 433512 Jetty throws RuntimeException when webapp compiled with jdk8
   -parameters
 + 433563 Jetty fails to startup on windows - InvalidPathException
 + 433572 default to sending date header
 + 433656 Change to Opcode.ASM5 breaks jetty-osgi
 + 433692 improved buffer resizing
 + 433708 Improve WebAppClassLoader.addClassPath() IllegalStateException
   message
 + 433793 WebSocket / empty protocol list in ServerEndpointConfig.Configurator
   when using non-exact header name
 + 433841 Resource.newResource() declares an exception it does not throw
 + 433849 FileResource string compare fix
 + 433916 HttpChannelOverHttp handles HTTP 1.0 connection reuse incorrectly
 + 434009 Improved javadoc for accessing HttpChannel and HttpConnection
 + 434027 ReadListener.onError() not invoked in case of read failures
 + 434056 Support content consumed asynchronously
 + 434074 Avoid double dispatch by returning false from messageComplete
 + 434077 AnnotatedServerEndpointTest emits strange exception
 + 434247 Redirect loop in FastCGI proxying for HTTPS sites

jetty-8.1.15.v20140411 - 11 April 2014
 + 397167 Remote Access documentation is wrong
 + 419799 complete after exceptions thrown from async error pages
 + 420776 complete error pages after startAsync
 + 421197 fix method comment and ensure close synchronized
 + 422137 Added maxQueued to QueuedThreadPool MBean
 + 424180 improve bad message errors
 + 425038 WebSocketClient leaks file handles when exceptions are thrown from
   open()
 + 425551 Memory Leak in SelectConnector$ConnectTimeout.expired
 + 426658 backport Bug 425930 to jetty-8
 + 427761 allow endpoints to be interrupted
 + 428708 JDBCSessionIdManager when clearing expired sessions failed, jetty
   should still be able to startup
 + 428710 JDBCSession(Id)Manager use 'read committed isolation level'
 + 430968 Use wrapped response with async dispatch
 + 432452 ConnectHandler does not timeout sockets in FIN_WAIT2

jetty-7.6.15.v20140411 - 11 April 2014
 + 422137 Added maxQueued to QueuedThreadPool MBean
 + 425038 WebSocketClient leaks file handles when exceptions are thrown from
   open()
 + 425551 Memory Leak in SelectConnector$ConnectTimeout.expired
 + 432452 ConnectHandler does not timeout sockets in FIN_WAIT2

jetty-9.2.0.M0 - 09 April 2014
 + 419801 Upgrade to asm5 for jdk8
 + 423392 Fix buffer overflow in AsyncGzipFilter
 + 425736 jetty-start / Jetty 9 fails to startup with --exec option if Java
   path contain
 + 426920 jetty-start / BaseHome.listFilesRegex() and .recurseDir() do not
   detect filesystem loops
 + 427188 Re-enable automatic detection of logging-dependencies with
   logging-module
 + 429734 Implemented the HA ProxyProtocol
 + 430341 use apache jsp/jstl for maven plugins
 + 430747 jetty-start / Allow --lib and module [lib] to recursively add jars
 + 430825 jetty-start / use of jetty-jmx.xml prevents configuration of
   ThreadPool in jetty.xml
 + 431279 jetty-start / Unable to start jetty if no properties are defined
 + 431892 DefaultFileLocatorHelper.getBundleInstallLocation fails for equinox
   3.10
 + 432122 ignore frequently failing test
 + 432145 Pending request is not failed when HttpClient is stopped
 + 432270 Slow requests with response content delimited by EOF fail

jetty-9.1.5.v20140505 - 05 May 2014
 + 431459 Jetty WebSocket compression extensions fails to handle big messages
   properly
 + 431519 Fixed NetworkTrafficListener
 + 432145 Pending request is not failed when HttpClient is stopped
 + 432270 Slow requests with response content delimited by EOF fail
 + 432473 web.xml declaration order of filters not preserved on calls to init()
 + 432483 make osgi.serviceloader support for
   javax.servlet.ServletContainerInitializer optional (cherry picked from
   commit 31043d25708edbea9ef31948093f4eaf2247919b)
 + 432528 IllegalStateException when using DeferredContentProvider
 + 432777 Async Write Loses Data with HTTPS Server
 + 432901 ensure a single onError callback only in pending and unready states
 + 432993 Improve handling of ProxyTo and Prefix parameters in
   ProxyServlet.Transparent.
 + 433365 No such servlet:
   __org.eclipse.jetty.servlet.JspPropertyGroupServlet__ (cherry picked from
   commit e2ed934978b958d6fccb28a8a5d04768f7c0432d)
 + 433370 PATCH method does not work with ProxyServlet
 + 433483 sync log initialize
 + 433692 improved buffer resizing
 + 433916 HttpChannelOverHttp handles HTTP 1.0 connection reuse incorrectly
 + 434027 ReadListener.onError() not invoked in case of read failures

jetty-9.1.4.v20140401 - 01 April 2014
 + 414206 Rewrite rules re-encode requestURI
 + 414885 Don't expose JDT classes by default
 + 417022 Access current HttpConnection from Request not ThreadLocal
 + 423619 set Request timestamp on startRequest
 + 423982 removed duplicate UrlResource toString
 + 424107 Jetty should not finish chunked encoding on exception
 + 425991 added qml mime type
 + 426897 improved ContainerLifeCycle javadoc
 + 427185 Add org.objectweb.asm. as serverClass
 + 427204 jetty-start / startup incorrectly requires directory in jetty.base
 + 427368 start.sh fails quietly on command line error
 + 428594 File upload with onMessage and InputStream fails
 + 428595 JSR-356 / ClientContainer does not support SSL
 + 428597 javax-websocket-client-impl and javax-websocket-server-impl jars
   Manifests do not export packages for OSGI
 + 428817 jetty-start / Allow for property to configure deploy manager
   `webapps` directory
 + 429180 Make requestlog filename parameterized
 + 429357 JDBCSessionManager.Session.removeAttribute don't set dirty flag if
   attribute already removed
 + 429409 osgi] jetty.websocket.servlet must import jetty.websocket.server
 + 429487 Runner code cleanups
 + 429616 Use UTF-8 encoding for XML
 + 429779 masked zero length websocket frame gives NullPointerException during
   streaming read
 + 430088 OnMessage*Callable decoding of streaming binary or text is not thread
   safe
 + 430242 added SharedBlockingCallback to support threadsafe blocking
 + 430273 Cancel async timeout breaks volatile link to avoid race with slow
   expire
 + 430341 add apache jsp and jstl optional modules
 + 430490 Added JETTY_SHELL 426738 Fixed JETTY_HOME comments
 + 430649 test form encoding
 + 430654 closing client connections can hang worker threads
 + 430808 OutputStreamContentProvider violates OutputStream contract
 + 430822 jetty-start / make soLingerTime configurable via property
 + 430823 jetty-start / make NeedClientAuth (ssl) configurable via property
 + 430824 jetty-start / use of jetty-logging.xml prevents configuration of
   ThreadPool in jetty.xml
 + 431103 Complete listener not called if request times out before processing
   exchange.
 + 431592 do not resolved forwarded-for address

jetty-9.1.3.v20140225 - 25 February 2014
 + 373952 Ensure MongoSessionManager un/binds session attributes on refresh
   only if necessary
 + 424899 Initialize GzipHandler mimeTypes
 + 426490 HttpServletResponse.setBufferSize(0) results in tight loop (100% cpu
   hog)
 + 427700 Outgoing extensions that create multiple frames should flush them in
   order and atomically.
 + 427738 fixed XSS in async-rest demo
 + 428157 Methods of anonymous inner classes can't be called via xml
 + 428232 Rework batch mode / buffering in websocket
 + 428238 Test HEAD request with async IO
 + 428266 HttpRequest mangles URI query string
 + 428383 limit white space between requests
 + 428418 JettyStopMojo prints some messages on System.err
 + 428435 Large streaming message fails in MessageWriter
 + 428660 Delay closing async HttpOutput until after UNREADY->READY
 + 428710 JDBCSession(Id)Manager use read committed isolation level
 + 428859 Do not auto initialise jsr356 websocket if no annotations or
   EndPoints discovered

jetty-9.1.2.v20140210 - 10 February 2014
 + 408167 Complex object as session attribute not necessarily persisted
 + 423421 remove org.slf4j and org.ow2.asm from jetty-all artifact
 + 424171 Old javax.activation jar interferes with email sending
 + 424562 JDBCSessionManager.setNodeIdInSessionId(true) does not work
 + 425275 
   org.eclipse.jetty.osgi.annotations.AnnotationConfiguration.BundleParserTask.getStatistic()
   returns null when debug is enabled.
 + 425638 Fixed monitor module/xml typos
 + 425696 start.jar --add-to-start={module} results in error
 + 425703 Review [Queued]HttpInput
 + 425837 Upgrade to jstl 1.2.2
 + 425930 JDBC Session Manager constantly reloading session if save intervall
   expired once
 + 425998 JDBCSessionIdManager fails to create maxinterval column
 + 426250 jetty-all should be deployed on release
 + 426358 NPE generating temp dir name if no resourceBase or war
 + 426481 fix < java 1.7.0_10 npn files
 + 426739 Response with Connection: keep-alive truncated
 + 426750 isReady() returns true at EOF
 + 426870 HTTP 1.0 Request with Connection: keep-alive and response content
   hangs.
 + 427068 ServletContext.getClassLoader should only check privileges if a
   SecurityManager exists
 + 427128 Cookies are not sent to the server
 + 427245 StackOverflowError when session cannot be de-idled from disk
 + 427254 Cookies are not sent to the client
 + 427512 ReadPendingException in case of HTTP Proxy tunnelling
 + 427570 externalize common http config to start.ini
 + 427572 Default number of acceptors too big
 + 427587 MessageInputStream must copy the payload
 + 427588 WebSocket Parser leaks ByteBuffers
 + 427690 Remove Mux Extension and related support
 + 427699 WebSocket upgrade response sends Sec-WebSocket-Protocol twice

jetty-9.1.1.v20140108 - 08 January 2014
 + 408912 JDBCSessionIdManager should allow configuration of schema
 + 410750 NPE Protection in Mongo save session
 + 417202 Start / command line arguments with ${variable} should be expanded
 + 418622 WebSocket / When rejecting old WebSocket protocols, log client
   details
 + 418769 Allow resourceBases in run-forked Mojo
 + 418888 Added strict mode to HttpGenerator
 + 419309 encode alias URIs from File.toURI
 + 419911 Empty chunk causes ArrayIndexOutOfBoundsException in
   InputStreamResponseListener.
 + 421189 WebSocket / AbstractExtension's WebSocketPolicy is not
   Session-specific
 + 421314 Websocket / Connect attempt with Chrome 32+ fails with "Some
   extension already uses the compress bit"
 + 421697 IteratingCallback improvements
 + 421775 CookiePatternRule only sets cookie if not set already
 + 421794 Iterator from InputStreamProvider is not implemented properly
 + 421795 ContentProvider should have a method to release resources
 + 422192 ClientContainer.getOpenSessions() always returns null
 + 422264 OutputStreamContentProvider does not work with Basic Authentication
 + 422308 Change all session/sessionid managers to use shared Scheduler
 + 422386 Comma-separated <param-value>s not trimmed in GzipFilter
 + 422388 Test for GzipFilter apply to resources with charset appended to the
   MIME type
 + 422398 moved jmx remote config to jmx-remote.mod
 + 422427 improved TestConnection
 + 422703 Support reentrant HttpChannel and HttpConnection
 + 422723 Dispatch failed callbacks to avoid blocking selector
 + 422734 messages per second in ConnectorStatistics
 + 422807 fragment large written byte arrays to protect from JVM OOM bug
 + 423005 reuse gzipfilter buffers
 + 423048 Receiving a PING while sending a message kills the connection
 + 423060 Allow ${jetty.base}/work
 + 423118 ServletUpgradeRequest.getUserPrincipal() does not work
 + 423185 Update permessage-deflate for finalized spec
 + 423255 MBeans of SessionIdManager can leak memory on redeploy
 + 423361 Ensure ServletContainerInitializers called before injecting Listeners
 + 423373 Correct namespace use for JEE7 Schemas
 + 423392 GzipFilter without wrapping or blocking
 + 423395 Ensure @WebListeners are injected
 + 423397 Jetty server does not run on Linux server startup because of  a bug
   in jetty.sh script.
 + 423476 WebSocket / JSR / @OnMessage(maxMessageSize=20000000) not properly
   supported
 + 423556 HttpSessionIdListener should be resource injectable
 + 423646 WebSocket / JSR / WebSocketContainer (Client) should have its
   LifeCycle stop on standalone use
 + 423692 use UrlEncoded.ENCODING for merging forwarded query strings
 + 423695 <HT> Horizontal-tab used as HTTP Header Field separator unsupported
 + 423724 WebSocket / Rename MessageAppender.appendMessage to .appendFrame
 + 423739 Start checks module files
 + 423804 WebSocket / JSR improper use of
   ServerEndpointConfig.Configurator.getNegotiatedSubprotocol()
 + 423875 Update jetty-distro build to use jetty-toolchain jetty-schemas 3.1.M0
 + 423915 WebSocket / Active connection from IOS that goes into airplane mode
   not disconnected on server side
 + 423926 Remove code duplication in class IdleTimeout
 + 423930 SPDY streams are leaked
 + 423948 Cleanup and consolidate testing utilities in WebSocket
 + 424014 PathContentProvider does not close its internal SeekableByteChannel
 + 424043 IteratingCallback Idle race
 + 424051 Using --list-config can result in NPE
 + 424168 Module [ext] should load libraries recursively from lib/ext/
 + 424180 extensible bad message content
 + 424183 Start does not find LIB (Classpath) when on non-English locale
 + 424284 Identify conflicts in logging when error "Multiple servlets map to
   {pathspec}" occurs
 + 424303 @ServletSecurity not applied on non load-on-startup servlets
 + 424307 obfuscate unicode
 + 424380 Augment class / Jar scanning timing log events
 + 424390 Allow enabling modules via regex
 + 424398 Servlet load-on-startup ordering is not obeyed
 + 424497 Allow concurrent async sends
 + 424498 made bytebufferendpoint threadsafe
 + 424588 org.eclipse.jetty.ant.AntWebInfConfiguration does not add
   WEB-INF/classes for annotation scanning
 + 424598 Module [npn] downloads wrong npn jar
 + 424651 org.eclipse.jetty.spdy.Flusher use of non-growable ArrayQueue yield
   java.lang.IllegalStateException: Full.
 + 424682 Session cannot be deserialized with form authentication
 + 424706 The setMaxIdleTimeout of javax.websocket.Session does not take any
   affect
 + 424734 WebSocket / Expose Locale information from ServletUpgradeRequest
 + 424735 WebSocket / Make ServletUpgradeRequest expose its HttpServletRequest
 + 424743 Verify abort behavior in case the total timeout expires before the
   connect timeout.
 + 424762 ShutdownHandler hardcodes "127.0.0.1" and cannot be used with IPv6
 + 424847 Deadlock in deflate-frame (webkit binary)
 + 424863 IllegalStateException "Unable to find decoder for type
   <javax.websocket.PongMessage>"
 + 425038 WebSocketClient leaks file handles when exceptions are thrown from
   open()
 + 425043 Track whether pools are used correctly
 + 425049 add json mime mapping to mime.properties

jetty-9.1.0.v20131115 - 15 November 2013
 + 397167 Remote Access documentation is wrong
 + 416477 QueuedThreadPool does not reuse interrupted threads
 + 420776 complete error pages after startAsync
 + 421362 When using the jetty.osgi.boot ContextHandler service feature the
   wrong ContextHandler can be undeployed

jetty-9.1.0.RC2 - 07 November 2013
 + 410656 WebSocketSession.suspend() hardcoded to return null
 + 417223 removed deprecated ThreadPool.dispatch
 + 418741 Threadlocal cookie buffer in response
 + 420359 fixed thread warnings
 + 420572 IOTest explicitly uses 127.0.0.1
 + 420692 set soTimeout to try to avoid hang
 + 420844 Connection:close on exceptional errors
 + 420930 Use Charset to specify character encoding
 + 421197 synchronize gzip output finish
 + 421198 onComplete never call onComplete in BufferingResponseListener in 9.1

jetty-9.0.7.v20131107 - 07 November 2013
 + 407716 fixed logs
 + 416597 Allow classes and jars on the webappcontext extraclasspath to be
   scanned for annotations by jetty-maven-plugin
 + 418636 Name anonymous filter and holders with classname-hashcode
 + 418732 Add whiteListByPath mode to IPAccessHandler
 + 418767 run-forked goal ingores test scope dependencies with
   useTestScope=true
 + 418792 Session getProtocolVersion always returns null
 + 418892 SSL session caching so unreliable it effectively does not work
 + 419309 Added symlink checker to test webapp
 + 419333 treat // as an alias in path
 + 419344 NPNServerConnection does not close the EndPoint if it reads -1
 + 419350 Do not borrow space from passed arrays
 + 419655 AnnotationParser throws NullPointerException when scanning files from
   jar:file urls
 + 419687 HttpClient's query parameters must be case sensitive
 + 419799 Async timeout dispatches to error page
 + 419814 Annotation properties maxMessageSize and inputBufferSize don't work
 + 419846 JDBCSessionManager doesn't determine dirty state correctly
 + 419901 Client always adds extra user-agent header
 + 419937 Request isSecure cleared on recycle
 + 419950 Provide constructor for StringContentProvider that takes Charset
 + 419964 InputStreamContentProvider does not close provided InputStream
 + 420033 AsyncContext.onTimeout exceptions passed to onError
 + 420039 BufferingResponseListener continues processing after aborting
   request.
 + 420048 DefaultServlet alias checks configured resourceBase
 + 420142 reimplemented graceful shutdown
 + 420362 Response/request listeners called too many times
 + 420374 Call super.close() in a finally block
 + 420530 AbstractLoginModule never fails a login
 + 420572 IOTest explicitly uses 127.0.0.1
 + 420776 complete error pages after startAsync
 + 420844 Connection:close on exceptional errors
 + 420930 Use Charset to specify character encoding
 + 421197 synchronize gzip output finish

jetty-8.1.14.v20131031 - 31 October 2013
 + 417772 fixed low resources idle timeout
 + 418636 Name anonymous filter and holders with classname-hashcode
 + 419432 Allow to override the SslContextFactory on a per-destination basis
 + 420048 DefaultServlet alias checks configured resourceBase
 + 420530 AbstractLoginModule never fails a login

jetty-7.6.14.v20131031 - 31 October 2013
 + 417772 fixed low resources idle timeout
 + 418636 Name anonymous filter and holders with classname-hashcode
 + 419432 Allow to override the SslContextFactory on a per-destination basis
 + 420048 DefaultServlet alias checks configured resourceBase
 + 420530 AbstractLoginModule never fails a login

jetty-9.1.0.RC1 - 31 October 2013
 + 294531 Unpacking webapp twice to the same directory name causes problems
   with updated jars in WEB-INF/lib
 + 397049 Cannot Provide Custom Credential to JDBCLoginService
 + 403591 improve the Blocking Q implementation
 + 407716 fixed logs
 + 410840 Change SSLSession.getPeerCertificateChain() to
   SSLSession.getPeerCertificates().
 + 415118 WebAppClassLoader.getResource(name) should strip .class from name
 + 415609 spdy replace SessionInvoker with IteratingCallback. Introduce Flusher
   class to separate queuing/flushing logic from StandardSession
 + 416300 Order ServletContainerInitializer callbacks
 + 416597 Allow classes and jars on the webappcontext extraclasspath to be
   scanned for annotations by jetty-maven-plugin
 + 417356 Add SOCKS support to jetty client
 + 417932 resources.mod should make ${jetty.base}/resources/ directory
 + 417933 logging.mod ini template should include commented log.class settings
 + 418212 org.eclipse.jetty.spdy.server.http.SSLExternalServerTest hangs
 + 418441 Use of OPTIONS= in Jetty 9.1 should display WARNING message
 + 418596 Faults in JARs during class scanning should report the jar that
   caused the problem
 + 418603 cannot specify a custom ServerEndpointConfig.Configurator
 + 418625 WebSocket / Jsr RemoteEndpoint.sendObject(java.nio.HeapByteBuffer)
   doesn't find encoder
 + 418632 WebSocket / Jsr annotated @OnMessage with InputStream fails to be
   called
 + 418636 Name anonymous filter and holders with classname-hashcode
 + 418732 Add whiteListByPath mode to IPAccessHandler
 + 418767 run-forked goal ingores test scope dependencies with
   useTestScope=true
 + 418792 Session getProtocolVersion always returns null
 + 418892 SSL session caching so unreliable it effectively does not work
 + 418922 Missing parameterization of etc/jetty-xinetd.xml
 + 418923 Missing parameterization of etc/jetty-proxy.xml
 + 419146 Parameterize etc/jetty-requestlog.xml values
 + 419309 Added symlink checker to test webapp
 + 419330 Allow access to setters on jetty-jspc-maven-plugin
 + 419333 treat // as an alias in path
 + 419344 NPNServerConnection does not close the EndPoint if it reads -1
 + 419350 Do not borrow space from passed arrays
 + 419655 AnnotationParser throws NullPointerException when scanning files from
   jar:file urls
 + 419687 HttpClient's query parameters must be case sensitive
 + 419799 Async timeout dispatches to error page
 + 419814 Annotation properties maxMessageSize and inputBufferSize don't work
 + 419846 JDBCSessionManager doesn't determine dirty state correctly
 + 419899 Do not wrap SSL Exception as EoFException
 + 419901 Client always adds extra user-agent header
 + 419904 Data corruption on proxy PUT requests
 + 419914 QueuedThreadPool uses nanoTime
 + 419937 Request isSecure cleared on recycle
 + 419950 Provide constructor for StringContentProvider that takes Charset
 + 419964 InputStreamContentProvider does not close provided InputStream
 + 420012 Improve ProxyServlet.Transparent configuration in case prefix="/"
 + 420033 AsyncContext.onTimeout exceptions passed to onError
 + 420034 Removed threads/timers from Date caching
 + 420039 BufferingResponseListener continues processing after aborting
   request.
 + 420048 DefaultServlet alias checks configured resourceBase
 + 420103 Split out jmx-remote module from existing jmx module
 + 420142 reimplemented graceful shutdown
 + 420362 Response/request listeners called too many times
 + 420364 Bad synchronization in HttpConversation
 + 420374 Call super.close() in a finally block
 + 420530 AbstractLoginModule never fails a login
 + 420687 XML errors in jetty-plus/src/test/resources/web-fragment-*.xml
 + 420776 complete error pages after startAsync

jetty-9.1.0.RC0 - 30 September 2013
 + 412469 make module for jetty-jaspi
 + 416453 Add comments to embedded SplitFileServer example
 + 416577 enhanced shutdown handler to send shutdown at startup
 + 416674 run all jetty-ant tests on random ports
 + 416940 avoid download of spring-beans.dtd
 + 417152 WebSocket / Do all setup in websocket specific
   ServletContainerInitializer
 + 417239 re-implemented Request.getContentRead()
 + 417284 Precompiled regex in HttpField
 + 417289 SPDY replace use of direct buffers with indirect buffers or make it
   configurable
 + 417340 Upgrade JDT compiler to one that supports source/target of Java 1.7
 + 417382 Upgrade to asm 4.1 and refactor annotation parsing
 + 417475 Do not null context Trie during dynamic deploy
 + 417490 WebSocket / @PathParam annotated parameters are null when the servlet
   mapping uses a wildcard
 + 417561 Refactor annotation related code: change log messages
 + 417574 Setting options with _JAVA_OPTIONS breaks run-forked with
   <waitForChild>true</waitForChild>
 + 417831 Remove jetty-logging.properties from distro/resources
 + 417938 Startup / Sort properties presented in --list-config alphabetically
 + 418014 Handle NTFS canonical exceptions during alias check
 + 418068 WebSocketClient has lazy or injected Executor
 + 418212 org.eclipse.jetty.spdy.server.http.SSLExternalServerTest hangs
 + 418227 Null cookie value test

jetty-9.0.6.v20130930 - 30 September 2013
 + 411069 better set compiler defaults to 1.7, including webdefault.xml for jsp
 + 411934 War overlay configuration assumes src/main/webapp exists
 + 413484 setAttribute in nosql session management better handles _dirty status
 + 413684 deprecated unsafe alias checkers
 + 413737 hide stacktrace in ReferrerPushStrategyTest
 + 414431 Avoid debug NPE race
 + 414898 Only upgrade v0 to v1 cookies on dquote , ; backslash space and tab
   in the value
 + 415192 <jsp-file> maps to JspPropertyGroupServlet instead of JspServlet
 + 415194 Deployer gives management of context to context collection
 + 415302 
 + 415330 Avoid multiple callbacks at EOF
 + 415401 Add initalizeDefaults call to SpringConfigurationProcessor
 + 415548 migrate ProxyHTTPToSPDYTest to use HttpClient to avoid intermittent
   NPE part 2
 + 415605 fix status code logging for async requests
 + 415999 Fix some of FindBugs warnings
 + 416015 Handle null Accept-Language and other headers
 + 416096 DefaultServlet leaves open file descriptors with file sizes greater
   than response buffer
 + 416102 Clean up of async sendContent process
 + 416103 Added AllowSymLinkAliasChecker.java
 + 416251 ProxyHTTPToSPDYConnection now sends a 502 to the client if it
   receives a rst frame from the upstream spdy server
 + 416266 HttpServletResponse.encodeURL() encodes on first request when only
   SessionTrackingMode.COOKIE is used
 + 416314 jetty async client wrong behaviour for HEAD Method + Redirect
 + 416321 handle failure during blocked committing write
 + 416453 Add comments to embedded SplitFileServer example
 + 416477 Improved consumeAll error handling
 + 416568 Simplified servlet exception logging
 + 416577 enhanced shutdown handler to send shutdown at startup
 + 416585 WebInfConfiguration examines webapp classloader first instead of its
   parent when looking for container jars
 + 416597 Allow classes and jars on the webappcontext extraclasspath to be
   scanned for annotations
 + 416663 Content-length set by resourcehandler
 + 416674 run all jetty-ant tests on random ports
 + 416679 Change warning to debug if no transaction manager present
 + 416787 StringIndexOutOfBounds with a pathMap of ""
 + 416940 avoid download of spring-beans.dtd
 + 416990 JMX names statically unique
 + 417110 Demo / html body end tag missing in authfail.html
 + 417225 added Container.addEventListener method
 + 417260 Protected targets matched as true URI path segments
 + 417289 SPDY replace use of direct buffers with indirect buffers or make it
   configurable
 + 417475 Do not null context Trie during dynamic deploy
 + 417574 Setting options with _JAVA_OPTIONS breaks run-forked with
   <waitForChild>true</waitForChild>
 + 417831 Remove jetty-logging.properties from distro/resources
 + 418014 Handle NTFS canonical exceptions during alias check
 + 418212 org.eclipse.jetty.spdy.server.http.SSLExternalServerTest hangs
 + 418227 Null cookie value test

jetty-9.1.0.M0 - 16 September 2013
 + 393473 Add support for JSR-356 (javax.websocket) draft
 + 395444 Websockets not working with Chrome (deflate problem)
 + 396562 Add an implementation of RequestLog that supports Slf4j
 + 398467 Servlet 3.1 Non Blocking IO
 + 402984 WebSocket Upgrade must honor case insensitive header fields in
   upgrade request
 + 403280 Update to javax.el 2.2.4
 + 403380 Introduce WebSocketTimeoutException to differentiate between EOF on
   write and Timeout
 + 403510 HttpSession maxInactiveInterval is not serialized in HashSession
 + 403591 do not use the ConcurrentArrayBlockingQueue for thread pool, selector
   and async request log
 + 403817 Use of WebSocket Session.close() results in invalid status code
 + 405188 HTTP 1.0 with GET returns internal IP address
 + 405422 Implement servlet3.1 spec sections 4.4.3 and 8.1.4 for new
   HttpSessionIdListener class
 + 405432 Check implementation of section 13.4.1 @ServletSecurity for
   @HttpConstraint and HttpMethodConstraint clarifications
 + 405435 Implement servlet3.1 section 13.6.3 for 303 redirects for Form auth
 + 405437 Implement section 13.8.4 Uncovered HTTP methods
 + 405525 Throw IllegalArgumentException if filter or servlet name is null or
   empty string in ServletContext.addXXX() methods
 + 405526 Deployment must fail if more than 1 servlet maps to same url pattern
 + 405531 Implement Part.getSubmittedFileName()
 + 405533 Implement special role ** for security constraints
 + 405535 Implement Request.isUserInRole(role) check security-role-refs
   defaulting to security-role if no matching ref
 + 405944 Check annotation and resource injection is supported for
   AsyncListener
 + 406759 supressed stacktrace in ReferrerPushStrategyTest
 + 407708 HttpUpgradeHandler must support injection
 + 408782 Transparent Proxy - rewrite URL is ignoring query strings
 + 408904 Enhance CommandlineBuilder to not escape strings inside single quotes
 + 409403 fix IllegalStateException when SPDY is used and the response is
   written through BufferUtil.writeTo byte by byte
 + 409796 fix and cleanup ReferrerPushStrategy. There's more work to do here so
   it remains @Ignore for now
 + 409953 return buffer.slice() instead of buffer.asReadOnlyBuffer() in
   ResourceCache to avoid using inefficent path in BufferUtil.writeTo
 + 410083 Jetty clients submits incomplete URL to proxy
 + 410098 inject accept-encoding header for all http requests through SPDY as
   SPDY clients MUST support spdy. Also remove two new tests that have been to
   implementation agnostic and not needed anymore due to recent code changes
 + 410246 HttpClient with proxy does not tunnel HTTPS requests
 + 410341 suppress stacktraces that happen during test setup shutdown after
   successful test run
 + 410800 Make RewritePatternRule queryString aware
 + 411069 better set compiler defaults to 1.7, including webdefault.xml for jsp
 + 411934 War overlay configuration assumes src/main/webapp exists
 + 412205 SSL handshake failure leads to unresponsive UpgradeConnection
 + 412418 HttpTransportOverSPDY fix race condition while sending push streams
   that could cause push data not to be sent. Fixes intermittent test issues in
   ReferrerPushStrategyTest
 + 412729 SPDYClient needs a Promise-based connect() method
 + 412829 Allow any mappings from web-default.xml to be overridden by web.xml
 + 412830 Error Page match ServletException then root cause
 + 412840 remove Future in SPDYClient.connect() and return Session instead in
   blocking version
 + 412934 Ignore any re-definition of an init-param within a descriptor
 + 412935 setLocale is not an explicit set of character encoding
 + 412940 minor threadsafe fixes
 + 413018 ServletContext.addListener() should throw IllegalArgumentException if
   arg is not correct type of listener
 + 413020 Second call to HttpSession.invalidate() should throw exception
 + 413019 HttpSession.getCreateTime() should throw exception after session is
   invalidated
 + 413291 Avoid SPDY double dispatch
 + 413387 onResponseHeaders is not called multiple times when multiple
   redirects occur.
 + 413484 setAttribute in nosql session management better handles _dirty status
 + 413531 Introduce pluggable transports for HttpClient
 + 413684 deprecated unsafe alias checkers
 + 413737 hide stacktrace in ReferrerPushStrategyTest
 + 413901 isAsyncStarted remains true while original request is dispatched
 + 414167 WebSocket handshake upgrade from FireFox fails due to keep-alive
 + 414431 Avoid debug NPE race
 + 414635 Modular start.d and jetty.base property
 + 414640 HTTP header value encoding
 + 414725 Annotation Scanning should exclude webapp basedir from path
   validation checks
 + 414731 Request.getCookies() should return null if there are no cookies
 + 414740 Removed the parent peeking Loader
 + 414891 Errors thrown by ReadListener and WriteListener not handled
   correctly.
 + 414898 Only upgrade v0 to v1 cookies on dquote , ; backslash space and tab
   in the value
 + 414913 WebSocket / Performance - reduce ByteBuffer allocation/copying during
   generation/writing
 + 414923 CompactPathRule needs to also compact the uri
 + 415047 Create URIs lazily in HttpClient
 + 415062 SelectorManager wakeup optimisation
 + 415131 Avoid autoboxing on debug
 + 415192 <jsp-file> maps to JspPropertyGroupServlet instead of JspServlet
 + 415194 Deployer gives management of context to context collection
 + 415302 
 + 415314 Jetty should not commit response on output if <
   Response.setBufferSize() bytes are written
 + 415330 Avoid multiple callbacks at EOF
 + 415401 WebAppProvider: override XmlConfiguration.initializeDefaults
 + 415548 migrate ProxyHTTPToSPDYTest to use HttpClient to avoid intermittent
   NPE part 2
 + 415605 fix status code logging for async requests
 + 415641 Remove remaining calls to deprecated HttpTranspoert.send
 + 415656 SPDY - add IdleTimeout per Stream functionality
 + 415744 Reduce Future usage in websocket
 + 415745 Include followed by forward using a PrintWriter incurs unnecessary
   delay
 + 415780 fix StreamAlreadyCommittedException in spdy build
 + 415825 fix stop support in modular start setup
 + 415826 modules initialised with --add-to-start and --add-to-startd
 + 415827 jetty-start / update --help text for new command line options
 + 415830 jetty-start / add more TestUseCases for home + base + modules
   configurations
 + 415831 rename ini keyword from MODULES= to --module=
 + 415832 jetty-start / fix ClassNotFound exception when starting from empty
   base directory
 + 415839 jetty-start / warning about need for --exec given when not needed by
   default configuration
 + 415899 jetty-start / add --lib=<cp> capability from Jetty 7/8
 + 415913 support bootlib and download in modules
 + 415999 Fix some of FindBugs warnings
 + 416015 Handle null Accept-Language and other headers
 + 416026 improve error handlig in SPDY parsers
 + 416096 DefaultServlet leaves open file descriptors with file sizes greater
   than response buffer
 + 416102 Clean up of async sendContent process
 + 416103 Added AllowSymLinkAliasChecker.java
 + 416143 mod file format uses [type]
 + 416242 respect persistence headers in ProxyHTTPSPDYConnection
 + 416251 ProxyHTTPToSPDYConnection now sends a 502 to the client if it
   receives a rst frame from the upstream spdy server
 + 416266 HttpServletResponse.encodeURL() encodes on first request when only
   SessionTrackingMode.COOKIE is used
 + 416314 jetty async client wrong behaviour for HEAD Method + Redirect
 + 416321 handle failure during blocked committing write
 + 416477 Improved consumeAll error handling
 + 416568 Simplified servlet exception logging
 + 416585 WebInfConfiguration examines webapp classloader first instead of its
   parent when looking for container jars
 + 416597 Allow classes and jars on the webappcontext extraclasspath to be
   scanned for annotations
 + 416663 Content-length set by resourcehandler
 + 416674 run all jetty-ant tests on random ports
 + 416679 Change warning to debug if no transaction manager present
 + 416680 remove uncovered constraint warning
 + 416681 Remove unnecessary security constraints in test-jetty-webapp
 + 416763 WebSocket / Jsr Session.getPathParameters() is empty
 + 416764 WebSocket / Jsr Session.getRequestURI() is missing scheme + host +
   port + query parameters
 + 416787 StringIndexOutOfBounds with a pathMap of ""
 + 416812 Don't start WebSocketClient for every context
 + 416990 JMX names statically unique
 + 417022 Request attribute access to Server,HttpChannel & HttpConnection
 + 417023 Add Default404Servlet if no default servlet set
 + 417108 demo-base uses HTTPS
 + 417109 Demo / Jaas test fails to find etc/login.conf
 + 417110 Demo / html body end tag missing in authfail.html
 + 417111 Demo / login with admin/admin fails
 + 417133 WebSocket / deflate-frame should accumulate decompress byte buffers
   properly
 + 417134 WebSocket / Jsr
   ServerEndpointConfig.Configurator.getNegotiatedExtensions() is never used
 + 417225 added Container.addEventListener method
 + 417260 Protected targets matched as true URI path segments

jetty-8.1.13.v20130916 - 16 September 2013
 + 412629 PropertyFileLoginModule doesn't cache user configuration file even
   for refreshInterval=0
 + 413484 setAttribute in nosql session management better handles _dirty status
 + 413684 deprecated unsafe alias checkers
 + 414235 RequestLogHandler configured on a context fails to handle forwarded
   requests
 + 414393 StringIndexOutofBoundsException with > 8k multipart content without
   CR or LF
 + 414431 Avoid debug NPE race
 + 414507 Ensure AnnotationParser ignores parent dir hierarchy when checking
   for hidden dirnames
 + 414652 WebSocket's sendMessage() may hang on congested connections
 + 415192 <jsp-file> maps to JspPropertyGroupServlet instead of JspServlet
 + 415401 Add XmlConfiguration.initializeDefaults that allows to set default
   values for any XmlConfiguration that may be overridden in the config file
 + 416266 HttpServletResponse.encodeURL() encodes on first request when only
   SessionTrackingMode.COOKIE is used
 + 416585 WebInfConfiguration examines webapp classloader first instead of its
   parent when looking for container jars
 + 416787 StringIndexOutOfBounds with a pathMap of ""
 + 416990 JMX names statically unique

jetty-7.6.13.v20130916 - 16 September 2013
 + 412629 PropertyFileLoginModule doesn't cache user configuration file even
   for refreshInterval=0
 + 413484 setAttribute in nosql session management better handles _dirty status
 + 413684 deprecated unsafe alias checkers
 + 414235 RequestLogHandler configured on a context fails to handle forwarded
   requests
 + 414393 StringIndexOutofBoundsException with > 8k multipart content without
   CR or LF
 + 414431 Avoid debug NPE race
 + 414507 Ensure AnnotationParser ignores parent dir hierarchy when checking
   for hidden dirnames
 + 414652 WebSocket's sendMessage() may hang on congested connections
 + 415192 <jsp-file> maps to JspPropertyGroupServlet instead of JspServlet
 + 415401 Add XmlConfiguration.initializeDefaults that allows to set default
   values for any XmlConfiguration that may be overridden in the config file
 + 416585 WebInfConfiguration examines webapp classloader first instead of its
   parent when looking for container jars
 + 416990 JMX names statically unique

jetty-9.0.5.v20130815 - 15 August 2013
 + 414898 Only upgrade v0 to v1 cookies on dquote , ; backslash space and tab
   in the value
 + 404468 Ported jetty-http-spi to Jetty-9
 + 405424 add X-Powered-By and Server header to SPDY
 + 405535 implement Request.isUserInRole(role) check security-role-refs
   defaulting to security-role if no matching ref
 + 408235 SPDYtoHTTP proxy fix: remove hop headers from upstream server
 + 409028 Jetty HttpClient does not work with proxy CONNECT method
 + 409282 fix intermittently failing MaxConcurrentStreamTest
 + 409845 add test that makes sure that DataFrameGenerator correctly prepends
   the header information
 + 410498 ignore type of exception in
   GoAwayTest.testDataNotProcessedAfterGoAway
 + 410668 HTTP client should support the PATCH method
 + 410800 Make RewritePatternRule queryString aware
 + 410805 StandardSession: remove all frameBytes for a given stream from queue
   if the stream is reset
 + 411216 RequestLogHandler handles async completion
 + 411458 MultiPartFilter getParameterMap doesn't preserve multivalued
   parameters 411459  MultiPartFilter.Wrapper getParameter should use charset
   encoding of part
 + 411538 Use Replacement character for bad parameter % encodings
 + 411545 SslConnection.DecryptedEndpoint.fill() sometimes misses a few network
   bytes
 + 411755 MultiPartInputStreamParser fails on base64 encoded content
 + 411844 ArrayIndexOutOfBoundsException on wild URL
 + 411909 GzipFilter flushbuffer() results in erroneous finish() call
 + 412234 fix bug where NetworkTrafficSelectChannelEndpoint counted bytes wrong
   on incomplete writes
 + 412318 HttpChannel fix multiple calls to _transport.completed() if handle()
   is called multiple times while the channel is COMPLETED
 + 412418 HttpTransportOverSPDY fix race condition while sending push streams
   that could cause push data not to be sent. Fixes intermittent test issues in
   ReferrerPushStrategyTest
 + 412442 Avoid connection timeout after FIN-FIN close
 + 412466 Improved search for unset JETTY_HOME
 + 412608 EOF Chunk not sent on inputstream static content
 + 412629 PropertyFileLoginModule doesn't cache user configuration file even
   for refreshInterval=0
 + 412637 ShutdownMonitorThread already started
 + 412712 HttpClient does not send the terminal chunk after partial writes
 + 412713 add dumpOnStart configuration to jetty-maven-plugin
 + 412750 HttpClient close expired connections fix
 + 412814 HttpClient calling CompleteListener.onComplete() twice
 + 412846 jetty Http Client Connection through Proxy is failing with Timeout
 + 412938 Request.setCharacterEncoding now throws UnsupportedEncodingException
   instead of UnsupportedCharsetException
 + 413034 Multiple webapps redeploy returns NamingException with AppDynamics
   javaagent
 + 413066 accept lower case method: head
 + 413108 HttpClient hardcodes dispatchIO=false when using SSL
 + 413113 Inconsistent Request.getURI() when adding parameters via
   Request.param().
 + 413154 ContextHandlerCollection defers virtual host handling to
   ContextHandler
 + 413155 HttpTransportOverSPDY remove constructor argument for version and get
   version from stream.getSession instead
 + 413371 Default JSON.Converters for List and Set
 + 413372 JSON Enum uses name rather than toString()
 + 413393 better logging of bad URLs in Resources
 + 413486 SessionCookieConfig setters should throw IllegalStateException if
   called after context started
 + 413568 Made AJP worker name generic
 + 413684 Trailing slash shows JSP source
 + 413901 isAsyncStarted remains true while original request is dispatched
 + 414085 Add jetty-continuations to plugin dependencies
 + 414101 Do not escape special characters in cookies
 + 414235 RequestLogHandler configured on a context fails to handle forwarded
   requests
 + 414393 StringIndexOutofBoundsException with > 8k multipart content without
   CR or LF
 + 414449 Added HttpParser strict mode for case sensitivity
 + 414507 Ensure AnnotationParser ignores parent dir hierarchy when checking
   for hidden dirnames
 + 414625 final static version fields
 + 414640 HTTP header value encoding
 + 414652 WebSocket's sendMessage() may hang on congested connections
 + 414727 Ensure asynchronously flushed resources are closed
 + 414763 Added org.eclipse.jetty.util.log.stderr.ESCAPE option
 + 414833 HttpSessionListener.destroy must be invoked in reverse order
 + 414840 Request.login() throws NPE if username is null
 + 414951 QueuedThreadPool fix constructor that missed to pass the idleTimeout
 + 414972 HttpClient may read bytes with pre-tunnelled connection

jetty-9.0.4.v20130625 - 25 June 2013
 + 396706 CGI support parameters
 + 397051 Make JDBCLoginService data members protected to facilitate
   subclassing
 + 397193 MongoSessionManager refresh updates last access time
 + 398467 Servlet 3.1 Non Blocking IO
 + 400503 WebSocket - squelch legitimate Exceptions during testing to avoid
   false positives
 + 401027 javadoc JMX annotations
 + 404508 enable overlay deployer
 + 405188 HTTP 1.0 with GET returns internal IP address
 + 405313 Websocket client SSL hostname verification is broken, always defaults
   to raw IP as String
 + 406759 supressed stacktrace in ReferrerPushStrategyTest
 + 406923 Accept CRLF or LF but not CR as line termination
 + 407246 Test harness checked results in callbacks ignored
 + 407325 Test Failure:
   org.eclipse.jetty.servlets.EventSourceServletTest.testEncoding
 + 407326 Test Failure:
   org.eclipse.jetty.client.HttpClientStreamTest.testInputStreamResponseListenerFailedBeforeResponse[0].
 + 407342 ReloadedSessionMissingClassTest uses class compiled with jdk7
 + 407386 Cookies not copied in ServletWebSocketRequest
 + 407469 Method parameters for @OnWebSocketError should support Throwable
 + 407470 Javadoc for @OnWebSocketFrame incorrectly references WebSocketFrame
   object
 + 407491 Better handle empty Accept-Language
 + 407614 added excludedMimeTypes to gzipFilter
 + 407812 jetty-maven-plugin can not handle whitespaces in equivalent of
   WEB-INF/classes paths
 + 407931 Add toggle for failing on servlet availability
 + 407976 JDBCSessionIdManager potentially leaves server in bad state after
   startup
 + 408077 HashSessionManager leaves file handles open after being stopped
 + 408117 isAsyncStarted is false on redispatch
 + 408118 NullPointerException when parsing request cookies
 + 408167 JDBCSessionManager don't mark session as dirty if same attribute
   value set
 + 408281 Inconsistent start/stop handling in ContainerLifeCycle
 + 408446 Multipart parsing issue with boundry and charset in ContentType
   header
 + 408529 Etags set in 304 response
 + 408600 set correct jetty.url in all pom files
 + 408642 setContentType from addHeader
 + 408662 In pax-web servlet services requests even if init() has not finished
   running
 + 408709 refactor test-webapp's chat application. Now there's only a single
   request for user login and initial chat message.
 + 408720 NPE in AsyncContext.getRequest()
 + 408723 Jetty Maven plugin reload ignores web.xml listeners
 + 408768 JSTL jars not scanned by jetty-ant
 + 408771 Problem with ShutdownMonitor for jetty-ant
 + 408782 Transparent Proxy - rewrite URL is ignoring query strings
 + 408806 getParameter returns null on Multipart request if called before
   request.getPart()/getParts()
 + 408904 Enhance CommandlineBuilder to not escape strings inside single quotes
 + 408909 GzipFilter setting of headers when reset and/or not compressed
 + 408910 META-INF/jetty-webapp-context.xml file should be able to refer to
   bundle-relative locations
 + 408923 Need to be able to configure the ThreadPool for the default jetty
   server in osgi
 + 408945 XML Args ignored without DTD
 + 409012 added reference to example rewrite rules
 + 409133 Empty <welcome-file> causes StackOverflowError
 + 409228 Set jetty.home property so config files work even if deployed inside
   a bundle
 + 409403 fix IllegalStateException when SPDY is used and the response is
   written through BufferUtil.writeTo byte by byte
 + 409436 NPE on context restart using dynamic servlet registration
 + 409441 jetty.xml threadpool arg injection
 + 409449 Ensure servlets, filters and listeners added via dynamic
   registration, annotations or descriptors are cleaned on context restarts
 + 409545 Change HttpChannel contract
 + 409556 Resource files not closed
 + 409598 spdy: Fix NPE when a broken client tried to create duplicate stream
   IDs
 + 409684 Ids and properties not set for execution of jetty xml config files
   with mvn plugin
 + 409796 fix intermittent test issue in
   ReferrerPushStrategy.testResourceOrder. Happened when the client got closed
   before the server finished sending all data frames. Client waits now until
   all data is received.
 + 409801 Jetty should allow webdefault to be specified using a relative
   location when running in OSGi
 + 409842 Suspended request completed by a request thread does not set read
   interest.
 + 409953 return buffer.slice() instead of buffer.asReadOnlyBuffer() in
   ResourceCache to avoid using inefficent path in BufferUtil.writeTo
 + 409978 Websocket shouldn't create HttpSession if not present
 + 410083 Jetty clients submits incomplete URL to proxy
 + 410098 inject accept-encoding header for all http requests through SPDY as
   SPDY clients MUST support spdy. Also remove two new tests that have been to
   implementation agnostic and not needed anymore due to recent code changes
 + 410175 WebSocketSession#isSecure() doesn't return true for SSL session on
   the server side
 + 410246 HttpClient with proxy does not tunnel HTTPS requests
 + 410337 throw EofException instead of EOFException in HttpOutput.write() if
   HttpOutpyt is closed
 + 410341 suppress stacktraces that happen during test setup shutdown after
   successful test run
 + 410370 WebSocketCreator.createWebSocket() should use servlet specific
   parameters
 + 410372 Make SSL client certificate information available to server
   websockets
 + 410386 WebSocket Session.getUpgradeRequest().getRequestURI() returns bad URI
   on server side
 + 410405 Avoid NPE for requestDispatcher(../)
 + 410469 UpgradeRequest is sent twice when using SSL, one fails warning about
   WritePendingException
 + 410522 jetty start broken for command line options
 + 410537 Exceptions during @OnWebSocketConnect not reported to
   @OnWebSocketError
 + 410559 Removed FillInterest race
 + 410630 MongoSessionManager conflicting session update op
 + 410693 ServletContextHandler.setHandler does not relink handlers - check for
   null
 + 410750 NoSQLSessions: implement session context data persistence across
   server restarts
 + 410799 errors while creating push streams in HttpTransportOverSPDY are now
   logged to debug instead of warn
 + 410893 async support defaults to false for spec created servlets and filters
 + 410911 Continuation isExpired handling
 + 410995 Avoid reverse DNS lookups when creating SSLEngines
 + 411061 fix cookie handling in spdy. If two different HTTP headers with the
   same name are set, they should be translated to a single multiheader value
   according to:
   http://www.chromium.org/spdy/spdy-protocol/spdy-protocol-draft3#TOC-2.6.10-Name-Value-Header-Block.
   That applies for Set-Cookie headers for example. Before this changed
   duplicate header names have overwritten the previous one
 + 411135 HttpClient may send proxied https requests to the proxy instead of
   the target server.
 + 411340 add comment why executeOnFillable defaults to true
 + 411545 SslConnection.DecryptedEndpoint.fill() sometimes misses a few network
   bytes

jetty-9.0.3.v20130506 - 06 May 2013
 + 404010 fix cast exception in mongodb session manager
 + 404911 WebSocketCloseTest fails spuriously
 + 405281 allow filemappedbuffers to not be used
 + 405327 Modular Start.ini
 + 405530 Wrap AsyncContext to throw ISE after complete
 + 405537 NPE in rendering JSP using SPDY and wrapped ServletRequest
 + 405570 spdy push: resource ordering and sequential push
 + 405631 Plugin gives error when its started twice
 + 405925 Redeploy with jetty-maven-plugin fails
 + 406015 Query parameters and POST queries. Fixed proxy case where the path is
   rewritten to be absolute.
 + 406202 re-enabled connector statistics
 + 406214 fix constructor for PushSynInfo ignores timeout, remove timeout for
   creating push streams in HttpTransportOverSPDY
 + 406272 Security constraints with multiple http-method-omissions can be
   incorrectly applied
 + 406390 406617 removed tiny race from handling of suspend and complete
 + 406437 Digest Auth supports out of order nc
 + 406449 Session's disconnect not detected
 + 406617 Spin in Request.recycle
 + 406618 Jetty startup in OSGi Equinox fails when using option
   jetty.home.bundle=org.eclipse.jetty.osgi.boot
 + 406753 jetty-runner contains invalid signature files
 + 406768 Improved handling of static content resources
 + 406861 IPv6 redirects fail
 + 406923 Accept CRLF or LF but not CR as line termination
 + 406962 Improve attribute names in Request
 + 407075 Do not dispatch from complete
 + 407135 Unauthorized response causes retry loop
 + 407136 @PreDestroy called after Servlet.destroy()
 + 407173 java.lang.IllegalStateException: null when using JDBCSessionManager
 + 407214 Reduce build logging of OSGi modules

jetty-9.0.2.v20130417 - 17 April 2013
 + 364921 FIN WAIT sockets
 + 402885 reuse Deflaters in GzipFilter
 + 403591 do not use the ConcurrentArrayBlockingQueue for thread pool, selector
   and async request log
 + 404511 fixed poor methods in ArrayTernaryTrie
 + 405119 Tidy up comments and code formatting for osgi
 + 405352 Servlet init-param always overridden by WebServlet annotation
 + 405364 spdy imeplement MAX_CONCURRENT_STREAMS
 + 405449 spdy improve handling of duplicate stream Ids
 + 405540 ServletContextListeners call in reverse in doStop
 + 405551 InputStreamResponseListener.await returns null when request fails
 + 405679 example other server for documentation

jetty-9.0.1.v20130408 - 08 April 2013
 + 384552 add comment to jetty-https.xml describing keymanager password
 + 385488 non existing resources in collection are just warnings
 + 392129 fixed merged of handling of timeouts after startAsync
 + 393971 Improve setParentLoaderPriorty javadoc
 + 393972 Improve WebAppContext classloading javadoc
 + 395620 do not managed inherited life cycle listeners
 + 396562 Add an implementation of RequestLog that supports Slf4j
 + 399967 Destroyables destroyed on undeploy and shutdown hook
 + 400142 ConcurrentModificationException in JDBC SessionManger
 + 400144 When loading a session fails the JDBCSessionManger produces duplicate
   session IDs
 + 400689 Add support for Proxy authentication
 + 401150 close input stream used from cached resource
 + 401806 spdy push properly pass through request and response headers for
   pushed resources
 + 402397 InputStreamResponseListener early close inputStream cause hold lock
 + 402485 reseed secure random
 + 402626 Do not required endpoint host checking by default in server and
   configure in client
 + 402666 Improve handling of TLS exceptions due to raw socket close
 + 402694 setuid as LifeCycle listener
 + 402706 HttpSession.setMaxInactiveInterval(int) does not change JDBCSession
   expiry
 + 402726 WebAppContext references old WebSocket packages in system and server
   classes
 + 402735 jetty.sh to support status which is == check
 + 402757 WebSocket client module can't be used with WebSocket server module in
   the same WAR.
 + 402833 Test harness for global error page and hide exception message from
   reason string
 + 402844 STOP.PORT & STOP.KEY behaviour has changed
 + 402982 Premature initialization of Servlets
 + 402984 WebSocket Upgrade must honor case insensitive header fields in
   upgrade request
 + 403122 Session replication fails with ClassNotFoundException when session
   attribute is Java dynamic proxy
 + 403280 Update to javax.el 2.2.4
 + 403281 jetty.sh waits for started or failure before returning
 + 403360 Named connectors
 + 403370 move frameBytes.fail() call in StandardSession.flush() outside the
   synchronized block to avoid deadlock
 + 403373 WebSocket change timeout log level from warn -> info
 + 403380 Introduce WebSocketTimeoutException to differentiate between EOF on
   write and Timeout
 + 403451 Review synchronization in SslConnection
 + 403510 HttpSession maxInactiveInterval is not serialized in HashSession
 + 403513 jetty:run goal cannot be executed twice during the maven build
 + 403570 Asynchronous Request Logging
 + 403591 do not use the ConcurrentArrayBlockingQueue for thread pool, selector
   and async request log
 + 403817 Use of WebSocket Session.close() results in invalid status code
 + 404029 port jetty-monitor to jetty-9 and activate it
 + 404036 JDBCSessionIdManager.doStart() method should not call
   cleanExpiredSessions() because Listeners can't be notified
 + 404067 If cannot connect to db fail startup of JDBCSessionIdManager
 + 404128 Add Vary headers rather than set them
 + 404176 Jetty's AnnotationConfiguration class does not scan non-jar resources
   on the container classpath
 + 404204 Exception from inputstream cause hang or timeout
 + 404283 org.eclipse.jetty.util.Scanner.scanFile() dies with an NPE if
   listFiles() returns null
 + 404323 Improved parameterization of https and SPDY
 + 404325 data constraint redirection does send default port
 + 404326 set status when Request.setHandled(true) is called
 + 404511 Replaced all StringMap usage with Tries
 + 404517 Close connection if request received after half close
 + 404610 Reintroduce ability to disallow TLS renegotiation
 + 404757 SPDY can only be built with the latest JDK version
 + 404789 Support IPv6 addresses in DoSFilter white list
 + 404881 Allow regexs for SslContextFactory.setIncludeCipherSuites() and
   .setExcludeCipherSuites()
 + 404889 SelectorManager accepts attachments with sockets
 + 404906 servlets with load-on-startup = 0 are not fired up on jetty 9 startup
 + 404958 Fixed Resource.newSystemResource striped / handling
 + 405044 Query parameters lost for non GET or POST

jetty-9.0.0.v20130308 - 08 March 2013
 + 399070 add updated version of npn-boot jar to start.ini
 + 399799 do not hold lock while calling invalidation listeners
 + 399967 Destroyables destroyed on undeploy and shutdown hook
 + 400312 ServletContextListener.contextInitialized() is not called when added
   in ServletContainerInitializer.onStartup
 + 401495 removed unused getOutputStream
 + 401531 StringIndexOutOfBoundsException for "/*" <url-pattern> of
   <jsp-property-group> fix for multiple mappings to *.jsp
 + 401641 Fixed MBean setter for String[]
 + 401642 Less verbose INFOs
 + 401643 Improved Authentication exception messages and provided quiet servlet
   exception
 + 401644 Dump does not login user already logged in
 + 401651 Abort request if maxRequestsQueuedPerDestination is reached
 + 401777 InputStreamResponseListener CJK byte (>=128) cause EOF
 + 401904 fixed getRemoteAddr to return IP instead of hostname
 + 401908 Enhance DosFilter to allow dynamic configuration of attributes
 + 401966 Ensure OSGI WebApp as Service (WebAppContext) can be deployed only
   through ServiceWebAppProvider
 + 402008 Websocket blocking write hangs when remote client dies (or is killed)
   without going thru Close handshake
 + 402048 org.eclipse.jetty.server.ShutdownMonitor doesn't stop after the jetty
   server is stopped
 + 402075 Massive old gen growth when hit by lots of non persistent
   connections.
 + 402090 httpsender PendingState cause uncertain data send to server
 + 402106 fixed URI resize in HttpParser
 + 402148 Update Javadoc for WebSocketServlet for new API
 + 402154 WebSocket / Session.setIdleTimeout(ms) should support in-place idle
   timeout changes
 + 402185 updated javascript mime-type
 + 402277 spdy proxy: fix race condition in nested push streams initiated by
   upstream server. Fix several other small proxy issues
 + 402316 HttpReceiver and null pointer exception
 + 402341 Host with default port causes redirects loop
 + 402726 WebAppContext references old WebSocket packages in system and server
   classes
 + 402757 WebSocket client module can't be used with WebSocket server module in
   the same WAR

jetty-8.1.12.v20130726 - 26 July 2013
 + 396706 CGI support parameters
 + 397193 MongoSessionManager refresh updates last access time
 + 407342 ReloadedSessionMissingClassTest uses class compiled with jdk7
 + 408529 Etags set in 304 response
 + 408600 set correct jetty.url in all pom files
 + 408642 setContentType from addHeader
 + 408662 In pax-web servlet services requests even if init() has not finished
   running
 + 408806 getParameter returns null on Multipart request if called before
   request.getPart()/getParts()
 + 408909 GzipFilter setting of headers when reset and/or not compressed
 + 409028 Jetty HttpClient does not work with proxy CONNECT method
 + 409133 Empty <welcome-file> causes StackOverflowError
 + 409436 NPE on context restart using dynamic servlet registration
 + 409449 Ensure servlets, filters and listeners added via dynamic
   registration, annotations or descriptors are cleaned on context restarts
 + 409556 FileInputStream not closed in DirectNIOBuffer
 + 410405 Avoid NPE for requestDispatcher(../)
 + 410630 MongoSessionManager conflicting session update op
 + 410750 NoSQLSessions: implement session context data persistence across
   server restarts
 + 410893 async support defaults to false for spec created servlets and filters
 + 411135 HttpClient may send proxied https requests to the proxy instead of
   the target server.
 + 411216 RequestLogHandler handles async completion
 + 411458 MultiPartFilter getParameterMap doesn't preserve multivalued
   parameters 411459  MultiPartFilter.Wrapper getParameter should use charset
   encoding of part
 + 411755 MultiPartInputStreamParser fails on base64 encoded content
 + 411909 GzipFilter flushbuffer() results in erroneous finish() call
 + 412712 HttpClient does not send the terminal chunk after partial writes
 + 412750 HttpClient close expired connections fix
 + 413371 Default JSON.Converters for List and Set
 + 413372 JSON Enum uses name rather than toString()
 + 413684 Trailing slash shows JSP source
 + 413812 Make RateTracker serializable

jetty-7.6.12.v20130726 - 26 July 2013
 + 396706 CGI support parameters
 + 397193 MongoSessionManager refresh updates last access time
 + 407342 ReloadedSessionMissingClassTest uses class compiled with jdk7
 + 408529 Etags set in 304 response
 + 408600 set correct jetty.url in all pom files
 + 408642 setContentType from addHeader
 + 408662 In pax-web servlet services requests even if init() has not finished
   running
 + 408909 GzipFilter setting of headers when reset and/or not compressed
 + 409028 Jetty HttpClient does not work with proxy CONNECT method
 + 409133 Empty <welcome-file> causes StackOverflowError
 + 409556 FileInputStream not closed in DirectNIOBuffer
 + 410630 MongoSessionManager conflicting session update op
 + 410750 NoSQLSessions: implement session context data persistence across
   server restarts
 + 411135 HttpClient may send proxied https requests to the proxy instead of
   the target server.
 + 411216 RequestLogHandler handles async completion
 + 411458 MultiPartFilter getParameterMap doesn't preserve multivalued
   parameters 411459  MultiPartFilter.Wrapper getParameter should use charset
   encoding of part
 + 411755 MultiPartInputStreamParser fails on base64 encoded content
 + 411909 GzipFilter flushbuffer() results in erroneous finish() call
 + 412712 HttpClient does not send the terminal chunk after partial writes
 + 412750 HttpClient close expired connections fix
 + 413371 Default JSON.Converters for List and Set
 + 413372 JSON Enum uses name rather than toString()
 + 413684 Trailing slash shows JSP source
 + 413812 Make RateTracker serializable

jetty-8.1.11.v20130520 - 20 May 2013
 + 402844 STOP.PORT & STOP.KEY behaviour has changed
 + 403281 jetty.sh waits for started or failure before returning
 + 403513 jetty:run goal cannot be executed twice during the maven build
 + 403570 Asynchronous Request Logging
 + 404010 fix cast exception in mongodb session manager
 + 404128 Add Vary headers rather than set them
 + 404283 org.eclipse.jetty.util.Scanner.scanFile() dies with an NPE if
   listFiles() returns null
 + 404325 data constraint redirection does send default port
 + 404517 Close connection if request received after half close
 + 404789 Support IPv6 addresses in DoSFilter white list
 + 404958 Fixed Resource.newSystemResource striped / handling
 + 405281 allow filemappedbuffers to not be used
 + 405537 NPE in rendering JSP using SPDY and wrapped ServletRequest
 + 406437 Digest Auth supports out of order nc
 + 406618 Jetty startup in OSGi Equinox fails when using option
   jetty.home.bundle=org.eclipse.jetty.osgi.boot
 + 406923 CR line termination
 + 407136 @PreDestroy called after Servlet.destroy()
 + 407173 java.lang.IllegalStateException: null when using JDBCSessionManager
 + 407931 Add toggle for failing on servlet availability
 + 407976 JDBCSessionIdManager potentially leaves server in bad state after
   startup
 + 408077 HashSessionManager leaves file handles open after being stopped
 + 408446 Multipart parsing issue with boundry and charset in ContentType
   header

jetty-8.1.10.v20130312 - 12 March 2013
 + 376273 Early EOF because of SSL Protocol Error on
   https://api-3t.paypal.com/nvp.
 + 381521 allow compress methods to be configured
 + 392129 fixed handling of timeouts after startAsync
 + 394064 ensure that JarFile instances are closed on JarFileResource.release()
 + 398649 ServletContextListener.contextDestroyed() is not called on
   ContextHandler unregistration
 + 399703 made encoding error handling consistent
 + 399799 do not hold lock while calling invalidation listeners
 + 399967 Shutdown hook calls destroy
 + 400040 NullPointerException in HttpGenerator.prepareBuffers
 + 400142 ConcurrentModificationException in JDBC SessionManger
 + 400144 When loading a session fails the JDBCSessionManger produces duplicate
   session IDs
 + 400312 ServletContextListener.contextInitialized() is not called when added
   in ServletContainerInitializer.onStartup
 + 400457 Thread context classloader hierarchy not searched when finding
   webapp's java:comp/env
 + 400859 limit max size of writes from cached content
 + 401211 Remove requirement for jetty-websocket.jar in WEB-INF/lib
 + 401317 Make Safari 5.x websocket support minVersion level error more clear
 + 401382 Prevent parseAvailable from parsing next chunk when previous has not
   been consumed. Handle no content-type in chunked request.
 + 401474 Performance problem in org.eclipse.jetty.annotation.AnnotationParser
 + 401485 zip file closed exception
 + 401531 StringIndexOutOfBoundsException for "/*" <url-pattern> of
   <jsp-property-group> fix for multiple mappings to *.jsp
 + 401908 Enhance DosFilter to allow dynamic configuration of attributes
 + 402048 org.eclipse.jetty.server.ShutdownMonitor doesn't stop after the jetty
   server is stopped
 + 402485 reseed secure random
 + 402735 jetty.sh to support status which is == check
 + 402833 Test harness for global error page and hide exception message from
   reason string

jetty-7.6.11.v20130520 - 20 May 2013
 + 402844 STOP.PORT & STOP.KEY behaviour has changed
 + 403281 jetty.sh waits for started or failure before returning
 + 403513 jetty:run goal cannot be executed twice during the maven build
 + 403570 Asynchronous Request Logging
 + 404010 fix cast exception in mongodb session manager
 + 404128 Add Vary headers rather than set them
 + 404283 org.eclipse.jetty.util.Scanner.scanFile() dies with an NPE if
   listFiles() returns null
 + 404325 data constraint redirection does send default port
 + 404517 Close connection if request received after half close
 + 404789 Support IPv6 addresses in DoSFilter white list
 + 404958 Fixed Resource.newSystemResource striped / handling
 + 405281 allow filemappedbuffers to not be used
 + 405537 NPE in rendering JSP using SPDY and wrapped ServletRequest
 + 406437 Digest Auth supports out of order nc
 + 406923 CR line termination
 + 407136 @PreDestroy called after Servlet.destroy()
 + 407173 java.lang.IllegalStateException: null when using JDBCSessionManager
 + 407976 JDBCSessionIdManager potentially leaves server in bad state after
   startup
 + 408077 HashSessionManager leaves file handles open after being stopped
 + 408446 Multipart parsing issue with boundry and charset in ContentType
   header

jetty-7.6.10.v20130312 - 12 March 2013
 + 376273 Early EOF because of SSL Protocol Error on
   https://api-3t.paypal.com/nvp.
 + 381521 allow compress methods to be configured
 + 394064 ensure that JarFile instances are closed on JarFileResource.release()
 + 398649 ServletContextListener.contextDestroyed() is not called on
   ContextHandler unregistration
 + 399703 made encoding error handling consistent
 + 399799 do not hold lock while calling invalidation listeners
 + 399967 Shutdown hook calls destroy
 + 400040 NullPointerException in HttpGenerator.prepareBuffers
 + 400142 ConcurrentModificationException in JDBC SessionManger
 + 400144 When loading a session fails the JDBCSessionManger produces duplicate
   session IDs
 + 400457 Thread context classloader hierarchy not searched when finding
   webapp's java:comp/env
 + 400859 limit max size of writes from cached content
 + 401211 Remove requirement for jetty-websocket.jar in WEB-INF/lib
 + 401317 Make Safari 5.x websocket support minVersion level error more clear
 + 401382 Prevent parseAvailable from parsing next chunk when previous has not
   been consumed. Handle no content-type in chunked request.
 + 401474 Performance problem in org.eclipse.jetty.annotation.AnnotationParser
 + 401531 StringIndexOutOfBoundsException for "/*" <url-pattern> of
   <jsp-property-group> fix for multiple mappings to *.jsp
 + 401908 Enhance DosFilter to allow dynamic configuration of attributes
 + 402048 org.eclipse.jetty.server.ShutdownMonitor doesn't stop after the jetty
   server is stopped
 + 402485 reseed secure random
 + 402735 jetty.sh to support status which is == check
 + 402833 Test harness for global error page and hide exception message from
   reason string

jetty-9.0.0.RC2 - 24 February 2013
 + Fix etc/jetty.xml TimerScheduler typo that is preventing normal startup
 + Fix etc/jetty-https.xml ExcludeCipherSuites typo that prevents SSL startup
 + Fix websocket memory use

jetty-9.0.0.RC1 - 22 February 2013
 + 227244 Remove import of backport-util-concurrent Arrays class
 + 362854 Continuation implementations may deadlock
 + 376273 Early EOF because of SSL Protocol Error on
   https://api-3t.paypal.com/nvp.
 + 381521 allow compress methods to be configured
 + 388103 Add API for tracking down upload progress
 + 394064 ensure that JarFile instances are closed on JarFileResource.release()
 + 398649 ServletContextListener.contextDestroyed() is not called on
   ContextHandler unregistration
 + 399463 add start.ini documentation for OPTIONS. Remove reference to
   start_config
 + 399520 Websocket Server Connection needs session idle timeouts
 + 399535 Websocket-client connect should have configurable connect timeout
 + 400014 Http async client DNS performance
 + 400040 NullPointerException in HttpGenerator.prepareBuffers
 + 400184 SslContextFactory change. Disable hostname verification if trustAll
   is set
 + 400255 Using WebSocket.maxMessageSize results in IllegalArgumentException
 + 400434 Add support for an OutputStream ContentProvider
 + 400457 Thread context classloader hierarchy not searched when finding
   webapp's java:comp/env
 + 400512 ClientUpgradeRequet.addExtension() should fail if extension is not
   installed
 + 400555 HttpProxyEngine: Add http version header in response
 + 400631 Calling flush() on HttpServletResponse.getOutputStream() after last
   byte of body causes EofException.
 + 400734 NPE for redirects with relative location
 + 400738 ResourceHandler doesn't support range requests
 + 400848 Redirect fails with non-encoded location URIs
 + 400849 Conversation hangs if non-first request fails when queued
 + 400859 limit max size of writes from cached content
 + 400864 Added LowResourcesMonitor
 + 401177 Make org.eclipse.jetty.websocket.api.WebSocketAdapter threadsafe
 + 401183 Handle push streams in new method StreamFrameListener.onPush()
   instead of SessionFrameListener.syn()
 + 401211 Remove requirement for jetty-websocket.jar in WEB-INF/lib
 + 401317 Make Safari 5.x websocket support minVersion level error more clear
 + 401382 Prevent parseAvailable from parsing next chunk when previous has not
   been consumed. Handle no content-type in chunked request.
 + 401414 Hostname verification fails
 + 401427 WebSocket messages sent from onConnect fail to be read by jetty
   websocket-client
 + 401474 Performance problem in org.eclipse.jetty.annotation.AnnotationParser
 + 401485 zip file closed exception

jetty-9.0.0.RC0 - 01 February 2013
 + 362226 HttpConnection "wait" call causes thread resource exhaustion
 + 370384 jetty-aggregate not used in jetty-distribution
 + 381351 defaults for keymanager and trustmanager come from their factories
   and not hardcoded
 + 381521 Only set Vary header when content could be compressed
 + 381689 Allow jetty-runner to specify listen host along with listen port
 + 382237 support non java JSON classes
 + 385306 added getURI method
 + 391248 fixing localhost checking in statistics servlet
 + 391249 fix for invalid XML node dispatchedTimeMean in statistics servlet
 + 391345 fix missing br tag in statistics servlet
 + 393933 remove deprecated classes/methods and consolidate some static methods
   to SslContextFactory
 + 393968 fix typo in javadoc
 + 394541 remove continuation jar from distro, add as dep to test-jetty-webapp
 + 395232 UpgradeRequest object passed to createWebSocket() has null Session
 + 395444 Disabling Websocket Compress Extensions (not working with Chrome /
   deflate problem)
 + 396428 Test for WebSocket masking on client fragments per RFC 6455 Sec 5.1
 + 396574 add JETTY_HOME as a location for pid to be found
 + 396606 make spdy proxy capable of receiving SPDY and talk HTTP to the
   upstream server
 + 397168 backed of test timing
 + 397769 TimerScheduler does not relinquish cancelled tasks
 + 398872 SslConnection should not be notified of idle timeouts. First
   solution. Merge branch 'ssl_idle_timeout_ignored'.
 + 399132 check parent dir of session store against file to be removed
 + 399173 UpgradeRequest.getParameterMap() should never return null
 + 399242 Reduce/eliminate false sharing in BlockingArrayQueue
 + 399319 Request.getURI() may return negative ports
 + 399324 HttpClient does not handle correctly UnresolvedAddressException
 + 399343 OnWebSocketConnect should use api.Session parameter instead
 + 399344 Add missing @OnWebSocketError annotation
 + 399397 websocket-client needs better upgrade failure checks
 + 399421 Add websocket.api.Session.disconnect() for harsh low level connection
   disconnect
 + 399515 Websocket-client connect issues should report to websocket onError
   handlers
 + 399516 Websocket UpgradeException should contain HTTP Request/Response
   information
 + 399566 Running org.eclipse.jetty.server.session.MaxInactiveMigrationTest
   produces stack trace
 + 399568 OSGi tests can't find websocket classes
 + 399576 Server dumpStdErr throws exception if server is stopping
 + 399669 Remove WebSocketConnection in favor of websocket.api.Session
 + 399689 Websocket RFC6455 extension handshake fails if server doesn't have
   extension
 + 399703 made encoding error handling consistent
 + 399721 Change <Ref id= ...> to <Ref refid= ...>

jetty-9.0.0.M5 - 19 January 2013
 + 367638 throw exception for excess form keys
 + 381521 Only set Vary header when content could be compressed
 + 391623 Making --stop with STOP.WAIT perform graceful shutdown
 + 393158 java.lang.IllegalStateException when sending an empty InputStream
 + 393220 remove dead code from ServletHandler and log ServletExceptions in
   warn instead of debug
 + 393733 WebSocketClient interface should support multiple connections
 + 395885 ResourceCache should honor useFileMappedBuffer if set
 + 396253 FilterRegistration wrong order
 + 396459 Log specific message for empty request body for multipart mime
   requests
 + 396500 HttpClient Exchange takes forever to complete when less content sent
   than Content-Length
 + 396886 MultiPartFilter strips bad escaping on filename="..."
 + 397110 Accept %uXXXX encodings in URIs
 + 397111 Tolerate empty or excessive whitespace preceeding MultiParts
 + 397112 Requests with byte-range throws NPE if requested file has no mimetype
   (eg no file extension)
 + 397114 run-forked with waitForChild=false can lock up
 + 397130 maxFormContentSize set in jetty.xml is ignored
 + 397190 improve ValidUrlRule to iterate on codepoints
 + 397321 Wrong condition in default start.config for annotations
 + 397535 Support pluggable alias checking to support symbolic links
 + 397769 TimerScheduler does not relinquish cancelled tasks
 + 398105 Clean up WebSocketPolicy
 + 398285 ProxyServlet mixes cookies from different clients
 + 398337 UTF-16 percent encoding in UTF-16 form content
 + 398582 Move lib/jta jar into lib/jndi
 + JETTY-1533 handle URL with no path

jetty-9.0.0.M4 - 21 December 2012
 + 392417 Prevent Cookie parsing interpreting unicode chars
 + 393220 remove dead code from ServletHandler and log ServletExceptions in
   warn instead of debug
 + 393770 Error in ContextHandler.setEventListeners(EventListener[])
 + 394210 spdy api rename stream.syn() to stream.push()
 + 394211 spdy: Expose RemoteServerAddress and LocalServerAddress in
   StandardSession
 + 394294 Start web-bundles started before jetty
 + 394370 Add integration test for client resetting SPDY push SYN's
 + 394514 Preserve URI parameters in sendRedirect
 + 394552 HEAD requests don't work for jetty-client
 + 394719 remove regex from classpath matching
 + 394829 Session can not be restored after SessionManager.setIdleSavePeriod
   has saved the session
 + 394839 Allow multipart mime with no boundary
 + 394854 optimised promise implementation
 + 394870 Make enablement of remote access to test webapp configurable in
   override-web.xml
 + 395168 fix unavailable attributes when return type has annotation on super
   class
 + 395215 Multipart mime with just LF and no CRLF: add test for legacy filter
 + 395220 New InputStream extension to allow a mix of EOL styles between
   headers and content
 + 395312 log.warn if a SPDY stream gets committed twice
 + 395313 HttpTransportOverSPDY.send() does not rethrow exceptions, but call
   Callback.failed() only
 + 395314 Add missing flush() call after StandardSession.complete() has been
   called. Some test cleanup.
 + 395344 Move JSR-356 (Java WebSocket API) work off to Jetty 9.1.x
 + 395380 add ValidUrlRule to jetty-rewrite
 + 395394 allow logging from boot classloader
 + 395574 port jetty-runner and StatisticsServlet to jetty-9
 + 395605 class cast exception in XMLConfiguration fixed
 + 395649 add jetty-setuid back into jetty 9 and distribution
 + 395794 slightly modified fix for empty file extenstion to mime type mapping
   Added a default, so it will also work with unknown file extensions
 + 396036 SPDY send controlFrames even if Stream is reset to avoid breaking the
   compression context
 + 396193 spdy remove timeout parameters from api and move them to the Info*
   classes
 + 396459 Log specific message for empty request body for multipart mime
   requests
 + 396460 Make ServerConnector configurable with jetty-maven-plugin
 + 396472 org.eclipse.jetty.websocket needs to be removed from serverclasses as
   it should only be a systemclass
 + 396473 JettyWebXMlConfiguration does not reset serverclasses
 + 396474 add websocket server classes to jetty-maven-plugin classpath
 + 396475 Remove unneeded websocket-server dependency from test-jetty-webapp
 + 396518 Websocket AB Tests should test for which side disconnected and
   closed.wasClean
 + 396687 missing jetty-io dependency in jetty-servlets
 + JETTY-796 jetty ant plugin improvements

jetty-9.0.0.M3 - 20 November 2012
 + 391623 Add option to --stop to wait for target jetty to stop
 + 392237 Port test-integration to jetty-9
 + 392492 expect headers only examined for requests>=HTTP/1.1
 + 392850 ContextLoaderListener not called in 9.0.0.M1 and M2
 + 393075 1xx, 204, 304 responses ignore headers that suggest content
 + 393832 start connectors last
 + 393947 additional tests
 + 394143 add jetty-all aggregate via release profile
 + 394144 add jetty-jaspi

jetty-8.1.9.v20130131 - 31 January 2013
 + 362226 HttpConnection "wait" call causes thread resource exhaustion
 + 367638 throw exception for excess form keys
 + 381521 Only set Vary header when content could be compressed
 + 382237 support non java JSON classes
 + 391248 fixing localhost checking in statistics servlet
 + 391249 fix for invalid XML node dispatchedTimeMean in statistics servlet
 + 391345 fix missing br tag in statistics servlet
 + 391623 Add option to --stop to wait for target jetty to stop
 + 392417 Prevent Cookie parsing interpreting unicode chars
 + 392492 expect headers only examined for requests>=HTTP/1.1
 + 393075 1xx 204 and 304 ignore all headers suggesting content
 + 393158 java.lang.IllegalStateException when sending an empty InputStream
 + 393220 remove dead code from ServletHandler and log ServletExceptions in
   warn instead of debug
 + 393947 additional tests
 + 393968 fix typo in javadoc
 + 394294 A web-bundle started before jetty-osgi should be deployed as a webapp
   when jetty-osgi starts
 + 394514 Preserve URI parameters in sendRedirect
 + 394541 remove continuation jar from distro, add as dep to test-jetty-webapp
 + 394719 remove regex from classpath matching
 + 394811 Make JAASLoginService log login failures to DEBUG instead of WARN
   Same for some other exceptions.
 + 394829 Session can not be restored after SessionManager.setIdleSavePeriod
   has saved the session
 + 394839 Allow multipart mime with no boundary
 + 394870 Make enablement of remote access to test webapp configurable in
   override-web.xml
 + 395215 Multipart mime with just LF and no CRLF
 + 395380 add ValidUrlRule to jetty-rewrite
 + 395394 allow logging from boot classloader
 + 396253 FilterRegistration wrong order
 + 396459 Log specific message for empty request body for multipart mime
   requests
 + 396500 HttpClient Exchange takes forever to complete when less content sent
   than Content-Length
 + 396574 add JETTY_HOME as a location for pid to be found
 + 396886 MultiPartFilter strips bad escaping on filename="..."
 + 397110 Accept %uXXXX encodings in URIs
 + 397111 Tolerate empty or excessive whitespace preceeding MultiParts
 + 397112 Requests with byte-range throws NPE if requested file has no mimetype
   (eg no file extension)
 + 397130 maxFormContentSize set in jetty.xml is ignored
 + 397190 improve ValidUrlRule to iterate on codepoints
 + 397321 Wrong condition in default start.config for annotations
 + 397535 Support pluggable alias checking to support symbolic links
 + 398337 UTF-16 percent encoding in UTF-16 form content
 + 399132 check parent dir of session store against file to be removed
 + JETTY-1533 handle URL with no path

jetty-7.6.9.v20130131 - 31 January 2013
 + 362226 HttpConnection "wait" call causes thread resource exhaustion
 + 367638 throw exception for excess form keys
 + 381521 Only set Vary header when content could be compressed
 + 382237 support non java JSON classes
 + 391248 fixing localhost checking in statistics servlet
 + 391249 fix for invalid XML node dispatchedTimeMean in statistics servlet
 + 391345 fix missing br tag in statistics servlet
 + 391623 Add option to --stop to wait for target jetty to stop
 + 392417 Prevent Cookie parsing interpreting unicode chars
 + 392492 expect headers only examined for requests>=HTTP/1.1
 + 393075 1xx 204 and 304 ignore all headers suggesting content
 + 393220 remove dead code from ServletHandler and log ServletExceptions in
   warn instead of debug
 + 393947 additional tests
 + 393968 fix typo in javadoc
 + 394514 Preserve URI parameters in sendRedirect
 + 394541 remove continuation jar from distro, add as dep to test-jetty-webapp
 + 394719 remove regex from classpath matching
 + 394811 Make JAASLoginService log login failures to DEBUG instead of WARN
   Same for some other exceptions.
 + 394829 Session can not be restored after SessionManager.setIdleSavePeriod
   has saved the session
 + 394839 Allow multipart mime with no boundary
 + 395215 Multipart mime with just LF and no CRLF
 + 395380 add ValidUrlRule to jetty-rewrite
 + 395394 allow logging from boot classloader
 + 396459 Log specific message for empty request body for multipart mime
   requests
 + 396500 HttpClient Exchange takes forever to complete when less content sent
   than Content-Length
 + 396574 add JETTY_HOME as a location for pid to be found
 + 396886 MultiPartFilter strips bad escaping on filename="..."
 + 397110 Accept %uXXXX encodings in URIs
 + 397111 Tolerate empty or excessive whitespace preceeding MultiParts
 + 397112 Requests with byte-range throws NPE if requested file has no mimetype
   (eg no file extension)
 + 397130 maxFormContentSize set in jetty.xml is ignored
 + 397190 improve ValidUrlRule to iterate on codepoints
 + 397321 Wrong condition in default start.config for annotations
 + 397535 Support pluggable alias checking to support symbolic links
 + 398337 UTF-16 percent encoding in UTF-16 form content
 + 399132 check parent dir of session store against file to be removed
 + JETTY-1533 handle URL with no path
 + 394215 Scheduled tasks throwing exceptions kill java.util.Timer thread
 + 394232 add jetty-ant into jetty9
 + 394357 Make JarResource constructors protected
 + 394370 Add unit tests for HttpTransportOverSPDY.send()
 + 394383 add logging of the SSLEngine
 + 394545 Add jetty-jaas dependency to jetty-maven-plugin
 + 394671 Fix setting loglevel on commandline, organize import, fix javadoc
 + JETTY-846 Support maven-war-plugin configuration for jetty-maven-plugin; fix
   NPE

jetty-9.0.0.M2 - 06 November 2012
 + 371170 MongoSessionManager LastAccessTimeTest fails
 + 391877 org.eclipse.jetty.webapp.FragmentDescriptor incorrectly reporting
   duplicate others for after ordering
 + 392237 Split jaas from jetty-plus into jetty-jaas and port the
   test-jaas-webapp from codehaus
 + 392239 Allow no error-code or exception for error-pages
 + 392304 fixed intermittent client SSL failure. Correctly compact in flip2fill
 + 392525 Add option to --stop-wait to specify timeout
 + 392641 JDBC Sessions not scavenged if expired during downtime
 + 392812 MongoSessionIDManager never purges old sessions
 + 392959 Review HttpClient.getConversation(long)
 + 393014 Mongodb purgevalid using query for purgeinvalid
 + 393015 Mongodb purge not rescheduled
 + 393075 Jetty WebSocket client cannot connect to Tomcat WebSocket Server
 + 393218 add xsd=application/xml mime mapping to defaults
 + 393291 Confusing log entry about (non) existing webAppSourceDirectory
 + 393303 use jetty-web.xml to explicitly add the jetty packages that need
   visability.   This commit also sucked in some changes made to help with the
   documentation process (improving deployer configuration management
 + 393363 Use Locale.ENGLISH for all toUpperCase and toLowerCase calls
 + 393368 min websocket version
 + 393383 delay onClose call until closeOut is done
 + 393494 HashSessionManager can't delete unrestorable sessions on Windows
 + JETTY-1547 Jetty does not honor web.xml
   web-app/jsp-config/jsp-property-group/default-content-type
 + JETTY-1549 jetty-maven-plugin fails to reload the LoginService properly
 + JETTY-1550 virtual WEB-INF not created if project has overlays

jetty-8.1.8.v20121106 - 06 November 2012
 + 371170 MongoSessionManager LastAccessTimeTest fails
 + 388675 Non utf8 encoded query strings not decoded to parameter map using
   queryEncoding
 + 388706 Avoid unnecessary indirection through Charset.name
 + 389390 AnnotationConfiguration is ignored if the metadata-complete attribute
   is present in an override descriptor regardless of the value
 + 389452 if web-fragment metadata-complete==true still scan its related jar if
   there there is a ServletContainerInitializer, ensure webapp restarts work
 + 389686 Fix reference to org.eclipse.jetty.util.log.stderr.LONG system
   property in javadoc for StdErrLog
 + 389956 Bad __context set in WebAppContext.start sequence with respect to ENC
   setup
 + 389965 OPTIONS should allow spaces in comma separated list
 + 390108 Servlet 3.0 API for programmatic login doesn't appear to work
 + 390161 Apply DeferredAuthentication fix to jaspi
 + 390163 Implement ServletRegistration.Dynamic.setServletSecurity
 + 390503 http-method-omission element not being processed
 + 390560 The method AnnotationParser.getAnnotationHandlers(String) always
   returns a empty collection.
 + 391080 Multipart temp files can be left on disk from Request.getPart and
   getParts
 + 391082 No exception if multipart input stream incomplete
 + 391188 Files written with Request.getPart().write(filename) should not be
   auto-deleted
 + 391483 fix bad javadoc example in shutdown handler
 + 391622 Be lenient on RFC6265 restriction on duplicate cookie names in same
   response
 + 391623 Add option to --stop to wait for target jetty to stop
 + 391877 org.eclipse.jetty.webapp.FragmentDescriptor incorrectly reporting
   duplicate others for after ordering
 + 392239 Allow no error-code or exception for error-pages
 + 392525 Add option to --stop-wait to specify timeout
 + 392641 JDBC Sessions not scavenged if expired during downtime
 + 392812 MongoSessionIDManager never purges old sessions
 + 393014 Mongodb purgevalid using query for purgeinvalid
 + 393015 Mongodb purge not rescheduled
 + 393075 Jetty WebSocket client cannot connect to Tomcat WebSocket Server
 + 393218 add xsd=application/xml mime mapping to defaults
 + 393363 Use Locale.ENGLISH for all toUpperCase and toLowerCase calls
 + 393368 min websocket version
 + 393383 delay onClose call until closeOut is done
 + 393494 HashSessionManager can't delete unrestorable sessions on Windows
 + JETTY-1547 Jetty does not honor web.xml
   web-app/jsp-config/jsp-property-group/default-content-type

jetty-7.6.8.v20121106 - 06 November 2012
 + 371170 MongoSessionManager LastAccessTimeTest fails
 + 388675 Non utf8 encoded query strings not decoded to parameter map using
   queryEncoding
 + 389686 Fix reference to org.eclipse.jetty.util.log.stderr.LONG system
   property in javadoc for StdErrLog
 + 389956 Bad __context set in WebAppContext.start sequence with respect to ENC
   setup
 + 389965 OPTIONS should allow spaces in comma separated list
 + 390161 Apply DeferredAuthentication fix to jaspi
 + 390560 The method AnnotationParser.getAnnotationHandlers(String) always
   returns a empty collection.
 + 391483 fix bad javadoc example in shutdown handler
 + 391622 Be lenient on RFC6265 restriction on duplicate cookie names in same
   response
 + 391623 Add option to --stop to wait for target jetty to stop
 + 392239 Allow no error-code or exception for error-pages
 + 392525 Add option to --stop-wait to specify timeout
 + 392641 JDBC Sessions not scavenged if expired during downtime
 + 392812 MongoSessionIDManager never purges old sessions
 + 393014 Mongodb purgevalid using query for purgeinvalid
 + 393015 Mongodb purge not rescheduled
 + 393075 Jetty WebSocket client cannot connect to Tomcat WebSocket Server
 + 393218 add xsd=application/xml mime mapping to defaults
 + 393363 Use Locale.ENGLISH for all toUpperCase and toLowerCase calls
 + 393368 min websocket version
 + 393383 delay onClose call until closeOut is done
 + 393494 HashSessionManager can't delete unrestorable sessions on Windows

jetty-9.0.0.M1 - 15 October 2012
 + 369349 directory with spaces --dry-run fix
 + 385049 fix issue with pipelined connections when switching protocols
 + 387896 populate session in SessionAuthentication as a valueBound in addition
   to activation so it is populate when needed
 + 387919 throw EOFException on early eof from client on http requests
 + 387943 Catch CNFE when no jstl jars are installed
 + 387953 jstl does not work with jetty-7 in osgi
 + 388072 GZipFilter incorrectly gzips when Accept-Encoding: gzip; q=0
 + 388073 null session id from cookie causes NPE fixed
 + 388079 AbstractHttpConnection. Flush the buffer before shutting output down
   on error condition
 + 388102 Jetty HttpClient memory leaks when sending larger files
 + 388393 WebAppProvider doesn't work alongside OSGi deployer
 + 388502 handle earlyEOF with 500
 + 388652 Do not flush on handle return if request is suspended
 + 388675 Non utf8 encoded query strings not decoded to parameter map using
   queryEncoding
 + 388706 Avoid unnecessary indirection through Charset.name
 + 388895 Update dependencies for jetty-jndi
 + 389390 AnnotationConfiguration is ignored if the metadata-complete attribute
   is present in an override descriptor regardless of the value
 + 389452 if web-fragment metadata-complete==true still scan its related jar if
   there there is a ServletContainerInitializer, ensure webapp restarts work
 + 389686 Fix reference to org.eclipse.jetty.util.log.stderr.LONG system
   property in javadoc for StdErrLog
 + 389956 Bad __context set in WebAppContext.start sequence with respect to ENC
   setup
 + 389965 OPTIONS should allow spaces in comma separated list
 + 390108 Servlet 3.0 API for programmatic login doesn't appear to work
 + 390161 Apply DeferredAuthentication fix to jaspi
 + 390163 Implement ServletRegistration.Dynamic.setServletSecurity
 + 390256 Remove Jetty6 Support
 + 390263 Sec-WebSocket-Extensions from Chrome and Safari badly handled
 + 390503 http-method-omission element not being processed
 + 390560 The method AnnotationParser.getAnnotationHandlers(String) always
   returns a empty collection.
 + 391080 Multipart temp files can be left on disk from Request.getPart and
   getParts
 + 391082 No exception if multipart input stream incomplete
 + 391140 Implement x-webkit-deflate-frame extension as-used by Chrome/Safari
 + 391188 Files written with Request.getPart().write(filename) should not be
   auto-deleted
 + 391483 fix bad javadoc example in shutdown handler
 + 391588 WebSocket Client does not set masking on close frames
 + 391590 WebSocket client needs ability to set requested extensions
 + 391591 WebSocket client should support x-webkit-deflate-frame
 + 391622 Be lenient on RFC6265 restriction on duplicate cookie names in same
   response
 + 391623 Add option to --stop to wait for target jetty to stop
 + JETTY-1515 Include cookies on 304 responses from DefaultServlet
 + JETTY-1532 HTTP headers decoded with platform's default encoding
 + JETTY-1541 fixed different behaviour for single byte writes
 + JETTY-1547 Jetty does not honor web.xml
   web-app/jsp-config/jsp-property-group/default-content-type

jetty-9.0.0.M0 - 21 September 2012
 + 380924 xmlconfiguration <Configure and <New supports named constructors
   including dynamic ordering of parameters
 + 380928 Implement new websocket close code
 + 385448 migrate jetty jmx usage to be annotation based
 + 387928 retire jetty-ajp
 + 389639 set plugin version for jetty-jspc-maven-plugin

jetty-8.1.7.v20120910 - 10 September 2012
 + 388895 Update dependencies for jetty-jndi
 + fix busy logging statement re: sessions

jetty-7.6.7.v20120910 - 10 September 2012
 + 388895 Update dependencies for jetty-jndi
 + fix busy logging statement re: sessions

jetty-8.1.6.v20120903 - 03 September 2012
 + 347130 Empty getResourcePaths due to ZipFileClosedException
 + 367591 Support Env variables in XmlConfiguration
 + 377055 Prevent webapp classloader leaks
 + 379207 backported fixes from jetty-9 to make hierarchy work
 + 379423 Jetty URL Decoding fails for certain international characters
 + 383304 Reset PrintWriter on response recycle
 + 384847 better name
 + 385049 fix issue with pipelined connections when switching protocols
 + 385651 Message 'Address already in use' not specific enough
 + 385925 make SslContextFactory.setProtocols and
   SslContextFactory.setCipherSuites preserve the order of the given parameters
 + 386010 JspRuntimeContext rewraps System.err
 + 386591 add UnixCrypt note to about.html
 + 386714 used deferred auth for form login and error pages
 + 387896 populate session in SessionAuthentication as a valueBound in addition
   to activation so it is populate when needed
 + 387943 Catch CNFE when no jstl jars are installed
 + 387953 jstl does not work with jetty-7 in osgi
 + 388072 GZipFilter incorrectly gzips when Accept-Encoding: gzip; q=0
 + 388073 null session id from cookie causes NPE fixed
 + 388102 Jetty HttpClient memory leaks when sending larger files
 + 388393 WebAppProvider doesn't work alongside OSGi deployer
 + 388502 handle earlyEOF with 500
 + 388652 Do not flush on handle return if request is suspended
 + JETTY-1501 Setting custom error response message changes page title
 + JETTY-1515 Include cookies on 304 responses from DefaultServlet
 + JETTY-1527 handle requests with URIs like http://host  (ie no / )
 + JETTY-1529 Ensure new session that has just been authenticated does not get
   renewed
 + JETTY-1532 HTTP headers decoded with platform's default encoding
 + JETTY-1541 fixed different behaviour for single byte writes

jetty-7.6.6.v20120903 - 03 September 2012
 + 347130 Empty getResourcePaths due to ZipFileClosedException
 + 367591 Support Env variables in XmlConfiguration
 + 377055 Prevent webapp classloader leaks
 + 379207 backported fixes from jetty-9 to make hierarchy work
 + 379423 Jetty URL Decoding fails for certain international characters
 + 383304 Reset PrintWriter on response recycle
 + 384847 better name
 + 385049 fix issue with pipelined connections when switching protocols
 + 385651 Message 'Address already in use' not specific enough
 + 386010 JspRuntimeContext rewraps System.err
 + 386591 add UnixCrypt note to about.html
 + 386714 used deferred auth for form login and error pages
 + 387896 populate session in SessionAuthentication as a valueBound in addition
   to activation so it is populate when needed
 + 387943 Catch CNFE when no jstl jars are installed
 + 387953 jstl does not work with jetty-7 in osgi
 + 388072 GZipFilter incorrectly gzips when Accept-Encoding: gzip; q=0
 + 388073 null session id from cookie causes NPE fixed
 + 388102 Jetty HttpClient memory leaks when sending larger files
 + 388393 WebAppProvider doesn't work alongside OSGi deployer
 + 388502 handle earlyEOF with 500
 + 388652 Do not flush on handle return if request is suspended
 + JETTY-1501 Setting custom error response message changes page title
 + JETTY-1515 Include cookies on 304 responses from DefaultServlet
 + JETTY-1527 handle requests with URIs like http://host  (ie no / )
 + JETTY-1529 Ensure new session that has just been authenticated does not get
   renewed
 + JETTY-1532 HTTP headers decoded with platform's default encoding
 + JETTY-1541 fixed different behaviour for single byte writes
 + 385925 make SslContextFactory.setProtocols and
   SslContextFactory.setCipherSuites preserve the order of the given parameters

jetty-8.1.5.v20120716 - 16 June 2012
 + 376717 Balancer Servlet with round robin support, contribution, added
   missing license
 + 379250 Server is added to shutdown hook twice
 + 380866 maxIdleTime set to 0 after session migration
 + 381399 Unable to stop a jetty instance that has not finished starting
 + 381401 Print log warning when stop attempt made with incorrect STOP.KEY
 + 381402 Make ContextHandler take set of protected directories
 + 381521 set Vary:Accept-Encoding header for content that might be compressed
 + 381639 CrossOriginFilter does not support Access-Control-Expose-Headers
 + 381712 Support all declared servlets that implement
   org.apache.jasper.servlet.JspServlet
 + 381825 leave URI params in forwarded requestURI
 + 381876 Monitor should wait for child to finish before exiting
 + 382343 Jetty XML support for Map is broken
 + 383251 500 for SocketExceptions
 + 383881 WebSocketHandler sets request as handled
 + 384254 revert change to writable when not dispatched
 + 384280 Implement preliminary ServletRegistrations
 + 384847 CrossOriginFilter is not working
 + 384896 JDBCSessionManager fails to load existing sessions on oracle when
   contextPath is /
 + 384980 Jetty client unable to recover from Time outs when connection count
   per address hits max.
 + 385138 add getter for session path and max cookie age that seemed to
   disappear in a merge long ago
 + JETTY-1523 It is imposible to map servlet to "/" using
   WebApplicationInitializer
 + JETTY-1525 Show handle status in response debug message
 + JETTY-1530 refine search control on ldap login module

jetty-7.6.5.v20120716 - 16 July 2012
 + 376717 Balancer Servlet with round robin support, contribution, added
   missing license
 + 379250 Server is added to shutdown hook twice
 + 380866 maxIdleTime set to 0 after session migration
 + 381399 Unable to stop a jetty instance that has not finished starting
 + 381401 Print log warning when stop attempt made with incorrect STOP.KEY
 + 381402 Make ContextHandler take set of protected directories
 + 381521 set Vary:Accept-Encoding header for content that might be compressed
 + 381639 CrossOriginFilter does not support Access-Control-Expose-Headers
 + 381712 Support all declared servlets that implement
   org.apache.jasper.servlet.JspServlet
 + 381825 leave URI params in forwarded requestURI
 + 381876 Monitor should wait for child to finish before exiting
 + 382343 Jetty XML support for Map is broken
 + 383251 500 for SocketExceptions
 + 383881 WebSocketHandler sets request as handled
 + 384254 revert change to writable when not dispatched
 + 384847 CrossOriginFilter is not working
 + 384896 JDBCSessionManager fails to load existing sessions on oracle when
   contextPath is /
 + 384980 Jetty client unable to recover from Time outs when connection count
   per address hits max.
 + JETTY-1525 Show handle status in response debug message
 + JETTY-1530 refine search control on ldap login module

jetty-8.1.4.v20120524 - 24 May 2012
 + 367608 ignore the aysncrequestreadtest as it is known to fail and is waiting
   for a fix
 + 371853 Support bundleentry: protocol for webapp embedded as directory in
   osgi bundle
 + 373620 Add ch.qos.logback.access.jetty to the Import-Package for
   jetty-osgi-boot-logback bundle
 + 376152 apply context resources recursively
 + 376801 Make JAAS login modules useable without jetty infrastructure
 + 377323 Request#getParts() throws ServletException when it should be throwing
   IllegalStateException
 + 377391 Manifest updates to jetty-osgi-boot-logback
 + 377492 NPE if jsp taglibs bundle not deployed
 + 377550 set charset when content type is set
 + 377587 ConnectHandler write will block on partial write
 + 377610 New session not timed out if an old session is invalidated in scope
   of same request
 + 377709 Support for RequestParameterCallback missing
 + 378242 Re-extract war on restart if incomplete extraction
 + 378273 Remove default Bundle-Localization header
 + 378487 Null out contextPath on Request.recycle
 + 379015 Use factored jetty xml config files for defaults
 + 379046 avoid closing idle connections from selector thread
 + 379089 DefaultServlet ignores its resourceBase and uses context's
   ResourceCollection when listing diretories
 + 379194 ProxyServlet enhancement to enable easy creation of alternative
   HttpClient implementations
 + 379909 FormAuthenticator Rembers only the URL of first Request before
   authentication
 + 380034 last modified times taken from JarEntry for JarFile resources
 + 380212 Clear buffer if parsing fails due to full buffer
 + 380222 JettyPolicyRuntimeTest failure

jetty-7.6.4.v20120524 - 24 May 2012
 + 367608 ignore the aysncrequestreadtest as it is known to fail and is waiting
   for a fix
 + 371853 Support bundleentry: protocol for webapp embedded as directory in
   osgi bundle
 + 373620 Add ch.qos.logback.access.jetty to the Import-Package for
   jetty-osgi-boot-logback bundle
 + 376152 apply context resources recursively
 + 376801 Make JAAS login modules useable without jetty infrastructure
 + 377391 Manifest updates to jetty-osgi-boot-logback
 + 377492 NPE when deploying a Web Application Bundle with unresolved
   Require-TldBundle
 + 377550 set charset when content type is set
 + 377587 ConnectHandler write will block on partial write
 + 377610 New session not timed out if an old session is invalidated in scope
   of same request
 + 377709 Support for RequestParameterCallback missing
 + 378242 Re-extract war on restart if incomplete extraction
 + 378273 Remove default Bundle-Localization header
 + 378487 Null out contextPath on Request.recycle
 + 379015 Use factored jetty xml config files for defaults
 + 379046 avoid closing idle connections from selector thread
 + 379089 DefaultServlet ignores its resourceBase and uses context's
   ResourceCollection when listing diretories
 + 379194 ProxyServlet enhancement to enable easy creation of alternative
   HttpClient implementations
 + 379909 FormAuthenticator Rembers only the URL of first Request before
   authentication
 + 380034 last modified times taken from JarEntry for JarFile resources
 + 380212 Clear buffer if parsing fails due to full buffer
 + 380222 JettyPolicyRuntimeTest failure

jetty-8.1.3.v20120416 - 16 April 2012
 + 349110 MultiPartFilter records the content-type in request params
 + 367172 Remove detection for slf4j NOPLogger
 + 372678 Embedded Examples need updates for new LoginService requirement
 + 373269 Make ServletHandler.notFound() method impl do nothing - override to
   send back 404.
 + 373421 address potential race condition related to the nonce queue removing
   the same nonce twice
 + 373952 bind called too frequently on refresh
 + 374018 correctly handle requestperminuted underflow
 + 374152 jetty-all-server MANIFEST contains wrong import:
   javax.servlet.annotation;version="[2.6,3)"
 + 374252 SslConnection.onClose() does not forward to nested connection
 + 374258 SPDY leaks SSLEngines. Made the test more reliable
 + 374367 NPE in QueuedThreadPool.dump() with early java6 jvms
 + 374475 Response.sendRedirect does not encode UTF-8 characters properly
 + 374881 Set copyWebInf to false by default
 + 374891 enhancement to how ProxyServlet determines the proxy target
 + 375009 Filter initialization error will throw MultiException
 + 375083 Flow control should take in account window size changes from
   concurrent SETTINGS
 + 375096 If starting a server instance fails in osgi it is cleaned up
 + 375490 NPE with --help on command line
 + 375509 Stalled stream stalls other streams or session control frames. Now
   using a "death pill" instead of a boolean in order to avoid race conditions
   where DataInfos were read from the queue (but the boolean not updated yet),
   and viceversa.
 + 375594 fixed SSL tests so they are not order dependent
 + 375709 Ensure resolveTempDirectory failure does not deadlock; improve error
   message
 + 375906 Part.getHeader method not case insensitive
 + 375970 HttpServletRequest.getRemoteAddr() returns null when HTTP is over
   SPDY.
 + 376201 HalfClosed state not handled properly. Addendum to restore previous
   behavior, where a closed stream was also half closed.
 + 376324 <max-file-size> is not respected in <multipart-config>
 + JETTY-1495 Ensure dynamic servlet addition does not cause servlets to be
   inited.
 + JETTY-1500 form parameters from multipart request not available via
   request.getParameter
 + JETTY-1504 HttpServletResponseWrapper ignored when using asyncContext?

jetty-7.6.3.v20120416 - 16 April 2012
 + 367172 Remove detection for slf4j NOPLogger
 + 373269 Make ServletHandler.notFound() method impl do nothing - override to
   send back 404.
 + 373421 address potential race condition related to the nonce queue removing
   the same nonce twice
 + 373952 bind called too frequently on refresh
 + 374018 correctly handle requestperminuted underflow
 + 374252 SslConnection.onClose() does not forward to nested connection
 + 374258 SPDY leaks SSLEngines. Made the test more reliable
 + 374367 NPE in QueuedThreadPool.dump() with early java6 jvms
 + 374475 Response.sendRedirect does not encode UTF-8 characters properly
 + 374881 Set copyWebInf to false by default
 + 374891 enhancement to how ProxyServlet determines the proxy target
 + 375009 Filter initialization error will throw MultiException
 + 375083 Flow control should take in account window size changes from
   concurrent SETTINGS
 + 375096 If starting a server instance fails in osgi it is cleaned up
 + 375490 NPE with --help on command line
 + 375509 Stalled stream stalls other streams or session control frames. Now
   using a "death pill" instead of a boolean in order to avoid race conditions
   where DataInfos were read from the queue (but the boolean not updated yet),
   and viceversa.
 + 375594 fixed SSL tests so they are not order dependent
 + 375709 Ensure resolveTempDirectory failure does not deadlock; improve error
   message
 + 375970 HttpServletRequest.getRemoteAddr() returns null when HTTP is over
   SPDY.
 + 376201 HalfClosed state not handled properly. Addendum to restore previous
   behavior, where a closed stream was also half closed.
 + JETTY-1504 HttpServletResponseWrapper ignored when using asyncContext?

jetty-8.1.2.v20120308 - 08 March 2012
 + 370387 SafariWebsocketDraft0Test failure during build
 + 371168 Update ClientCrossContextSessionTest
 + 372093 handle quotes in Require-Bundle manifest string
 + 372457 Big response + slow clients + pipelined requests cause Jetty spinning
   and eventually closing connections. Added a TODO for a method renaming that
   will happen in the next major release (to avoid break implementers).
 + 372487 JDBCSessionManager does not work with Oracle
 + 372806 Command line should accept relative paths for xml config files
 + 373037 jetty.server.Response.setContentLength(int) should not close a Writer
   when length=0
 + 373162 add improved implementation for getParameterMap(), needs a test
   though and the existing setup doesn't seem like it would easily support the
   needed test so need to do that still
 + 373306 Set default user agent extraction pattern for UserAgentFilter
 + 373567 cert validation issue with ocsp and crldp always being enabled when
   validating turned on fixed
 + 373603 NullPointer in WebServletAnnotation
 + JETTY-1409 GzipFilter will double-compress application/x-gzip content
 + JETTY-1489 WebAppProvider attempts to deploy .svn folder
 + JETTY-1494

jetty-7.6.2.v20120308 - 08 March 2012
 + 370387 SafariWebsocketDraft0Test failure during build
 + 371168 Update ClientCrossContextSessionTest
 + 372093 handle quotes in Require-Bundle manifest string
 + 372457 Big response + slow clients + pipelined requests cause Jetty spinning
   and eventually closing connections. Added a TODO for a method renaming that
   will happen in the next major release (to avoid break implementers).
 + 372487 JDBCSessionManager does not work with Oracle
 + 372806 Command line should accept relative paths for xml config files
 + 373037 jetty.server.Response.setContentLength(int) should not close a Writer
   when length=0
 + 373162 add improved implementation for getParameterMap(), needs a test
   though and the existing setup doesn't seem like it would easily support the
   needed test so need to do that still
 + 373306 Set default user agent extraction pattern for UserAgentFilter
 + 373567 cert validation issue with ocsp and crldp always being enabled when
   validating turned on fixed
 + JETTY-1409 GzipFilter will double-compress application/x-gzip content
 + JETTY-1489 WebAppProvider attempts to deploy .svn folder
 + JETTY-1494

jetty-8.1.1.v20120215 - 15 February 2012
 + 369121 simplified test
 + 370120 jvm arguments added via start.ini and --exec are missing spaces
 + 370137 SslContextFactory does not respect order for
   [included|excluded]Protocols() and [included|excluded]CipherSuites().
 + 370368 resolve stack overflow in mongo db session manager
 + 370386 Remove META-INF from jetty distro
 + 371040 nosqlsession needs to call correct super contructor for new sessions
 + 371041 valid was not being set to new mongo db sessions, and the call to
   mongodb api was wrong in isIdInUse
 + 371162 NPE protection for nested security handlers
 + JETTY-1484 Add option for HashSessionManager to delete session files if it
   can't restore them

jetty-7.6.1.v20120215 - 15 February 2012
 + 369121 simplified test
 + 370120 jvm arguments added via start.ini and --exec are missing spaces
 + 370137 SslContextFactory does not respect order for
   [included|excluded]Protocols() and [included|excluded]CipherSuites().
 + 370368 resolve stack overflow in mongo db session manager
 + 370386 Remove META-INF from jetty distro
 + 371040 nosqlsession needs to call correct super contructor for new sessions
 + 371041 valid was not being set to new mongo db sessions, and the call to
   mongodb api was wrong in isIdInUse
 + 371162 NPE protection for nested security handlers
 + JETTY-1484 Add option for HashSessionManager to delete session files if it
   can't restore them

jetty-8.1.0.v20120127 - 27 January 2012
 + 368773 allow authentication to be set by non securityHandler handlers
 + 368992 avoid update key while flushing during a write
 + 369216 turned off the shared resource cache
 + 369349 replace quotes with a space escape method

jetty-7.6.0.v20120127 - 27 January 2012
 + 368773 allow authentication to be set by non securityHandler handlers
 + 368992 avoid update key while flushing during a write
 + 369216 turned off the shared resource cache
 + 369349 replace quotes with a space escape method

jetty-8.1.0.RC5 - 20 January 2012
 + 359329 Prevent reinvocation of LoginModule.login with jaspi for already
   authed user
 + 368632 Remove superfluous removal of org.apache.catalina.jsp_file
 + 368633 fixed configure.dtd resource mappings
 + 368635 moved lifecycle state reporting from toString to dump
 + 368773 process data constraints without realm
 + 368787 always set token view to new header buffers in httpparser
 + 368821 improved test harness
 + 368920 JettyAwareLogger always formats the arguments
 + 368948 POM for jetty-jndi references unknown version for javax.activation
 + 368992 NPE in HttpGenerator.prepareBuffers() test case
 + JETTY-1475 made output state fields volatile to provide memory barrier for
   non dispatched thread IO

jetty-7.6.0.RC5 - 20 January 2012
 + 359329 Prevent reinvocation of LoginModule.login with jaspi for already
   authed user
 + 368632 Remove superfluous removal of org.apache.catalina.jsp_file
 + 368633 fixed configure.dtd resource mappings
 + 368635 moved lifecycle state reporting from toString to dump
 + 368773 process data constraints without realm
 + 368787 always set token view to new header buffers in httpparser
 + 368821 improved test harness
 + 368920 JettyAwareLogger always formats the arguments
 + 368948 POM for jetty-jndi references unknown version for javax.activation
 + 368992 avoid non-blocking flush when writing to avoid setting !_writable
   without _writeblocked
 + JETTY-1475 made output state fields volatile to provide memory barrier for
   non dispatched thread IO

jetty-8.1.0.RC4 - 13 January 2012
 + 365048 jetty Http client does not send proxy authentication when requesting
   a Https-resource through a web-proxy.
 + 366774 removed XSS vulnerbility
 + 367099 Upgrade jetty-websocket for RFC 6455 - Addendum
 + 367433 added tests to investigate
 + 367435 improved D00 test harness
 + 367485 HttpExchange canceled before response do not release connection
 + 367502 WebSocket connections should be closed when application context is
   stopped.
 + 367548 jetty-osgi-boot must not import the nested package twice
 + 367591 corrected configuration.xml version to 7.6
 + 367635 Added support for start.d directory
 + 367638 limit number of form parameters to avoid DOS
 + 367716 simplified idleTimeout logic
 + 368035 WebSocketClientFactory does not invoke super.doStop()
 + 368060 do not encode sendRedirect URLs
 + 368112 NPE on <jsp-config><taglib> element parsing web.xml
 + 368113 Support servlet mapping to ""
 + 368114 Protect against non-Strings in System properties for Log
 + 368189 WebSocketClientFactory should not manage external thread pool. 368240
   - Improve AggregateLifeCycle handling of shared lifecycles
 + 368215 Remove debug from jaspi
 + 368240 Better handling of locally created ThreadPool. Forgot to null out
   field.
 + 368291 Change warning to info for NoSuchFieldException on
   BeanELResolver.properties
 + JETTY-1467 close half closed when idle

jetty-7.6.0.RC4 - 13 January 2012
 + 365048 jetty Http client does not send proxy authentication when requesting
   a Https-resource through a web-proxy.
 + 366774 removed XSS vulnerbility
 + 367099 Upgrade jetty-websocket for RFC 6455 - Addendum
 + 367716 simplified maxIdleTime logic
 + 368035 WebSocketClientFactory does not invoke super.doStop()
 + 368060 do not encode sendRedirect URLs
 + 368114 Protect against non-Strings in System properties for Log
 + 368189 WebSocketClientFactory should not manage external thread pool
 + 368215 Remove debug from jaspi
 + 368240 Improve AggregateLifeCycle handling of shared lifecycles
 + 368291 Change warning to info for NoSuchFieldException on
   BeanELResolver.properties

jetty-8.1.0.RC2 - 22 December 2011
 + 359329 jetty-jaspi must exports its packages. jetty-plus must import
   javax.security
 + 364638 HttpParser closes if data received while seeking EOF. Tests fixed to
   cope
 + 364921 Made test less time sensitive
 + 364936 use Resource for opening URL streams
 + 365267 NullPointerException in bad Address
 + 365375 ResourceHandler should be a HandlerWrapper
 + 365750 Support WebSocket over SSL, aka wss://
 + 365932 Produce jetty-websocket aggregate jar for android use
 + 365947 Set headers for Auth failure and retry in http-spi
 + 366316 Superfluous printStackTrace on 404
 + 366342 Dont persist DosFilter trackers in http session
 + 366730 pass the time idle to onIdleExpire
 + 367048 test harness for guard on suspended requests
 + 367175 SSL 100% CPU spin in case of blocked write and RST
 + 367219 WebSocketClient.open() fails when URI uses default ports
 + 367383 jsp-config element must be returned for
   ServletContext.getJspConfigDescriptor
 + JETTY-1460 suppress PrintWriter exceptions
 + JETTY-1463 websocket D0 parser should return progress even if no fill done
 + JETTY-1465 NPE in ContextHandler.toString

jetty-7.6.0.RC3 - 05 January 2012
 + 367433 added tests to investigate
 + 367435 improved D00 test harness
 + 367485 HttpExchange canceled before response do not release connection
 + 367502 WebSocket connections should be closed when application context is
   stopped.
 + 367591 corrected configuration.xml version to 7.6
 + 367635 Added support for start.d directory
 + 367638 limit number of form parameters to avoid DOS
 + JETTY-1467 close half closed when idle

jetty-7.6.0.RC2 - 22 December 2011
 + 364638 HttpParser closes if data received while seeking EOF. Tests fixed to
   cope
 + 364921 Made test less time sensitive for ssl
 + 364936 use Resource for opening URL streams
 + 365267 NullPointerException in bad Address
 + 365375 ResourceHandler should be a HandlerWrapper
 + 365750 Support WebSocket over SSL, aka wss://
 + 365932 Produce jetty-websocket aggregate jar for android use
 + 365947 Set headers for Auth failure and retry in http-spi
 + 366316 Superfluous printStackTrace on 404
 + 366342 Dont persist DosFilter trackers in http session
 + 366730 pass the time idle to onIdleExpire
 + 367048 test harness for guard on suspended requests
 + 367175 SSL 100% CPU spin in case of blocked write and RST
 + 367219 WebSocketClient.open() fails when URI uses default ports
 + JETTY-1460 suppress PrintWriter exceptions
 + JETTY-1463 websocket D0 parser should return progress even if no fill done
 + JETTY-1465 NPE in ContextHandler.toString

jetty-8.1.0.RC1 - 06 December 2011
 + 360245 The version of the javax.servlet packages to import is 2.6 instead of
   3.0
 + 365370 ServletHandler can fall through to nested handler

jetty-8.1.0.RC0 - 30 November 2011
 + 352565 cookie httponly flag ignored
 + 353285 ServletSecurity annotation ignored
 + 357163 jetty 8 ought to proxy jetty8 javadocs
 + 357209 JSP tag listeners not called
 + 360051 SocketConnectionTest.testServerClosedConnection is excluded
 + 361135 Allow session cookies to NEVER be marked as secure, even on HTTPS
   requests.
 + 362249 update shell scripts to jetty8
 + 363878 Add ecj compiler to jetty-8 for jsp
 + 364283 can't parse the servlet multipart-config for the web.xml
 + 364430 Support web.xml enabled state for servlets

jetty-7.6.0.RC5 - 20 January 2012
 + 359329 Prevent reinvocation of LoginModule.login with jaspi for already
   authed user
 + 368632 Remove superfluous removal of org.apache.catalina.jsp_file
 + 368633 fixed configure.dtd resource mappings
 + 368635 moved lifecycle state reporting from toString to dump
 + 368773 process data constraints without realm
 + 368787 always set token view to new header buffers in httpparser
 + 368821 improved test harness
 + 368920 JettyAwareLogger always formats the arguments
 + 368948 POM for jetty-jndi references unknown version for javax.activation
 + 368992 avoid non-blocking flush when writing to avoid setting !_writable
   without _writeblocked
 + JETTY-1475 made output state fields volatile to provide memory barrier for
   non dispatched thread IO

jetty-7.6.0.RC4 - 13 January 2012
 + 365048 jetty Http client does not send proxy authentication when requesting
   a Https-resource through a web-proxy.
 + 366774 removed XSS vulnerbility
 + 367099 Upgrade jetty-websocket for RFC 6455 - Addendum
 + 367716 simplified idleTimeout logic
 + 368035 WebSocketClientFactory does not invoke super.doStop()
 + 368060 do not encode sendRedirect URLs
 + 368114 Protect against non-Strings in System properties for Log
 + 368189 WebSocketClientFactory should not manage external thread pool
 + 368215 Remove debug from jaspi
 + 368240 Improve AggregateLifeCycle handling of shared lifecycles
 + 368291 Change warning to info for NoSuchFieldException on
   BeanELResolver.properties

jetty-7.6.0.RC3 - 05 January 2012
 + 367433 added tests to investigate
 + 367435 improved D00 test harness
 + 367485 HttpExchange canceled before response do not release connection
 + 367502 WebSocket connections should be closed when application context is
   stopped.
 + 367591 corrected configuration.xml version to 7.6
 + 367635 Added support for start.d directory
 + 367638 limit number of form parameters to avoid DOS
 + JETTY-1467 close half closed when idle

jetty-7.6.0.RC2 - 22 December 2011
 + 364638 HttpParser closes if data received while seeking EOF. Tests fixed to
   cope
 + 364921 Made test less time sensitive for ssl
 + 364936 use Resource for opening URL streams
 + 365267 NullPointerException in bad Address
 + 365375 ResourceHandler should be a HandlerWrapper
 + 365750 Support WebSocket over SSL, aka wss://
 + 365932 Produce jetty-websocket aggregate jar for android use
 + 365947 Set headers for Auth failure and retry in http-spi
 + 366316 Superfluous printStackTrace on 404
 + 366342 Dont persist DosFilter trackers in http session
 + 366730 pass the time idle to onIdleExpire
 + 367048 test harness for guard on suspended requests
 + 367175 SSL 100% CPU spin in case of blocked write and RST
 + 367219 WebSocketClient.open() fails when URI uses default ports
 + JETTY-1460 suppress PrintWriter exceptions
 + JETTY-1463 websocket D0 parser should return progress even if no fill done
 + JETTY-1465 NPE in ContextHandler.toString

jetty-7.6.0.RC1 - 04 December 2011
 + 352565 cookie httponly flag ignored
 + 353285 ServletSecurity annotation ignored
 + 357163 jetty 8 ought to proxy jetty8 javadocs
 + 357209 JSP tag listeners not called
 + 360051 SocketConnectionTest.testServerClosedConnection is excluded
 + 361135 Allow session cookies to NEVER be marked as secure, even on HTTPS
   requests.
 + 362249 update shell scripts to jetty8
 + 363878 Add ecj compiler to jetty-8 for jsp
 + 364283 can't parse the servlet multipart-config for the web.xml
 + 364430 Support web.xml enabled state for servlets
 + 365370 ServletHandler can fall through to nested handler

jetty-7.6.0.RC0 - 29 November 2011
 + 349110 fixed bypass chunk handling
 + 360546 handle set count exceeding max integer
 + 362111 StdErrLog.isDebugEnabled() returns true too often
 + 362113 Improve Test Coverage of org.eclipse.jetty.util.log classes
 + 362407 setTrustStore(Resource) -> setTrustStoreResource(R)
 + 362447 add setMaxNonceAge() to DigestAuthenticator
 + 362468 NPE at line org.eclipse.jetty.io.BufferUtil.putHexInt
 + 362614 NPE in accepting connection
 + 362626 IllegalStateException thrown when SslContextFactory preconfigured
   with SSLContext
 + 362696 expand virtual host configuration options to ContextHandler and add
   associated test case for new behavior
 + 362742 improved UTF8 exception reason
 + 363124 improved websocket close handling
 + 363381 Throw IllegalStateException if Request uri is null on getServerName
 + 363408 GzipFilter should not attempt to compress HTTP status 204
 + 363488 ShutdownHandler use stopper thread
 + 363718 Setting java.rmi.server.hostname in jetty-jmx.xml
 + 363757 partial fix
 + 363785 StdErrLog must use system-dependent EOL
 + 363943 ignore null attribute values
 + 363993 EOFException parsing HEAD response in HttpTester
 + 364638 SCEP does idle timestamp checking. New setCheckForIdle method
   controls onIdleExpired callback. 364921 a second onIdleExpired callback will
   result in close rather than a shutdown output.
 + 364657 Support HTTP only cookies from standard API
 + JETTY-1442 add _hostHeader setter for ProxyRule
 + Refactored NIO layer for better half close handling

jetty-8.0.4.v20111024 - 24 October 2011
 + 358263 JDBCSessionIdManager add setDatasource(DataSource) method
 + 358649 Replace existing StdErrLog system properties for DEBUG/IGNORED with
   LEVEL instead.
 + 360836 Accept parameters with bad UTF-8. Use replacement character
 + 360912 CrossOriginFilter does not send Access-Control-Allow-Origin on
   responses. 355103 Make allowCredentials default to true in
   CrossOriginFilter.
 + 360938 Connections closed after a while
 + 361135 secure cookies for sessions
 + 361319 Log initialization does not catch correct exceptions on all jvms
 + 361325 359292 Allow KeyStore to be set
 + 361456 release timer task on connection failed
 + 361655 ExecutorThreadPool.isLowOnThreads() returns wrong value
 + JETTY-1444 start threadpool before selector manager

jetty-7.5.4.v20111024 - 24 October 2011
 + 358263 JDBCSessionIdManager add setDatasource(DataSource) method
 + 358649 Replace existing StdErrLog system properties for DEBUG/IGNORED with
   LEVEL instead.
 + 360836 Accept parameters with bad UTF-8. Use replacement character
 + 360912 CrossOriginFilter does not send Access-Control-Allow-Origin on
   responses. 355103 Make allowCredentials default to true in
   CrossOriginFilter.
 + 360938 Connections closed after a while
 + 361319 Log initialization does not catch correct exceptions on all jvms
 + 361325 359292 Allow KeyStore to be set
 + 361456 release timer task on connection failed
 + 361655 ExecutorThreadPool.isLowOnThreads() returns wrong value
 + JETTY-1444 start threadpool before selector manager

jetty-8.0.3.v20111011 - 11 October 2011
 + 348978 migrate jetty-http-spi
 + 358649 StdErrLog system properties for package/class logging LEVEL

jetty-8.0.2.v20111006 - 06 October 2011
 + 336443 add missing comma in DigestAuthenticator string
 + 342161 ScannerTest fails intermittently on Mac OS X
 + 346419 testing HttpClient FDs
 + 353267 Request._parameters initialization bug
 + 353509 jetty-client unit tests are running too long
 + 353627 Basic Auth checks that Basic method has been send
 + 356144 Allow SelectorManager thread priority to be set
 + 356274 Start SSL socket factory in call to open()
 + 357163 jetty 8 ought to proxy jetty8 javadocs
 + 357178 websockets draft 14 support
 + 357188 Send content buffer directly
 + 357209 JSP tag listeners not called
 + 357216 Logging via Log4J does not expand braces in format strings
 + 357240 more half close refinements
 + 357338 remove debug
 + 357672 resolve issue with serializing pojos with mongodb session manager
   thanks to john simone for the discovery and fix
 + 357959 Include javadoc in distribution
 + 358027 NullPointerException in ResourceHandler with jetty-stylesheet.css
 + 358035 idle time only active if > 0
 + 358147 Add catch for UnknownHostException to fix leaky file descriptor in
   client
 + 358164 Dispatch from servlet to handler
 + 358263 add method for osgi users to register a driver as Class.forName does
   not work for them
 + 358649 StdErrLog system properties for package/class logging LEVEL
 + 358674 Still allows sslv3 for now
 + 358687 Updated jsp does not scan for system tlds Fixed pattern
 + 358784 JSP broken on Java 1.5
 + 358925 bit more javadoc on usage
 + 358959 File descriptor leak with UnresolvedAddressException
 + 359309 adjust previous test for servletPath to include pathInfo
 + 359673 updated websocket version handling
 + 359675 Principal != String, fix for issue in property file login manager
 + 360051 SocketConnectionTest.testServerClosedConnection is excluded
 + 360066 jsps referenced in web.xml <jsp-file> elements do not compile
 + JETTY-1130 Access Sessions from HashSessionIdManager
 + JETTY-1277 Fixed sendRedirect encoding of relative locations
 + JETTY-1322 idle sweeper checks for closed endp
 + JETTY-1377 extra logging for busy selector
 + JETTY-1378 new sys property for the latest jsp-impl to force the use of the
   JDTCompiler when running in OSGi.
 + JETTY-1414 applied to PropertyUserStore
 + JETTY-1415 Start/Stop Server and Client only once in test, code format
 + JETTY-1420 Set Host header for new request in RedirectListener
 + JETTY-1421 Implement RedirectListener.onException,onConnectionFailed
 + JETTY-1423 force connection to be closed returned
 + JETTY-1430 local JNDI contexts don't carry environment
 + JETTY-1434 Add a jsp that exercises jstl
 + JETTY-1439 space in directory installation path causes classloader problem

jetty-7.5.3.v20111011 - 11 October 2011
 + 348978 migrate jetty-http-spi
 + 358649 StdErrLog system properties for package/class logging LEVEL

jetty-7.5.2.v20111006 - 06 October 2011
 + 336443 check nonce count is increasing
 + 342161 ScannerTest fails intermittently on Mac OS X
 + 346419 testing HttpClient FDs
 + 353267 Request._parameters initialization bug
 + 353509 jetty-client unit tests are running too long
 + 353627 Basic Auth checks that Basic method has been send
 + 356144 Allow SelectorManager thread priority to be set
 + 356274 Start SSL socket factory in call to open()
 + 357178 websockets draft 14 support
 + 357188 Send content buffer directly
 + 357209 JSP tag listeners not called
 + 357216 Logging via Log4J does not expand braces in format strings
 + 357240 more half close refinements
 + 357338 remove debug
 + 357672 resolve issue with serializing pojos with mongodb session manager
   thanks to john simone for the discovery and fix
 + 357959 Include javadoc in distribution
 + 358027 NullPointerException in ResourceHandler with jetty-stylesheet.css
 + 358035 idle time only active if > 0
 + 358147 Add catch for UnknownHostException to fix leaky file descriptor in
   client
 + 358164 Dispatch from servlet to handler
 + 358263 add method for osgi users to register a driver as Class.forName does
   not work for them
 + 358649 StdErrLog system properties for package/class logging LEVEL
 + 358674 Still allows sslv3 for now
 + 358687 Updated jsp does not scan for system tlds Fixed pattern
 + 358784 JSP broken on Java 1.5
 + 358925 bit more javadoc on usage
 + 358959 File descriptor leak with UnresolvedAddressException
 + 359309 adjust previous test for servletPath to include pathInfo
 + 359673 updated websocket version handling
 + 359675 Principal != String, fix for issue in property file login manager
 + 360051 SocketConnectionTest.testServerClosedConnection is excluded
 + 360066 jsps referenced in web.xml <jsp-file> elements do not compile
 + JETTY-1130 Access Sessions from HashSessionIdManager
 + JETTY-1277 Fixed sendRedirect encoding of relative locations
 + JETTY-1322 idle sweeper checks for closed endp
 + JETTY-1377 extra logging for busy selector
 + JETTY-1378 new sys property for the latest jsp-impl to force the use of the
   JDTCompiler when running in OSGi.
 + JETTY-1414 applied to PropertyUserStore
 + JETTY-1415 Start/Stop Server and Client only once in test, code format
 + JETTY-1420 Set Host header for new request in RedirectListener
 + JETTY-1421 Implement RedirectListener.onException,onConnectionFailed
 + JETTY-1423 force connection to be closed returned
 + JETTY-1430 local JNDI contexts don't carry environment
 + JETTY-1434 Add a jsp that exercises jstl
 + JETTY-1439 space in directory installation path causes classloader problem

jetty-8.0.1.v20110908 - 08 September 2011
 + 350634 Added Resource.newResource(File)
 + 356190 fix monodb tests  for changed test api
 + 356428 removed timed waits from test
 + 356693 reduce visibility to webapp of websocket implementations
 + 356695 jetty server jars are provided for websockets
 + 356726 Instead of the sessionDestroyed called sessionCreated after
   invalidate session
 + 356751 Add null protection to ServletContextHandler.doStop
 + 356823 correctly decode close codes.  Send not utf-8 close code
 + 357058 Acceptor thread blocking

jetty-7.5.1.v20110908 - 08 September 2011
 + 350634 Added Resource.newResource(File)
 + 356190 fix monodb tests  for changed test api
 + 356428 removed timed waits from test
 + 356693 reduce visibility to webapp of websocket implementations
 + 356695 jetty server jars are provided for websockets
 + 356726 Instead of the sessionDestroyed called sessionCreated after
   invalidate session
 + 356751 Add null protection to ServletContextHandler.doStop
 + 356823 correctly decode close codes.  Send not utf-8 close code
 + 357058 Acceptor thread blocking

jetty-8.0.0.v20110901 - 01 September 2011
 + 352565 cookie httponly flag ignored
 + 353073 better warnings
 + 353285 ServletSecurity annotation ignored
 + 356421 Upgraded websocket to draft 13 support

jetty-7.5.0.v20110901 - 01 September 2011
 + 353073 better warnings
 + 356421 Upgraded websocket to draft 13 support

jetty-7.5.0.RC2 - 30 August 2011
 + 293739 Hide stacks in named log testing. Various other minor log cleanups in
   output.
 + 352188 TestClient correctly processes --host option in jetty-websocket
 + 352222 Moved JmxMonitor functionality from Codehaus
 + 353014 TimeoutExchangeTest run time reduced
 + 353073 deprecated non factory method for websocket clients
 + 353192 Better warning for classes of wrong type
 + 353623 Added new methods to HttpExchange
 + 353624 HttpURI accepts java.net.URI object in constructor
 + 354080 ServletContextHandler allows to replace any subordinate handler when
   restarted
 + 355478 set public to HashedSession, looks like honest mistake and not by
   design to be this way
 + 355854 remove automatic conversion in favor of issuing a warning for
   jetty-web.xml that can't be processed
 + 356128 Moved integration tests from jetty-monitor to test-integration module
 + 356137 Upgrade to jsp implementation version 2.1.3-b10
 + 356144 added SelectorManager.setSelectorPriorityDelta(int)
 + JETTY-1410 handle 1xx in similar fashion to 401s and 302s

jetty-7.5.0.RC1 - 19 August 2011
 + 276670 SLF4J loggers show correct location information
 + 335001 Eliminate expected exceptions from log when running in JBoss
 + 355103 Make allowCredentials default to true in CrossOriginFilter
 + 355162 Allow creating an empty resource collection
 + JETTY-1410 HTTP client handles CONTINUE 100 response correctly
 + JETTY-1414 HashLoginService doesn't refresh realm if specified config
   filename is not an absolute platform specific value

jetty-8.0.0.RC0 - 16 August 2011
 + 352565 cookie httponly flag ignored
 + 353285 ServletSecurity annotation ignored
 + Enable annotations by default
 + Merge from jetty-7.4.3

jetty-8.0.0.M3 - 27 May 2011
 + 324505 Implement API login
 + 335500 request.getParts() throws a NullPointerException
 + 343472 isUserInRole does not prevent subsequent login call
 + 346180 jsp-2.2 support
 + Updated to jetty-7.4.2.v20110526

jetty-7.5.0.RC0 - 15 August 2011
 + 298502 Handle 200 Connect responses with no content-length
 + 347484 / - > ${/} in some paths in grant codebases
 + 349005 add javadoc detailing the convenience hack of removing leading /'s
 + 351516 Refactored sessions to better support nosql session managers
 + 351576 Do not use deprecated method File.toURL()
 + 352046 Need try/catch around features set in XmlParser
 + 352133 Generally resolve java 1.5isms
 + 352176 xml parsing on startElement should be more flexible on using qName or
   localName
 + 352421 HttpURI paths beginning with '.'
 + 352684 Implemented spinning thread analyzer
 + 352786 GzipFilter fails to pass parameters to GzipResponseWrapper
 + 352999 ExpireTest running too long
 + 353073 WebSocketClient
 + 353095 maven-jetty-plugin: PermGen leak due to javax.el.BeanELResolver
 + 353165 addJars can follow symbolic link jar files
 + 353210 Bundle-Version in o.e.j.o.boot.logback fix
 + 353465 JAASLoginService ignores callbackHandlerClass
 + 353563 HttpDestinationQueueTest too slow
 + 353862 Improve performance of QuotedStringTokenizer.quote()
 + 354014 Content-Length is passed to wrapped response in GZipFilter
 + 354204 Charset encodings property file not used
 + 354397 RewriteRegexRule handles special characters in regex group
 + 354466 Typo in example config of jetty-plus.xml

jetty-7.4.5.v20110725 - 25 July 2011
 + 347484 / - > ${/} in some paths in grant codebases
 + 352133 resolve some 1.5isms
 + 352421 HttpURI paths beginning with '.'
 + 352786 GzipFilter fails to pass parameters to GzipResponseWrapper

jetty-7.4.4.v20110707 - 07 July 2011
 + 308851 Converted all jetty-client module tests to JUnit 4
 + 345268 JDBCSessionManager does not work with maxInactiveInterval = -1
 + 350397 SelectChannelConnector does not shutdown gracefully
 + 350634 Reverted FileResource constructor changes
 + 351039 Forward dispatch should retain locale
 + 351199 HttpServletResponse.encodeURL() wrongly encodes an url without path
   when cookies are disabled
 + JETTY-1153 Default charset/encoding of HTTP POST requests
 + JETTY-1380 Jetty Rewrite example does not work in Hightide

jetty-7.4.3.v20110701 - 01 July 2011
 + 295832 ProxyServlet more extensible and configurable
 + 302566 GZIP handler for embedded Jetty servers
 + 308851 Converted HttpExchangeTest and related tests to JUnit 4
 + 324704 JDBC Session Manager reloading session
 + 332200 Eliminate expected exceptions from log while using
   org.eclipse.jetty.jmx bundle
 + 347468 o.e.j.deploy.binding.GlobalWebappConfigBindingTest fails on Windows
   platform
 + 347617 Dynamically install/update/remove OSGi bundles discovered in the
   contexts folder
 + 347717 start.jar destroys dependent child of --exec
 + 347889 OSGi should follow directive visibility:=reexport for
   META-INF/web-fragments and resources
 + 347898 Close channel on JVM exceptions
 + 348652 jetty.sh starts two unix processes
 + 348935 Close A tag in directory listing
 + 349344 Passing empty query string to UrlEncoded#decodeTo(String, MultiMap
   String) does not yield an empty map
 + 349738 set buffer sizes for http client in proxy servlet
 + 349870 proxy servlet protect continuation against fast failing exchanges
 + 349896 SCEP supports zero idleTimeout
 + 349897 draft -09 websockets
 + 349997 MBeanContainer uses weak references
 + 350533 Add "Origin" to the list of allowed headers in CrossOriginFilter
 + 350634 Cleanup FileResource construction
 + 350642 Don't close SCEP during NIOBuffer manipulation
 + JETTY-1342 Recreate selector in change task
 + JETTY-1385 NPE in jetty client's
   HTttpExchange.setRequestContentSource(InputStream)
 + JETTY-1390 RewriteHandler handles encoded URIs

jetty-7.4.2.v20110526
 + 334443 Improve the ability to specify extra class paths using the Jetty
   Maven Plugin
 + 336220 tmp directory is not set if you reload a webapp with
   jetty-maven-plugin
 + 338364 Fixed expires header for set cookies
 + 345615 Enable SSL Session caching
 + 345729 binding for managing server and system classes globally
 + 345763 Source file is updated during the build
 + 345873 Update jetty-ssl.xml to new style
 + 345900 Handle IPv6 with default port
 + 346014 Fixed full HttpGenerator
 + 346124 ServletContext resources paths not resolved correctly when using UNC
   shares
 + 346179 o.e.j.util.ScannerTest fails on MacOS X platform
 + 346181 o.e.j.server.StressTest stalls on MacOS X platform
 + 346614 HttpConnection.handle() spins in case of SSL truncation attacks
 + 346764 OrderedGroupBinding deployment binding
 + 346998 AbstractLifeCycle.isRunning() returns false if state changes from
   STARTING to STARTED during call
 + 347137 Allow SSL renegotiations by default in HttpClient
 + 374174 Consistent mbean names
 + JETTY-1146 Encode jsessionid in sendRedirect
 + JETTY-1342 Recreate selector if wakeup throws JVM bug

jetty-7.4.1.v20110513
 + 288563 remove unsupported and deprecated --secure option
 + 332907 Add context property to ObjectName of JMX MBeans
 + 336056 Ability to override the computation of the ContextHandler to deploy
   the DefaultServlet on the HttpService
 + 340040 Support for a total timeout
 + 343083 Set nested dispatch type and connection
 + 343172 Check package implementor for version
 + 343277 add support for a context white list
 + 343352 make sure that jetty.osgi.boot is activated when a WAB is registered
 + 343482 refactored overlay deployer layout to use WAR layout
 + 343567 HttpClient does not limit the destination's exchange queue
 + 343680 Handle OSGi bundle jars not ending in ".war"
 + 343707 'REQUEST' is printed on console for each incoming HTTP request
 + 343923 flush timeouts applied to outer loop
 + 343936 Session idle calls unbind and remove listeners
 + 344059 Websockets draft-07
 + 344067 Add support for OSGi fragment bundles to add static resources to
   web-bundles
 + 344513 Attempting to set ConfigurationClasses in jetty-web.xml causes NPE
 + 344529 Ability to customize the error handling of the OSGi HttpService
 + 345047 Readded deprecated ScanningAppDeployer#setMonitoredDir
 + 345290 Weak references from SessionIdManager. HashSessionManager cleanup
 + 345543 Always close endpoint on SSLException
 + 345656 Disambiguate SslContextFactory#validateCerts property
 + 345679 Allow setting an initialized KeyStore as keystore/truststore of
   SslContextFactory
 + 345704 jetty-nested works with forwarded SSL in cloudfoundry
 + JETTY-954 WebAppContext eats any start exceptions instead of stopping the
   server load
 + JETTY-1314 Handle bad URI encodings
 + JETTY-1324 Tested not using CESU-8 instead of UTF-8
 + JETTY-1326 Invoker names not hashCode based
 + JETTY-1343 IllegalArgumentException for bad % encodings
 + JETTY-1347 Updated ServletHander javadoc

jetty-7.4.0.v20110414
 + 342504 Scanner Listener
 + 342700 refine websocket API for anticipated changes
 + JETTY-1362 Set root cause of UnavailableException
 + Various test harness cleanups to avoid random failures

jetty-7.4.0.RC0
 + 324110 Added test harnesses for merging of QueryStrings
 + 337685 Update websocket API in preparation for draft -07
 + 338627 HashSessionManager.getIdleSavePeriod returns milliseconds instead of
   seconds
 + 338807 Ignore content length in 1xx, 204, 304 responses
 + 338819 Externally control Deployment Manager application lifecycle
 + 339084 Fixed NPE with servlet 3.0 async listener
 + 339150 Validate client certificate when it is used for authentication
 + 339187 In the OSGi manifest of the jetty-all-server aggregate, mark
   javax.annotation as optional
 + 339543 Add configuration options for Certificate Revocation checking
 + 340265 Improve handling of io shutdown in SSL
 + 340621 Added SizedThreadPool interface
 + 340636 HashSessionManager lazy loads all sessions
 + 340838 Update ConnectHandler to perform half closes properly
 + 340878 Integrations should be able to load their own keystores
 + 340920 Dynamically assign RMI registry port for integration testing
 + 340949 Scanner delays file notifications until files are stable
 + 341006 Move inner enums out into separate file
 + 341105 Stack trace is printed for an ignored exception
 + 341145 WebAppContext MBean attribute serverClasses returns empty value
 + 341171 Locking in HttpDestination blocks all requests to the same address
 + 341206 Stop order is wrong in HandlerWrapper
 + 341255 org.eclipse.http usage in AJP/SessionId linkage
 + 341386 Remote close not detected by HttpClient
 + 341394 Remove 'Unavailable' JMX attributes of WebAppContext MBean
 + 341439 Blocking HttpClient does not use soTimeout for timeouts
 + 341561 Exception when adding o.e.j.s.DoSFilter as managed attribute
 + 341692 Fixed deadlock if stopped while starting
 + 341694 Disable AJP buffer resizing
 + 341726 JSONPojoConverter handles characters
 + 341736 Split jetty-nested out of war module
 + 341850 Protect QTP dump from bad stacks
 + 341992 Overlayed context deployer
 + JETTY-1245 Pooled Buffers implementation
 + JETTY-1354 Added jetty-nested
 + Added extra session removal test
 + Ensure generated fragment names are unique

jetty-8.0.0.M2 - 16 November 2010
 + 320073 Reconsile configuration mechanism
 + 321068 JSF2 fails to initialize
 + 324493 Registration init parameter handling null check, setInitParameters
   additive
 + 324505 Request.login method must throw ServletException if it cant login
 + 324872 allow disabling listener restriction from using *Registration
   interfaces
 + 327416 Change meaning of @HandlesTypes in line with latest interpretation by
   JSR315
 + 327489 Change meaning of @MultipartConfig to match servlet spec 3.0
   maintenance release 3.0a
 + 328008 Handle update to Servlet Spec 3 Section 8.2.3.h.ii
 + 330188 Reject web-fragment.xml with same <name> as another already loaded
   one
 + 330208 Support new wording on servlet-mapping and filter-mapping merging
   from servlet3.0a
 + 330292 request.getParts() returns only one part when the name is the same
 + Update to jetty-7.2.1.v20101111

jetty-7.3.1.v20110307 - 07 March 2011
 + 316382 Support a more strict SSL option with certificates
 + 333481 Handle UCS-4 codepoints in decode and encode
 + 335329 Moved blocking timeout handling to outside try catch
 + 336668 policy supports cert validation
 + 336691 Possible wrong length returned by ChannelEndPoint.flush() in case of
   RandomAccessFileBuffer
 + 336781 If xml parser is not validating, turn off external dtd resolution
 + 336793 Tee data filled and flushed from endpoint
 + 337258 Scanner start and end cycle notification
 + 337268 Allow specifying alias of a certificate to be used by SSL connector
 + 337270 Shared Timer for session management
 + 337271 Flush SSL endpoint when dispatch thread held forever
 + 337678 Readded optional async connection mode for HttpClient
 + 337685 Work in progress on draft 6 websockets
 + 337746 Fixed Session deIdle recursion
 + 337784 Improve HashSessionManager for session migrations
 + 337878 Extra tests of security constraints
 + 337896 HttpExchange.timeout does not override HttpClient.timeout
 + 337898 set client HttpConnection max idle time from exchange timeout
 + 338035 Default acceptors 0.25*CPUs and improved selector/acceptor thread
   names.
 + 338068 Leaking ConstraintMappings on redeploy
 + 338092 ProxyServlet leaks memory
 + 338607 Removed managed attributes when context is stopped
 + 338819 Externally control Deployment Manager application lifecycle
 + JETTY-1304 Allow quoted boundaries in Multipart filter
 + JETTY-1317 More elegent handling of bad URIs in requests
 + JETTY-1331 Allow alternate XML configuration processors (eg spring)
 + JETTY-1333 HttpClient _timeout and _soTimeout is messed up
 + JETTY-1335 HttpClient's SelectConnector clean-up
 + JETTY-1337 Workname cannot contain '.'
 + JETTY-1338 Trust default SecureRandom seed

jetty-7.3.0.v20110203 - 03 February 2011
 + 296978 standardizing various Testing Util Classes to jetty-test-helper
 + 319178 test failure fix in jetty-util on windows
 + 320457 add SPNEGO support
 + 324505 Implement API login
 + 328872 Multi Jetty xml files not loading if directory is referenced in
   jetty.conf
 + 329746 client option to set just truststore and use strict ssl context
 + 331803 Update XML configuration files to use proper arguments for startup
   command in examples
 + 332179 Fixed formatting of negative dates
 + 332432 Scanner.java now always scanning the canonical form of File
 + 332517 Improved DefaultServlet debug
 + 332703 Cleanup context scope JNDI at stop
 + 332796 Annotations inheritance does not work with jetty7
 + 332799 100% CPU on redeploy session invalidation
 + 332937 Added Destroyable Dumpable interfaces and reworked dependent
   lifecycles, specially of JNDI
 + 333247 fix api compat issue in ConstraintSecurityHandler
 + 333415 wired up HttpInput.available and added test harnesses
 + 333481 Handle UTF-32 codepoints in decode and encode
 + 333608 tlds defined in web.xml are not picked up
 + 333679 Refactored jetty-jmx. Moved mbeans to modules
 + 333717 HttpExchange able to return local address used
 + 333771 System properties are not available inside XML configuration file by
   using the 'property' tag
 + 333875 Monitor public constructor
 + 333892 Improved JVM bug detection
 + 334062 It should be possible to embed in the jetty.home.bundle the ssl
   keystore files
 + 334229 javax-security needs to import the package javax.security.cert in its
   OSGi manifest
 + 334311 fix buffer reuse issue in CachedExchange
 + 335329 Stop SSL spin during handshake and renogotiate
 + 335361 Fixed 'jetty.sh check' to show current PID when JETTY_PID env
   variable is set
 + 335641 Cleaned up dispatch handling to avoid key.interestOps==0 when
   undispatched
 + 335681 Improve ChannelEndPoint.close() to avoid spinning
 + 335836 Race when updating SelectChannelEndPoint._dispatched
 + JETTY-1259 NullPointerException in JDBCSessionIdManager when invalidating
   session (further update)

jetty-7.2.2.v20101205 - 05 December 2010
 + 328789 Clean up tmp files from test harnesses
 + 330188 Reject web-fragment.xml with same <name> as another already loaded
   one
 + 330208 Support new wording on servlet-mapping and filter-mapping merging
   from servlet3.0a
 + 330210 Improve performance of writing large bytes arrays
 + 330229 Jetty tries to parse META-INF/*.tld when jsp-api is not on classpath
   causing DTD entity resoluton to fail
 + 330265 start.jar --stop kills --exec subprocess
 + 330417 Atomic PUT in PutFilter
 + 330419 Reloading webapp duplicates StandardDescriptorProcessor
 + 330686 OSGi: Make org.eclipse.jetty.jsp-2.1 a fragment of
   org.apache.jasper.glassfish
 + 330732 Removed System.err debugging
 + 330764 Command line properties passed to start.jar --exec
 + 331230 Fixed low thread warnings when acceptors>threadpool
 + 331461 Fixed idle timeout for unflushed HTTP/1.0
 + 331567 IPAccessHandlerTest failed on MacOS fix
 + 331703 Fixed failing OSGI test TestJettyOSGiBootWithJsp.java on MacOSX
 + JETTY-1297 Improved matching of vhosts so that a vhost match has priority
 + JETTY-1307 Check that JarFileResource directories end with /
 + JETTY-1308 327109 (re)fixed AJP handling of empty packets

jetty-7.2.1.v20101111 - 11 November 2010
 + 324679 Fixed dedection of write before static content
 + 328008 Handle update to Servlet Spec 3 Section 8.2.3.h.ii
 + 328199 Ensure blocking connectors always close socket
 + 328205 Improved SelectManager stopping
 + 328306 Serialization of FormAuthentication
 + 328332 Response.getContentType works with setHeader
 + 328523 Fixed overloaded setters in AppProvider
 + 328778 Improved javadoc for secure session cookies
 + 328782 allow per connection max idle time to be set
 + 328885 web overrides do not override
 + 328988 Idle saving of session values
 + 329180 Spin check for Selector to stop
 + 329410 Enforce XmlConfiguration properties as Map<String,String>
 + 329602 only clear ServletContext attributes on doStop
 + 329642 Concurrent modification exception in Deployment Manager
 + 329643 Improved deployment of resource collections
 + JETTY-748 Prevent race close of socket by old acceptor threads
 + JETTY-1291 Extract query parameters even if POST content consumed
 + JETTY-1295 Contexts mixed up when hot-deploying on virtual hosts
 + JETTY-1297 Make ServletContext.getContext(String) virtual host aware

jetty-6.1.26 - 10 November 2010
 + JETTY-748 Prevent race close of socket by old acceptor threads
 + JETTY-1239 HTAccessHandler [allow from 127.0.0.1] does not work
 + JETTY-1291 Extract query parameters even if POST content consumed
 + JETTY-1293 Avoid usage of String.split
 + JETTY-1296 Always clear changes list in selectManager

jetty-6.1.26.RC0 - 20 October 2010
 + 325468 Clean work webapp dir before unpack
 + 327109 Fixed AJP handling of empty packets
 + 327562 Implement all X-Forwarded headers in ProxyServlet
 + JETTY-547 Improved usage of shutdownOutput before close
 + JETTY-912 add per exchange timeout
 + JETTY-1051 offer jetty.skip flag for maven plugin
 + JETTY-1096 exclude maven and plexus classes from jetty plugin
 + JETTY-1248 Infinite loop creating temp MultiPart files
 + JETTY-1264 Idle timer deadlock
 + JETTY-1271 Handle unavailable request
 + JETTY-1278 J2se6 SPI filter handling fix
 + JETTY-1283 Allow JSONPojoConvertorFactory to set fromJSON
 + JETTY-1287 rewrite handler thread safe issue resolved
 + JETTY-1288 info when atypical classloader set to WebAppContext
 + JETTY-1289 MRU cache for filter chains
 + JETTY-1292 close input streams after keystore.load()

jetty-7.2.0.v20101020 - 20 October 2010
 + 289540 added javadoc into distribution
 + 297154 add source distribution artifact
 + 323985 Xmlconfiguration pulls start.jar config properties
 + 324369 Improved handling of multiple versions of
   draft-ietf-hybi-thewebsocketprotocol
 + 326734 Configure Digest maxNonceAge with Security handler init param
 + 327109 Fixed AJP handling of empty packets
 + 327183 Allow better configurability of HttpClient for TLS/SSL
 + 327469 removed needless java6 dependencies
 + 327562 Implement all X-Forwarded headers in ProxyServlet
 + 327601 Multipart Filter handles quoted tokens
 + 327725 Nested ResourceCaches
 + 328199 Ensure blocking connectors always close socket
 + 328205 Improved SelectManager stopping
 + 328273 Added serializable to default user identity
 + JETTY-1288 Info statement when atypical classloader set on WebAppContext
 + JETTY-1289 LRU cache for filter chains

jetty-7.2.0.RC0 - 01 October 2010
 + 314087 Simplified SelectorManager
 + 319334 Concurrent, sharable ResourceCache
 + 319370 WebAppClassLoader.Context
 + 319444 Two nulls are appended to log statements from ContextHanler$Context
 + 320073 Reconsile configuration mechanism
 + 320112 Websocket in aggregate jars
 + 320264 Removed duplicate mime.property entries
 + 320457 Added rfc2045 support to B64Code
 + 321232 BasicAuthenticator ignores bad Authorization header
 + 321307 HashSessionManager calls passivation listeners
 + 321730 SelectChannelEndPoint prints to System.err
 + 321735 HttpClient onException called for buffer overflow
 + 322448 Added jetty-dir.css for directory listings
 + 322575 NPE in HotSwapHandler if old handler null
 + 322683 RewriteHandler thread safety
 + 323196 org.mortbay properties to org.eclipse
 + 323435 MovedContextHandler permanent redirection
 + 323464 IPv6 localhost with no Host header
 + 324110 Merge async dispatch parameters
 + 324158 Durable download or Orbit jars
 + 324260 Jetty-6 continuations handle complete calls
 + 324359 illegal actions on AsyncContext should not change its state
 + 324360 validate input on getResource since loop logic obscures subclass
   input validation.
 + 324369 Implement draft-ietf-hybi-thewebsocketprotocol-01
 + 324377 Allow dispatch of ServletRequest and ServletResponse
 + 324379 Change content type after getWriter
 + 324501 Fire RequestListener.requestDestroyed in last-to-first order
 + 324601 Check session expiry on access
 + 324679 Allow filter to write before static content
 + 324811 NPE in Server.dump
 + 324812 restore WebAppContext constructor used by geronimo integration
 + 325072 include to DefaultServlet of missing file throws
   FileNotFoundException
 + 325105 websocket ondisconnect fixed
 + 325128 websocket send during onConnect
 + 325468 Clean work webapp dir before unpack
 + 326612 Handle X-Forwarded-Proto header
 + JETTY-912 added per exchange timeout api
 + JETTY-1063 Plugin problems with spaces in classpath resource references
 + JETTY-1245 Do not use direct buffers with NIO SSL
 + JETTY-1249 Apply max idle time to all connectors
 + JETTY-1250 Parallel start of HandlerCollection
 + JETTY-1256 annotation and jta jars from Orbit
 + JETTY-1259 NullPointerException in JDBCSessionIdManager when invalidating
   session
 + JETTY-1261 errant listener usage in StandardDescriptorProcessor
 + JETTY-1263 JDBCSessionIdManager table creation fails on Oracle
 + JETTY-1265 Reason field option in client response
 + JETTY-1266 Destroy sessions before filters/servlets
 + JETTY-1268 Form Auth saves POST data
 + JETTY-1269 Improve log multithreadedness
 + JETTY-1270 Websocket closed endp protection
 + JETTY-1271 handled unavailable exception
 + JETTY-1279 Make jetty-plus.xml enable plus features for all webapps by
   default
 + JETTY-1281 Create new session after authentication
 + JETTY-1283 JSONPojoConvertorFactory can turn off fromJSON
 + Added ignore to Logger interface
 + Fix jetty-plus.xml for new configuration names
 + Improved debug dump

jetty-7.1.6.v20100715
 + 319519 Warn about duplicate configuration files
 + 319655 Reset HEAD status
 + JETTY-1247 synchronize recylcing of SSL NIO buffers
 + JETTY-1248 fix parsing of bad multiparts
 + JETTY-1249 Apply max idle time to all connectors
 + JETTY-1251 Replace then close selector for JVM bugs

jetty-8.0.0.M1 - 12 July 2010
 + 306350 Ensure jars excluded by ordering are not scanned for annotations
 + JETTY-1224 Change jetty-8 merge rules for fragment descriptors and
   annotations
 + Ensure <absolute-ordering> in web.xml overrides relative <ordering> in
   fragments
 + Ensure empty <absolute-ordering> implies exclusion of all fragments
 + Ensure servlet-api jar class inheritance hierarchy is scanned

jetty-7.1.5.v20100705
 + 288194 Add blacklist/whitelist to ProxyServlet and ProxyHandler
 + 296570 EOFException for HttpExchange when HttpClient.stop called
 + 311550 The WebAppProvider should allow setTempDirectory
 + 316449 Websocket disconnect fix
 + 316584 Exception on startup if temp path has spaces and extractWAR=false
 + 316597 Removed null check and fixed name in Resource#hrefEncodeURI
 + 316909 CNFE: org.xml.sax.SAXException on org.eclipse.jetty.osgi.boot start
   with jsp fragment
 + 316970 jetty.sh fails to find JETTY_HOME in standard directories
 + 316973 jetty.sh claims java installation is invalid
 + 316976 removed quotes of JAVA_OPTIONS in jetty.sh
 + 317007 Unable to run Jetty OSGi when
   -Dosgi.compatibility.bootdelegation=false
 + 317019 Date HTTP header not sent for HTTP/1.0 requests
 + 317231 Ability to configure jetty with a fragment bundle that contains
   etc/jetty.xml
 + 317759 Allow roles and constraints to be added after init
 + 317906 OPTIONS correctly handles TRACE
 + 318308 Correct quoting of unicode control characters
 + 318470 unboxing NPE protection in HttpConnection
 + 318551 Optional uncheck Printwriter
 + 319060 Support web-bundles that are not expanded (bundle is zipped)
 + JETTY-1237 Save local/remote address to be available after close
 + Update ecj to 3.6 Helios release drop

jetty-6.1.25 - 26 July 2010
 + 320264 Removed duplicate mime.property entries
 + JETTY-1212 Long content lengths
 + JETTY-1214 Avoid ISE when scavenging invalid session
 + JETTY-1223 DefaultServlet: NPE when setting relativeResourceBase and
   resourceBase is not set
 + JETTY-1226 javax.activation needs to be listed in the system classes
 + JETTY-1237 Remember local/remote details of endpoint
 + JETTY-1251 protected against closed selector
 + COMETD-112 if two threads create the same channel, then create events may
   occur after subscribe events
 + Jetty-6 is now in maintenance mode.

jetty-7.1.4.v20100610
 + 292326 Stop continuations if server is stopped
 + 292814 Make QoSFilter and DoSFilter JMX manageable
 + 293222 Improve request log to handle/show asynchronous latency
 + 294212 Can not customize session cookie path
 + 295715 AbstractSessionManager decoupled from Context
 + 298551 SslSocketConnector does not need keystore stream
 + 301608 Deregister shutdown hooks
 + 302350 org.eclipse.jetty.server.NCSARequestLog is missing JavaDoc
 + 303661 jetty.sh failes if JETTY_HOME is not writeable
 + 304100 Better document JMX setup in jetty-jmx.xml
 + 305300 AsyncContext.start dispatches runnable
 + 314299 Create test harness for JDBCLoginService
 + 314581 Implement the Sec-Websocket handshake
 + 315190 CrossOriginFilter avoid headers not understood by WebSocket
 + 315687 included init script fails to test for JETTY_HOME as empty
 + 315715 Improved Cookie version handling. Server.setMaxCookieVersion
 + 315744 Fixed STOP.PORT and STOP.KEY in start.jar
 + 315748 Removed --fromDaemon from start.jar (replaced with --daemon)
 + 315925 Improved context xml configuration handling
 + 315995 Incorrect package name in system classes list
 + 316119 Fixed idleTimeout for SocketEndPoint
 + 316254 Implement @DeclareRoles
 + 316334 Breaking change on org.eclipse.jetty.client.HttpExchange
 + 316399 Debug output in MultiPartFilter
 + 316413 Restarting webapp for packed war fails
 + 316557 OSGi HttpService failure due to undeployed context handlers
 + JETTY-547 Delay close after shutdown until request read
 + JETTY-1231 Support context request log handler

jetty-7.1.3.v20100526
 + 296567 HttpClient RedirectListener handles new HttpDestination
 + 297598 JDBCLoginService uses hardcoded credential class
 + 305898 Websocket handles query string in URI
 + 307457 Exchanges are left unhandled when connection is lost
 + 313205 Unable to run test-jdbc-sessions tests
 + 314009 jetty.xml configuration file on command line
 + 314177 JSTL support is broken
 + 314459 support maven3 for builds

jetty-7.1.2.v20100523
 + 308866 Update test suite to JUnit4 - Module jetty-util
 + 312948 Recycle SSL crypto buffers
 + 313196 randomly allocate ports for session test
 + 313278 Implement octet ranges in IPAccessHandler
 + 313336 secure websockets
 + 314009 updated README.txt
 + Update links to jetty website and wiki on test webapp

jetty-7.1.1.v20100517
 + 302344 Make the list of available contexts if root context is not configured
   optional
 + 304803 Remove TypeUtil Integer and Long caches
 + 306226 HttpClient should allow changing the keystore and truststore type
 + 308850 Update test suite to JUnit4 - Module jetty-annotations
 + 308853 Update test suite to JUnit4 - Module jetty-deploy
 + 308854 Update test suite to JUnit4 - Module jetty-http
 + 308855 Update test suite to JUnit4 - Module jetty-io
 + 308856 Update test suite to JUnit4 - Module jetty-jmx
 + 308857 Update test suite to JUnit4 - Module jetty-jndi
 + 308858 Update test suite to JUnit4 - Module jetty-plus
 + 308859 Update test suite to JUnit4 - Module jetty-policy
 + 308860 Update test suite to JUnit4 - Module jetty-rewrite
 + 308862 Update test suite to JUnit4 - Module jetty-server
 + 308863 Update test suite to JUnit4 - Module jetty-servlet
 + 308867 Update test suite to JUnit4 - Module jetty-webapp
 + 310918 Fixed write blocking for client HttpConnection
 + 312526 Protect shutdown thread initialization during shutdown

jetty-7.1.0 - 05 May 2010
 + 306353 fixed cross context dispatch to root context
 + 311154 Added deprecated StringBuffer API for backwards compatibility
 + 311554 Protect shutdown thread from Server#doStop
 + 312243 Optimized timeout handling

jetty-7.1.0.RC1 - 05 May 2010
 + 286889 Allow System and Server classes to be set on Server instance and when
   applied to all webapps
 + 291448 SessionManager has isCheckingRemoteSessionIdEncoding
 + 296650 JETTY-1198 reset idle timeout on request body chunks
 + 297104 HTTP CONNECT does not work correct with SSL destinations
 + 306782 Close connection when expected 100 continues is not sent
 + 308848 Update test suite to JUnit4 - Module jetty-ajp
 + 308861 Update test suite to JUnit4 - Module jetty-security
 + 308864 Update test suite to JUnit4 - Module jetty-servlets
 + 308865 Update test suite to JUnit4 - Module jetty-start
 + 308868 Update test suite to JUnit4 - Module jetty-websocket
 + 308869 Update test suite to JUnit4 - Module jetty-xml
 + 309153 Hide extracted WEB-INF/lib when running a non-extracted war
 + 309369 Added WebSocketLoadTest
 + 309686 Fixed response buffers usage
 + 310094 Improved start.jar options handling and configs
 + 310382 NPE protection when WAR is not a file
 + 310562 SslSocketConnector fails to start if excludeCipherSuites is set
 + 310634 Get the localport when opening a server socket
 + 310703 Update test suite to JUnit4 - Module tests/test-integration
 + 310918 Synchronize content exchange
 + 311154 Use Appendable in preference to StringBuilder/StringBuffer in APIs
 + 311362 Optional org.eclipse.jetty.util.log.stderr.SOURCE
 + JETTY-1030 Improve jetty.sh script
 + JETTY-1142 Replace Set-Cookies with same name

jetty-7.1.0.RC0 - 27 April 2010
 + 294563 Websocket client connection
 + 297104 Improve handling of CONNECT method
 + 306349 ProxyServlet does not work unless deployed at /
 + 307294 Add AbstractLifeCycle.AbstractLifeCycleListener implementation
 + 307847 Fixed combining mime type parameters
 + 307898 Handle large/async websocket messages
 + 308009 ObjectMBean incorrectly casts getTargetException() to Exception
 + 308420 convert jetty-plus.xml to use DeploymentManager
 + 308925 Protect the test webapp from remote access
 + 309466 Removed synchronization from StdErrLog
 + 309765 Added JSP module
 + 310051 _configurationClasses now defaults to null in WebAppContext
 + 310094 Improved start.jar usage and config files
 + 310431 Default ErrorHandler as server Bean
 + 310467 Allow SocketConnector to create generic Connection objects
 + 310603 Make Logger interface consistent
 + 310605 Make a clean room implementation of the JSP logger bridge
 + JETTY-903 Stop both caches
 + JETTY-1200 SSL NIO Endpoint wraps non NIO buffers
 + JETTY-1202 Use platform default algorithm for SecureRandom
 + JETTY-1212 handle long content lengths
 + JETTY-1214 avoid ISE when scavenging invalid session
 + Add AnnotationConfiguration to jetty-plus.xml
 + Add NPE protection to ContainerInitializerConfiguration
 + Fix jetty-plus.xml reference to addLifeCycle
 + Merged 7.0.2.v20100331
 + Temporarily remove jetty-osgi module to clarify jsp version compatibility

jetty-7.0.2.v20100331 - 31 March 2010
 + 297552 Don't call Continuation timeouts from acceptor tick
 + 298236 Additional unit tests for jetty-client
 + 306782 httpbis interpretation of 100 continues. Body never skipped
 + 306783 NPE in StdErrLog when Throwable is null
 + 306840 Suppress content-length in requests with no content
 + 306880 Support for UPGRADE in HttpClient
 + 306884 Suspend with timeout <=0 never expires
 + 307589 updated servlet 3.0 continuations for final API
 + Allow Configuration array to be set on Server instance for all web apps
 + Ensure webapps with no WEB-INF don't scan WEB-INF/lib
 + Take excess logging statements out of startup

jetty-6.1.24 - 21 April 2010
 + 308925 Protect the test webapp from remote access
 + JETTY-903 Stop both caches
 + JETTY-1198 reset idle timeout on request body chunks
 + JETTY-1200 SSL NIO Endpoint wraps non NIO buffers
 + JETTY-1211 SetUID loadlibrary name and debug
 + COMETD-100 ClientImpl logs "null" as clientId
 + COMETD-107 Reloading the application with reload extension does not fire
   /meta/connect handlers until long poll timeout expires
 + COMETD-99 ClientImpl logs exceptions in listeners with "debug" level
 + Upgraded to cometd 1.1.1 client

jetty-6.1.23 - 02 April 2010
 + 292800 ContextDeployer - recursive setting is undone by FilenameFilter
 + 296569 removeLifeCycleListener() has no effect
 + 300178 HttpClients opens too many connections that are immediately closed
 + 304658 Inconsistent Expires date format in Set-Cookie headers with maxAge=0
 + 304698 org.eclipse.jetty.http.HttpFields$DateGenerator.formatCookieDate()
   uses wrong (?) date format
 + 306331 Session manager is kept after call to doScope
 + 306840 suppress content-length in requests without content
 + JETTY-875 Allow setting of advice field in response to Handshake
 + JETTY-983 Range handling cleanup
 + JETTY-1133 Handle multiple URL ; parameters
 + JETTY-1134 BayeuxClient: Connect msg should be sent as array
 + JETTY-1149 transient should be volatile in AbstractLifeCycle
 + JETTY-1153 System property for UrlEncoded charset
 + JETTY-1155 HttpConnection.close notifies HttpExchange
 + JETTY-1156 SSL blocking close with JVM Bug busy key fix
 + JETTY-1157 Don't hold array passed in write(byte[])
 + JETTY-1158 NPE in StdErrLog when Throwable is null
 + JETTY-1161 An Extension that measures round-trip delay for cometd messages
 + JETTY-1162 Add support for async/sync message delivery to BayeuxClient
 + JETTY-1163 AJP13 forces 8859-1 encoding
 + JETTY-1168 Don't hold sessionIdManager lock when invalidating sessions
 + JETTY-1170 NPE on client when server-side extension returns null
 + JETTY-1174 Close rather than finish Gzipstreams to avoid JVM leak
 + JETTY-1175 NPE in TimesyncExtension
 + JETTY-1176 NPE in StatisticsExtension if client is null
 + JETTY-1177 Allow error handler to set cacheControl
 + JETTY-1178 Make continuation servlet to log the incoming JSON in case of
   parsing errors
 + JETTY-1180 Extension methods are wrongly called
 + JETTY-1182 COMETD-76 do not lock client while sending messages
 + JETTY-1183 AcknowledgedMessagesClientExtension does not handle correctly
   message resend when client long polls again
 + JETTY-1186 Better document JMX setup in jetty-jmx.xml
 + JETTY-1188 Null old jobs in QueuedThreadPool
 + JETTY-1191 Limit size of ChannelId cache
 + JETTY-1192 Fixed Digested POST and HttpExchange onRetry
 + JETTY-1193 Exception details are lost in AbstractCometdServlet.getMessages
 + JETTY-1195 Coalesce buffers in ChannelEndPoint.flush()
 + JETTY-1196 Enable TCP_NODELAY by default in client connectors
 + JETTY-1197 SetUID module test fails when using Java 1.6 to build
 + JETTY-1199 FindBugs cleanups
 + JETTY-1202 Use platfrom default algorithm for SecureRandom
 + JETTY-1205 Memory leak in browser-to-client mapping
 + JETTY-1207 NPE protection in FormAuthenticator
 + COMETD-28 Improved concurrency usage in Bayeux and channel handling
 + COMETD-46 reset ContentExchange content on resend
 + COMETD-58 Extension.rcv() return null causes NPE in
   AbstractBayeux.PublishHandler.publish
 + COMETD-59 AcknowledgeExtension does not handle null channel in Message
 + COMETD-62 Delay add listeners until after client construction
 + JSON parses NaN as null
 + Remove references to old content in HttpClient client tests for www.sun.com
 + Updated JSP to 2.1.v20091210

jetty-7.0.2.RC0
 + 290765 Reset input for HttpExchange retry
 + 292799 WebAppDeployer - start a started context?
 + 292800 ContextDeployer - recursive setting is undone by FilenameFilter
 + 294799 when configuring a webapp, don't look for WEB-INF/jetty6-web.xml
 + 296569 removeLifeCycleListener() has no effect
 + 296765 JMX Connector Server and ShutdownThread
 + 297421 Hide server/system classes from WebAppClassLoader.getResources
 + 297783 Handle HEAD reponses in HttpClient
 + 298144 Unit test for jetty-client connecting to a server that uses Basic
   Auth
 + 298145 Reorganized test harness to separate the HTTP PUT and HTTP GET test
   URLs
 + 298234 Unit test for jetty-client handling different HTTP error codes
 + 298667 DeploymentManager uses ContextProvider and WebAppProvider
 + 299455 Enum support in JSONPojoConvertor
 + 300178 HttpClients opens too many connections that are immediately closed
 + 300733 Jars from lib/ext are not visible for my web application
 + 300933 AbstractConnector uses concurrent objects for stats
 + 301089 Improve statistics available in StatisticsHandler and
   AbstractConnector
 + 302018 Improve statistics available in AbstractSessionHandler
 + 302198 Rename HttpClient authorization classes to Authentication
 + 302244 invalid configuration boolean conversion in FormAuthenticator
 + 302246 redirect loop using form authenticator
 + 302556 CrossOriginFilter does not work correctly when
   Access-Control-Request-Headers header is not present
 + 302669 WebInfConfiguration.unpack() unpacks WEB-INF/* from a
   ResourceCollection, breaking JSP reloading with ResourceCollections
 + 303526 Added include cyphers
 + 304307 Handle ;jsessionid in FROM Auth
 + 304532 Skip some tests on IBM JVMs until resolved
 + 304658 Inconsistent Expires date format in Set-Cookie headers with maxAge=0
 + 304698 org.eclipse.jetty.http.HttpFields$DateGenerator.formatCookieDate()
   uses wrong (?) date format
 + 304781 Reset HttpExchange timeout on slow request content
 + 304801 SSL connections FULL fix
 + 305997 Coalesce buffers in ChannelEndPoint.flush()
 + 306028 Enable TCP_NODELAY by default in client connectors
 + 306330 Flush filter chain cache after Invoker servlet
 + 306331 Session manager is kept after call to doScope
 + JETTY-776 Make new session-tests module to concentrate all reusable session
   clustering test code
 + JETTY-910 Allow request listeners to access session
 + JETTY-983 Range handling cleanup
 + JETTY-1133 Handle multiple URL ; parameters
 + JETTY-1151 JETTY-1098 allow UTF-8 with 0 carry bits
 + JETTY-1153 System property for UrlEncoded charset
 + JETTY-1155 HttpConnection.close notifies HttpExchange
 + JETTY-1156 SSL blocking close with JVM Bug busy key fix
 + JETTY-1157 Don't hold array passed in write(byte[])
 + JETTY-1163 AJP13 forces 8859-1 encoding
 + JETTY-1174 Close rather than finish Gzipstreams to avoid JVM leak
 + JETTY-1177 Allow error handler to set cacheControl
 + JETTY-1179 Persistant session tables created on MySQL use wrong datatype
 + JETTY-1184 shrink thread pool even with frequent small jobs
 + JETTY-1192 Fixed Digested POST
 + JETTY-1199 FindBugs cleanups
 + Added IPAccessHandler
 + COMETD-46 reset ContentExchange response content on resend
 + JSON parses NaN as null
 + Updated Servlet3Continuation to final 3.0.20100224

jetty-8.0.0.M0 - 28 February 2010
 + Merged 7.0.1.v20091116
 + Updated servlet 3.0 spec 20100224
 + Updated to cometd 1.0.1

jetty-7.0.1.v20091125 - 25 November 2009
 + 274251 DefaultServlet supports exact match mode
 + 288401 HttpExchange.cancel() Method Unimplemented
 + 289027 deobfuscate HttpClient SSL passwords
 + 289265 Test harness for async input
 + 289959 Improved ContextDeployer configuration
 + 289960 start.jar assumes command line args are configs
 + 291019 Fix default DEBUG option; "-D.DEBUG=true" now works
 + 291340 Race condition in onException() notifications
 + 291543 make bin/*.sh scripts executable in distribution
 + 291589 Update jetty-rewrite demo
 + 292546 Proactively enforce HttpClient idle timeout
 + 292642 Fix errors in embedded Jetty examples
 + 292825 Continuations ISE rather than ignore bad transitions
 + 293222 Improved StatisticsHandler for async
 + 293506 Unable to use jconsole with Jetty when running with security manager
 + 293557 Add "jad" mime mapping
 + 294154 Patched jetty-osgi
 + 294224 HttpClient timeout setting has no effect when connecting to host
 + 294345 Support for HTTP/301 + HTTP/302 response codes
 + 294563 Initial websocket implementation
 + 295421 Cannot reset() a newly created HttpExchange: IllegalStateException 0
   => 0
 + 295562 CrossOriginFilter does not work with default values in Chrome and
   Safari
 + JETTY-937 More JVM bug work arounds. Insert pause if all else fails
 + JETTY-983 Send content-length with multipart ranges
 + JETTY-1114 unsynchronised WebAppClassloader.getResource(String)
 + JETTY-1121 Merge Multipart query parameters
 + JETTY-1122 Handle multi-byte utf that causes buffer overflow
 + JETTY-1125 TransparentProxy incorrectly configured for test webapp
 + JETTY-1129 Filter control characters out of StdErrLog
 + JETTY-1135 Handle connection closed before accepted during JVM bug work
   around
 + JETTY-1144 fixed multi-byte character overflow
 + JETTY-1148 Reset partially read request reader
 + COMETD-34 Support Baeyux MBean
 + CQ-3581 jetty OSGi contribution
 + CVE-2009-3555 Prevent SSL renegotiate for SSL vulnerability
 + Fixed client abort asocciation
 + Fixed XSS issue in CookieDump demo servlet.
 + Improved start.jar usage text for properties
 + Moved centralized logging and verifier back to sandbox
 + Promoted Jetty Centralized Logging from Sandbox
 + Promoted Jetty WebApp Verifier from Sandbox
 + Refactored continuation test harnessess

jetty-7.0.0.v20091005 - 05 October 2009
 + 291340 Race condition in onException() notifications

jetty-6.1.21 - 22 September 2009
 + 282543 HttpClient SSL buffer size fix
 + 288055 fix jetty-client for failed listener state machine
 + 288153 reset exchange when resending
 + 288182 PUT request fails during retry
 + JETTY-719 Document state machine of jetty http client
 + JETTY-933 State == HEADER in client
 + JETTY-936 Improved servlet matching and optimized
 + JETTY-1038 ChannelId.isParentOf returns the wrong result
 + JETTY-1061 Catch exceptions from cometd listeners
 + JETTY-1072 maven plugin handles context path not as documented
 + JETTY-1080 modified previous fix for windows
 + JETTY-1084 HEAD command not setting content-type in response under certain
   circumstances
 + JETTY-1090 resolve inifinte loop condition for webdav listener
 + JETTY-1092 MultiPartFilter can be pushed into infinite loop
 + JETTY-1093 Request.toString throws exception when size exceeds 4k
 + JETTY-1098 Default form encoding is UTF8
 + JETTY-1099 Improve cookie handling in BayeuxClient
 + JETTY-1100 extend setuid feature to allow setting max open file descriptors
 + JETTY-1102 Wrong usage of deliver() in private chat messages
 + JETTY-1108 SSL EOF detection
 + JETTY-1109 Improper handling of cookies in Terracotta tests
 + JETTY-1112 Response fails if header exceeds buffer size
 + JETTY-1113 IllegalStateException when adding servlet filters
   programmatically
 + JETTY-1114 Unsynchronize webapp classloader getResource
 + Fix DefaultServletTest for windows
 + Include tmp directory sweeper in build
 + Streamline jetty-jboss build, update sar to QueuedThreadPool
 + Update Jetty implementation of com.sun.net.httpserver.*

jetty-7.0.0.RC6 - 21 September 2009
 + 280723 Add non blocking statistics handler
 + 282543 HttpClient SSL buffer size fix
 + 283357 org.eclipse.jetty.server.HttpConnectionTest exceptions
 + 288055 jetty-client fails to resolve failed resolution attempts correctly
 + 288153 jetty-client resend doesn't reset exchange
 + 288182 PUT request fails during retry
 + 288466 LocalConnector is not thread safe
 + 288514 AbstractConnector does not handle InterruptedExceptions on shutdown
 + 288772 Failure to connect does not set status to EXCEPTED
 + 289146 formalize reload policy functionality
 + 289156 jetty-client: no longer throw runtime exception for bad authn details
 + 289221 HttpExchange does not timeout when using blocking connector
 + 289285 org.eclipse.jetty.continuation 7.0.0.RC5 imports the
   org.mortbay.util.ajax package
 + 289686 HttpExchange.setStatus() has too coarse synchronization
 + 289958 StatisticsServlet incorrectly adds StatisticsHandler
 + 289960 start.jar assumes command line args are configs
 + 290081 Eager consume LF after CR
 + 290761 HttpExchange isDone handles intercepted events
 + JETTY-719 Document state machine of jetty http client
 + JETTY-780 CNFE during startup of webapp with spring-context >= 2.5.1
 + JETTY-936 274251 Improved servlet matching and optimized'
 + JETTY-1080 modify previous fix to work on windows
 + JETTY-1084 HEAD command not setting content-type in response under certain
   circumstances
 + JETTY-1086 Use UncheckedPrintWriter & cleaned up HttpStatus.Code usage
 + JETTY-1090 resolve potential infinite loop with webdav listener
 + JETTY-1092 MultiPartFilter can be pushed into infinite loop
 + JETTY-1093 Request.toString throws exception when size exceeds 4k
 + JETTY-1098 Default form encoding is UTF8
 + JETTY-1101 Updated servlet3 continuation constructor
 + JETTY-1105 Custom error pages aren't working
 + JETTY-1108 SSL EOF detection
 + JETTY-1112 Response fails if header exceeds buffer size
 + JETTY-1113 IllegalStateException when adding servlet filters
   programmatically
 + Copy VERSION.txt to distro
 + Fixed XSS issue in CookieDump demo servlet.
 + Remove printlns from jetty-plus
 + Tweak DefaultServletTest under windows

jetty-6.1.20 - 27 August 2009
 + 283513 Check endp.isOpen when blocking read
 + 283818 fixed merge of forward parameters
 + 285006 Fixed NPE in AbstractConnector during shutdown
 + 286535 ContentExchange status code
 + 286911 Clean out cache when recycling HTTP fields
 + JETTY-838 Don't log and throw
 + JETTY-874 Better error on full header
 + JETTY-960 Support ldaps
 + JETTY-1046 maven-jetty-jspc-plugin keepSources takes affect only in
   packageRoot
 + JETTY-1057 XSS error page
 + JETTY-1065 Add RedirectRegexRule to provide match/replace/group redirect
   support
 + JETTY-1066 Send 400 error for request URI parse exceptions
 + JETTY-1068 Avoid busy flush of async SSL
 + JETTY-1069 Adjust Bayeux Java client backoff algorithm
 + JETTY-1070 Java Bayeux Client not sending /meta/disconnect on stop
 + JETTY-1074 JMX thread manipulation
 + JETTY-1077 HashSSORealm shares Principals between UserRealms
 + JETTY-1078 Automatic JSON Pojo Conversion
 + JETTY-1079 ResourceCollection.toString() can throw IllegalStateException
 + JETTY-1080 Ignore files that would be extracted outside the destination
   directory when unpacking WARs
 + JETTY-1081 Handle null content type in GzipFilter
 + JETTY-1084 Disable GzipFilter for HEAD requests
 + JETTY-1085 Allow url sessionID if cookie invalid
 + JETTY-1086 Added UncheckedPrintWriter to avoid ignored EOFs
 + JETTY-1087 Chunked SSL non blocking input
 + JETTY-1098 Upgrade jsp to SJSAS-9_1_1-B60F-07_Jan_2009
 + Added DebugHandler
 + Added getSubscriptions to cometd client
 + Clarified cometd interval timeout and allow per client intervals
 + COMETD-7 max latency config for lazy messages
 + Made unSubscribeAll public on cometd client
 + Removed clearing of queue in unSubscribeAll for cometd client
 + Update Main.main method to call setWar
 + Update test-jndi and test-annotation examples for atomikos 3.5.5

jetty-7.0.0.RC5 - 27 August 2009
 + 286911 Clean out cache when recycling HTTP fields
 + 287496 Use start.ini always and added --exec
 + 287632 FilterContinuations for blocking jetty6
 + JETTY-838 Don't log and throw
 + JETTY-874 Better header full warnings
 + JETTY-960 Support for ldaps
 + JETTY-1081 Handle null content type in GzipFilter
 + JETTY-1084 Disable GzipFilter for HEAD requests
 + JETTY-1085 Allow url sessionID if cookie invalid
 + JETTY-1086 Added UncheckedPrintWriter to avoid ignored EOFs
 + JETTY-1087 Chunked SSL non blocking input

jetty-6.1.19 - 01 July 2009
 + JETTY-799 shell script for jetty on cygwin
 + JETTY-863 Non blocking stats handler
 + JETTY-937 Further Improvements for sun JVM selector bugs
 + JETTY-970 BayeuxLoadGenerator latency handling
 + JETTY-1011 Grizzly uses queued thread pool
 + JETTY-1028 jetty:run plugin should check for the web.xml from the overlays
   if not found in src/main/webapp/WEB-INF/
 + JETTY-1029 Handle quoted cookie paths
 + JETTY-1031 Handle large pipeline
 + JETTY-1033 jetty-plus compiled with jdk1.5
 + JETTY-1034 Cookie parsing
 + JETTY-1037 reimplemented channel doRemove
 + JETTY-1040 jetty.client.HttpConnection does not handle non IOExceptions
 + JETTY-1042 Avoid cookie reuse on shared connection
 + JETTY-1044 add commons-daemon support as contrib/start-daemon module
 + JETTY-1045 Handle the case where request.PathInfo() should be "/*"
 + JETTY-1046 maven-jetty-jspc-plugin keepSources takes affect only in
   packageRoot
 + JETTY-1047 Cometd client can grow cookie headers
 + JETTY-1048 Default servlet can handle partially filtered large static
   content
 + JETTY-1049 Improved transparent proxy usability
 + JETTY-1054 Avoid double deploys
 + JETTY-1055 Cookie quoting
 + JETTY-1057 Error page stack trace XSS
 + JETTY-1058 Handle trailing / with aliases on
 + JETTY-1062 Don't filter cometd message without data

jetty-7.0.0.RC4 - 18 August 2009
 + 279820 Fixed HotSwapHandler
 + 285891 SessionAuthentication is serializable
 + 286185 Implement ability for JSON implementation to automatically register
   convertors
 + 286535 ContentExchange status code
 + JETTY-1057 XSS error page
 + JETTY-1079 ResourceCollection.toString
 + JETTY-1080 Ignore files that would be extracted outside the destination
   directory when unpacking WARs
 + Added discoverable start options

jetty-7.0.0.RC3 - 07 August 2009
 + 277403 remove system properties
 + 282447 concurrent destinations in HttpClient
 + 283172 fix Windows build, broken on directory creation with the
   DefaultServlet
 + 283375 additional error-checking on SSL connector passwords to prevent NPE
 + 283513 Check endp.isOpen when blocking read
 + 285697 extract parameters if dispatch has query
 + JETTY-1074 JMX thread manipulation
 + Improved deferred authentication handling

jetty-7.0.0.RC2 - 29 June 2009
 + 283375 improved extensibility of SSL connectors
 + 283818 fixed merge of forward parameters
 + 283844 Webapp / TLD errors are not clear
 + 284475 update jetty.sh for new OPTIONS syntax
 + 284510 Enhance jetty-start for diagnosis and unit testing
 + 284981 Implement a cross-origin filter
 + 285006 fix AbstractConnector NPE during shutdown
 + Added DebugHandler
 + Added JavaUtilLog for Jetty logging to java.util.logging framework
 + backport jetty-8 annotation parsing to jetty-7
 + Disassociate method on IdentityService
 + Improved handling of overlays and resourceCollections

jetty-7.0.0.RC1 - 15 June 2009
 + 283344 Startup on windows is broken
 + JETTY-1066 283357 400 response for bad URIs
 + JETTY-1068 Avoid busy flush of async SSL

jetty-7.0.0.RC0 - 08 June 2009
 + 271535 Adding integration tests, and enabling RFC2616 tests
 + 280843 Buffer pool uses isHeader
 + 281287 Handle date headers before 1 Jan 1970
 + 282807 Better handling of 100 continues if response committed
 + JETTY-967 create standalone build for PKCS12Import at codehaus
 + JETTY-1056 update jetty-ant module for Jetty 7 at codehaus trunk
 + JETTY-1058 Handle trailing / with aliases

jetty-7.0.0.M4 - 01 June 2009
 + 281059 NPE in QTP with debug on
 + JETTY-799 shell script for jetty on cygwin
 + JETTY-1031 Handle large pipeline
 + JETTY-1034 Cookie parsing
 + JETTY-1042 Prevent cookie leak between shared connection
 + JETTY-1048 Fix for large partially filtered static content
 + JETTY-1049 Improved transparent proxy usability
 + JETTY-1054 Avoid double deploys
 + JETTY-1055 Cookie quoting
 + JETTY-1057 Error page stack trace XSS

jetty-7.0.0.M3 - 20 June 2009
 + 274251 Allow dispatch to welcome files that are servlets (configurable)
 + 276545 Quoted cookie paths
 + 277403 Cleanup system property usage
 + 277798 Denial of Service Filter
 + 279725 Support 100 and 102 expectations
 + 280707 client.HttpConnection does not catch and handle non-IOExceptions
 + 281470 Handle the case where request.PathInfo() should be "/*"
 + Added ContinuationThrowable
 + added WebAppContext.setConfigurationDiscovered for servlet 3.0 features
 + fixed race with expired async listeners
 + Numerous cleanups from static code analysis
 + Portable continuations for jetty6 and servlet3
 + Refactored AbstractBuffers to HttpBuffers for performance
 + refactored configuration mechanism
 + Refactored continuations to only support response wrapping

jetty-7.0.0.M2 - 18 May 2009
 + 273767 Update to use geronimo annotations spec 1.1.1
 + 275396 Added ScopedHandler to set servlet scope before security handler
 + JETTY-937 Work around Sun JVM bugs
 + JETTY-941 Linux chkconfig hint
 + JETTY-959 CGI servlet doesn't kill the CGI in case the client disconnects
 + JETTY-980 Fixed ResourceHandler ? handling, and bad URI creation in listings
 + JETTY-996 Make start-stop-daemon optional
 + JETTY-1003 java.lang.IllegalArgumentException: timeout can't be negative
 + JETTY-1004 CERT VU#402580 Canonical path handling includes ? in path segment
 + JETTY-1013 MySql Error with JDBCUserRealm
 + JETTY-1014 Enable start-stop-daemon by default on jetty.sh
   (START_STOP_DAEMON=1)
 + JETTY-1015 Reduce BayeuxClient and HttpClient lock contention
 + JETTY-1020 ZipException in org.mortbay.jetty.webapp.TagLibConfiguration
   prevents all contexts from being loaded

jetty-6.1.18 - 16 May 2009
 + JETTY-937 Improved work around sun JVM selector bugs
 + JETTY-1004 CERT VU#402580 Canonical path handling includes ? in path segment
 + JETTY-1008 ContinuationBayeux destroy is called
 + JETTY-1013 MySql Error with JDBCUserRealm
 + JETTY-1014 Enable start-stop-daemon by default on jetty.sh
   (START_STOP_DAEMON=1)
 + JETTY-1015 Reduce BayeuxClient and HttpClient lock contention
 + JETTY-1017 HttpDestination has too coarse locking
 + JETTY-1018 Denial of Service Filter
 + JETTY-1020 ZipException in org.mortbay.jetty.webapp.TagLibConfiguration
   prevents all contexts from being loaded
 + JETTY-1022 Removed several 1.5isms

jetty-5.1.15 - 18 May 2009
 + JETTY-418 synchronized load class
 + JETTY-1004 CERT VU402580 Canonical path handling includes ? in path segment
 + Fixes for CERT438616-CERT237888-CERT21284

jetty-6.1.17 - 30 April 2009
 + JETTY-936 Make optional dispatching to welcome files as servlets
 + JETTY-937 Work around sun JVM selector bugs
 + JETTY-941 Linux chkconfig hint
 + JETTY-957 Reduce hardcoded versions
 + JETTY-980 Security / Directory Listing XSS present
 + JETTY-982 Make test-jaas-webapp run with jetty:run
 + JETTY-983 Default Servlet sets accept-ranges for cached/gzipped content
 + JETTY-985 Allow listeners to implement both interfaces
 + JETTY-988 X-Forwarded-Host has precedence over X-Forwarded-Server
 + JETTY-989 GzipFilter handles addHeader
 + JETTY-990 Async HttpClient connect
 + JETTY-992 URIUtil.encodePath encodes markup characters
 + JETTY-996 Make start-stop-daemon optional
 + JETTY-997 Remove jpackage-utils dependency on rpm install
 + JETTY-1000 Avoided needless 1.5 dependency
 + JETTY-1002 cometd-api to 1.0.beta8
 + JETTY-1003 java.lang.IllegalArgumentException: timeout can't be negative
 + JETTY-1004 CERT VU#402580 Canonical path handling includes ? in path segment
 + JETTY-1006 Resume meta connect on all XD messages

jetty-7.0.0.M1 - 22 April 2009
 + 271258 FORM Authentication dispatch handling avoids caching
 + 271536 Add support to IO for quietly closing Readers / Writers
 + 273011 JETTY-980 JETTY-992 Security / Directory Listing XSS present
 + 273101 Fix DefaultServletTest XSS test case
 + 273153 Test for Nested references in DispatchServlet
 + JETTY-695 Handler dump
 + JETTY-983 DefaultServlet generates accept-ranges for cached/gzip content
 + Initial support for LoginService.logout
 + Removed HTTPConnection specifics from connection dispatching
 + Reworked authentication for deferred authentication
 + Reworked JMX for new layout

jetty-6.1.16 - 01 April 2009
 + JETTY-702 Create "jetty-tasks.xml" for the Ant plugin
 + JETTY-899 Standardize location for configuration files which go into etc
 + JETTY-936 Allow dispatch to welcome files that are servlets
 + JETTY-944 Lazy messages don't prevent long polls waiting
 + JETTY-946 Redeploys with maven jetty plugin of webapps with overlays don't
   work
 + JETTY-947 Exception stops terracotta session scavenger
 + JETTY-948 ConcurrentModificationException in TerracottaSessionManager
   scavenger
 + JETTY-949 Move cometd source to cometd.org project
 + JETTY-953 SSL keystore file input stream is not being closed directly
 + JETTY-956 SslSelectChannelConnector - password should be the default value
   of keyPassword if not specified
 + JETTY-959 CGI servlet doesn't kill the CGI in case the client disconnects
 + JETTY-964 Typo in Jetty 6.1.15 Manifest - Bundle-RequiredExcutionEnvironment
 + JETTY-972 Move cometd code back from cometd.org project (temporarily)
 + JETTY-973 Deliver same message to a collection of cometd Clients

jetty-7.0.0.M0 - 27 March 2009
 + JETTY-496 Support inetd/xinetd through use of System.inheritedChannel()
 + JETTY-540 Merged 3.0 Public Review changes
 + JETTY-567 Delay in initial TLS Handshake With FireFox 3 beta5 and
   SslSelectChannelConnector
 + JETTY-600 Automated tests of WADI integration + upgrade to WADI 2.0
 + JETTY-691 System.getProperty() calls ... wrap them in doPrivileged
 + JETTY-713 Expose additional AbstractConnector methods via MBean
 + JETTY-731 Completed DeliverListener for cometd
 + JETTY-748 RandomAccessFileBuffer for hadoop optimization
 + JETTY-749 Improved ArrayQueue
 + JETTY-765 ensure stop mojo works for all execution phases
 + JETTY-774 Improved caching of mime types with charsets
 + JETTY-775 AbstractSessionTest remove timing related test
 + JETTY-778 handle granular windows timer in lifecycle test
 + JETTY-779 Fixed line feed in request log
 + JETTY-781 Add "mvn jetty:deploy-war" for deploying a pre-assembled war
 + JETTY-782 Implement interval advice for BayeuxClient
 + JETTY-783 Update jetty self-signed certificate
 + JETTY-784 TerracottaSessionManager leaks sessions scavenged in other nodes
 + JETTY-786 Allow DataSourceUserRealm to create tables
 + JETTY-787 Handle MSIE7 mixed encoding
 + JETTY-788 Fix jotm for scoped jndi naming
 + JETTY-790 WaitingContinuations can change mutex if not pending
 + JETTY-792 TerracottaSessionManager does not unlock new session with
   requested id
 + JETTY-793 Fixed DataCache millisecond rounding
 + JETTY-794 WADI integration tests fail intermittently
 + JETTY-795 NullPointerException in SocketConnector.java
 + JETTY-801 Bring back 2 arg EnvEntry constructor
 + JETTY-802 Modify the default error pages to make association with Jetty
   clearer
 + JETTY-804 HttpClient timeout does not always work
 + JETTY-805 Fix jetty-jaas.xml for new UserRealm package
 + JETTY-806 Timeout related Deadlocks in HTTP Client
 + JETTY-807 HttpTester to handle charsets
 + JETTY-808 cometd client demo run.sh
 + JETTY-809 Need a way to customize WEB-INF/lib file extensions that are added
   to the classpath
 + JETTY-811 Allow configuration of system properties for the maven plugin
   using a file
 + JETTY-813 Simplify NCSARequestLog.java
 + JETTY-814 Add org.eclipse.jetty.client.Address.toString()
 + JETTY-816 Implement reconnect on java bayeux client
 + JETTY-817 Aborted SSL connections may cause jetty to hang with full cpu
 + JETTY-818 Support javax.servlet.request.ssl_session_id
 + JETTY-821 Allow lazy loading of persistent sessions
 + JETTY-822 Commit when autocommit=true causes error with mysql
 + JETTY-823 Extend start.config profiles
 + JETTY-824 Access to inbound byte statistics
 + JETTY-825 URL decoding of spaces (+) fails for encoding not utf8
 + JETTY-830 Add ability to reserve connections on http client
 + JETTY-831 Add ability to stop java bayeux client
 + JETTY-832 More UrlDecoded handling in relation to JETTY-825
 + JETTY-834 Configure DTD does not allow <Map> children
 + JETTY-837 Response headers set via filter are ignored for static resources
 + JETTY-840 add default mime types to *.htc and *.pps
 + JETTY-841 Duplicate messages when sending private message to yourself with
   cometd chat demo
 + JETTY-842 NPE in jetty client when no path component
 + JETTY-843 META-INF/MANIFEST.MF is not present in unpacked webapp
 + JETTY-844 Replace reflection with direct invocation in Slf4jLog
 + JETTY-848 Temporary folder not fully cleanup after stop (via Sweeper)
 + JETTY-854 JNDI scope does not work with applications in a .war
 + JETTY-859 MultiPartFilter ignores the query string parameters
 + JETTY-861 switched buffer pools to ThreadLocal implementation
 + JETTY-862 EncodedHttpURI ignores given encoding in constructor
 + JETTY-866 jetty-client test case fix
 + JETTY-869 NCSARequestLog locale config
 + JETTY-870 NullPointerException in Response when performing redirect to wrong
   relative URL
 + JETTY-871 jetty-client expires() NPE race condition fixed
 + JETTY-876 Added new BlockingArrayQueue and new QueuedThreadPool
 + JETTY-890 merge jaspi branch to trunk
 + JETTY-894 Add android .apk to mime types
 + JETTY-897 Remove swing dependency in GzipFilter
 + JETTY-898 Allow jetty debs to start with custom java args provided by users
 + JETTY-899 Standardize location and build process for configuration files
   which go into etc
 + JETTY-909 Update useragents cache
 + JETTY-917 Change for JETTY-811 breaks systemProperties config parameter in
   maven-jetty-plugin
 + JETTY-922 Fixed NPE on getRemoteHost when socket closed
 + JETTY-923 Client supports attributes
 + JETTY-926 default location for generatedClasses of jspc plugin is incorrect
 + JETTY-938 Deadlock in the TerracottaSessionManager
 + JETTY-939 NPE in AbstractConfiguration.callPreDestroyCallbacks
 + JETTY-946 Redeploys with maven jetty plugin of webapps with overlays don't
   work
 + JETTY-950 Fix double-printing of request URI in request log
 + JETTY-953 SSL keystore file input stream is not being closed directly
 + JETTY-956 SslSelectChannelConnector - password should be the default value
   of keyPassword if not specified
 + moved to org.eclipse packages
 + simplified HandlerContainer API

jetty-6.1.15 - 04 March 2009
 + JETTY-923 BayeuxClient uses message pools to reduce memory footprint
 + JETTY-924 Improved BayeuxClient disconnect handling
 + JETTY-925 Lazy bayeux messages
 + JETTY-926 default location for generatedClasses of jspc plugin is incorrect
 + JETTY-931 Fix issue with jetty-rewrite.xml
 + JETTY-934 fixed stop/start of Bayeux Client
 + JETTY-938 Deadlock in the TerracottaSessionManager
 + JETTY-939 NPE in AbstractConfiguration.callPreDestroyCallbacks

jetty-6.1.15 - 02 March 2009
 + JETTY-923 BayeuxClient uses message pools to reduce memory footprint
 + JETTY-924 Improved BayeuxClient disconnect handling
 + JETTY-925 Lazy bayeux messages
 + JETTY-926 default location for generatedClasses of jspc plugin is incorrect

jetty-6.1.15.rc4 - 19 February 2009
 + JETTY-496 Support inetd/xinetd through use of System.inheritedChannel()
 + JETTY-713 Expose additional AbstractConnector methods via MBean
 + JETTY-749 Improved ack extension
 + JETTY-802 Modify the default error pages to make association with Jetty
   clearer
 + JETTY-811 Allow configuration of system properties for the maven plugin
   using a file
 + JETTY-815 Add comet support to jQuery javascript library
 + JETTY-840 add default mime types to *.htc and *.pps
 + JETTY-848 Temporary folder not fully cleanup after stop (via Sweeper)
 + JETTY-869 NCSARequestLog locale config
 + JETTY-870 NullPointerException in Response when performing redirect to wrong
   relative URL
 + JETTY-872 Handshake handler calls wrong extension callback
 + JETTY-878 Removed printStackTrace from WaitingContinuation
 + JETTY-879 Support extra properties in jQuery comet implementation
 + JETTY-882 ChannelBayeuxListener called too many times
 + JETTY-884 Use hashcode for threadpool ID
 + JETTY-887 Split configuration and handshaking in jquery comet
 + JETTY-888 Fix abort in case of multiple outstanding connections
 + JETTY-894 Add android .apk to mime types
 + JETTY-898 Allow jetty debs to start with custom java args provided by users
 + JETTY-909 Update useragents cache

jetty-6.1.15.rc3 - 28 January 2009
 + JETTY-691 System.getProperty() calls ... wrap them in doPrivileged
 + JETTY-844 Replace reflection with direct invocation in Slf4jLog
 + JETTY-861 switched buffer pools to ThreadLocal implementation
 + JETTY-866 jetty-client test case fix

jetty-6.1.15.rc2 - 23 January 2009
 + JETTY-567 Delay in initial TLS Handshake With FireFox 3 beta5 and
   SslSelectChannelConnector
 + adjustment to jetty-client assembly packaging

jetty-6.1.15.pre0 - 20 January 2009
 + JETTY-600 Automated tests of WADI integration + upgrade to WADI 2.0
 + JETTY-749 Reliable message delivery
 + JETTY-781 Add "mvn jetty:deploy-war" for deploying a pre-assembled war
 + JETTY-794 WADI integration tests fail intermittently
 + JETTY-795 NullPointerException in SocketConnector.java
 + JETTY-798 Jboss session manager incompatible with LifeCycle.Listener
 + JETTY-801 Bring back 2 arg EnvEntry constructor
 + JETTY-802 Modify the default error pages to make association with Jetty very
   clear
 + JETTY-804 HttpClient timeout does not always work
 + JETTY-806 Timeout related Deadlocks in HTTP Client
 + JETTY-807 HttpTester to handle charsets
 + JETTY-808 cometd client demo run.sh
 + JETTY-809 Need a way to customize WEB-INF/lib file extensions that are added
   to the classpath
 + JETTY-814 Add org.eclipse.jetty.client.Address.toString()
 + JETTY-816 Implement reconnect on java bayeux client
 + JETTY-817 Aborted SSL connections may cause jetty to hang with full cpu
 + JETTY-819 Jetty Plus no more jre 1.4
 + JETTY-821 Allow lazy loading of persistent sessions
 + JETTY-824 Access to inbound byte statistics
 + JETTY-825 URL decoding of spaces (+) fails for encoding not utf8
 + JETTY-827 Externalize servlet api
 + JETTY-830 Add ability to reserve connections on http client
 + JETTY-831 Add ability to stop java bayeux client
 + JETTY-832 More UrlDecoded handling in relation to JETTY-825
 + JETTY-833 Update debian and rpm packages for new jsp-2.1-glassfish jars and
   servlet-api jar
 + JETTY-834 Configure DTD does not allow <Map> children
 + JETTY-837 Response headers set via filter are ignored for static resources
 + JETTY-841 Duplicate messages when sending private message to yourself with
   cometd chat demo
 + JETTY-842 NPE in jetty client when no path component
 + JETTY-843 META-INF/MANIFEST.MF is not present in unpacked webapp
 + JETTY-852 Ensure handshake and connect retried on failure for jquery-cometd
 + JETTY-854 JNDI scope does not work with applications in a .war
 + JETTY-855 jetty-client uber assembly support
 + JETTY-858 ContentExchange provides bytes
 + JETTY-859 MultiPartFilter ignores the query string parameters
 + JETTY-862 EncodedHttpURI ignores given encoding in constructor

jetty-6.1.14 - 14 November 2008
 + JETTY-630 jetty6-plus rpm is missing the jetty6-plus jar
 + JETTY-748 Reduced flushing of large content
 + JETTY-765 ensure stop mojo works for all execution phases
 + JETTY-777 include util5 on the jetty debs
 + JETTY-778 handle granular windows timer in lifecycle test
 + JETTY-779 Fixed line feed in request log
 + JETTY-782 Implement interval advice for BayeuxClient
 + JETTY-783 Update jetty self-signed certificate
 + JETTY-784 TerracottaSessionManager leaks sessions scavenged in other nodes
 + JETTY-787 Handle MSIE7 mixed encoding
 + JETTY-788 Fix jotm for new scoped jndi
 + JETTY-790 WaitingContinuations can change mutex if not pending
 + JETTY-791 Ensure jdk1.4 compatibility for jetty-6
 + JETTY-792 TerracottaSessionManager does not unlock new session with
   requested id
 + JETTY-793 Fixed DataCache millisecond rounding

jetty-6.1.12 - 04 November 2008
 + JETTY-731 Completed DeliverListener for cometd
 + JETTY-772 Increased default threadpool size to 250
 + JETTY-774 Cached text/json content type
 + JETTY-775 fix port of openspaces to jetty-6

jetty-7.0.0.pre5 - 30 October 2008
 + JETTY-766 Fix npe
 + JETTY-767 Fixed SSL Client no progress handshake bug
 + JETTY-768 Remove EnvEntry overloaded constructors
 + JETTY-769 jquery example error
 + JETTY-771 Ensure NamingEntryUtil is jdk1.4 compliant
 + JETTY-772 Increased default threadpool size to 250

jetty-6.1.12.rc5 - 30 October 2008
 + JETTY-703 maxStopTimeMs added to QueuedThreadPool
 + JETTY-762 improved QueuedThreadPool idle death handling
 + JETTY-763 Fixed AJP13 constructor
 + JETTY-766 Ensure SystemProperties set early on jetty-maven-plugin
 + JETTY-767 Fixed SSL Client no progress handshake bug
 + JETTY-768 Remove EnvEntry overloaded constructors
 + JETTY-771 Ensure NamingEntryUtil jdk1.4 compliant

jetty-7.0.0.pre4 - 28 October 2008
 + JETTY-241 Support for web application overlays in rapid application
   development (jetty:run)
 + JETTY-319 improved passing of exception when webapp unavailable
 + JETTY-331 SecureRandom hangs on systems with low entropy (connectors slow to
   start)
 + JETTY-591 No server classes for jetty-web.xml
 + JETTY-604 AbstractSession.setSessionURL
 + JETTY-670 $JETTY_HOME/bin/jetty.sh not worked in Solaris, because of
   /usr/bin/which has no error-code
 + JETTY-676 ResourceHandler doesn't support HTTP HEAD requests
 + JETTY-677 GWT serialization issue
 + JETTY-680 Can't configure the ResourceCollection with maven
 + JETTY-681 JETTY-692 MultiPartFilter is slow for file uploads
 + JETTY-682 Added listeners and queue methods to cometd
 + JETTY-686 LifeCycle.Listener
 + JETTY-687 Issue with servlet-mapping in dynamic servlet invoker
 + JETTY-688 Cookie causes NumberFormatException
 + JETTY-689 processing of non-servlet related annotations
 + JETTY-690 Updated XBean dependencies to XBean version 3.4.3 and Spring
   2.0.5.
 + JETTY-696 jetty.sh restart not working
 + JETTY-698 org.eclipse.resource.JarResource.extract does not close
   JarInputStream jin
 + JETTY-699 Optimized cometd sending of 1 message to many many clients
 + JETTY-700 unit test for unread request data
 + JETTY-703 maxStopTimeMs added to QueuedThreadPool
 + JETTY-708 allow 3 scopes for jndi resources: jvm, server or webapp
 + JETTY-709 Jetty plugin's WebAppConfig configured properties gets overridden
   by AbstractJettyRunMojo even when already set
 + JETTY-710 Worked around poor implementation of File.toURL()
 + JETTY-711 DataSourceUserRealm implementation
 + JETTY-712 HttpClient does not handle request complete after response
   complete
 + JETTY-715 AJP Key size as Integer
 + JETTY-716 Fixed NPE on empty cometd message
 + JETTY-718 during ssl unwrap, return true if some bytes were read, even if
   underflow
 + JETTY-720 fix HttpExchange.waitForStatus
 + JETTY-721 Support wildcard in VirtualHosts configuration
 + JETTY-723 jetty.sh does not check if TMP already is set
 + JETTY-724 better handle EBCDIC default JVM encoding
 + JETTY-728 Improve Terracotta integration and performances
 + JETTY-730 Set SAX parse features to defaults
 + JETTY-731 DeliverListener for cometd
 + JETTY-732 Case Sensitive Basic Authentication Response Header
   Implementations
 + JETTY-733 Expose ssl connectors with xbean
 + JETTY-735 Wrong default jndi name on DataSourceUserRealm
 + JETTY-736 Client Specific cometd advice
 + JETTY-737 refactored jetty.jar into jetty, xml, security, ssl, webapp and
   deploy jars
 + JETTY-738 If jetty.sh finds a pid file is does not check to see if a process
   with that pid is still running
 + JETTY-739 Race in QueuedThreadPool
 + JETTY-741 HttpClient connects slowly due to reverse address lookup by
   InetAddress.getHostName()
 + JETTY-742 Private messages in cometd chat demo
 + JETTY-747 Handle HttpClient exceptions better
 + JETTY-755 Optimized HttpParser and buffers for few busy connections
 + JETTY-757 Unhide JAAS classes
 + JETTY-758 Update JSP to glassfish tag SJSAS-9_1_1-B51-18_Sept_2008
 + JETTY-759 Fixed JSON small negative real numbers
 + JETTY-760 Handle wildcard VirtualHost and normalize hostname in
   ContextHandlerCollection
 + JETTY-762 improved QueuedThreadPool idle death handling
 + JETTY-763 Fixed AJP13 constructor
 + JETTY-766 Ensure SystemProperties set early on jetty-maven-plugin

jetty-6.1.12.rc4 - 21 October 2008
 + JETTY-319 improved passing of exception when webapp unavailable
 + JETTY-729 Backport Terracotta integration to Jetty6.1 branch
 + JETTY-744 Backport of JETTY-741: HttpClient connects slowly due to reverse
   address lookup by InetAddress.getHostName()
 + JETTY-747 Handle exceptions better in HttpClient
 + JETTY-755 Optimized HttpParser and buffers for few busy connections
 + JETTY-758 Update JSP 2.1 to glassfish tag SJSAS-9_1_1-B51-18_Sept_2008
 + JETTY-759 Fixed JSON small negative real numbers
 + JETTY-760 Handle wildcard VirtualHost and normalize hostname in
   ContextHandlerCollection

jetty-6.1.12.rc3 - 10 October 2008
 + JETTY-241 Support for web application overlays in rapid application
   development (jetty:run)
 + JETTY-686 LifeCycle.Listener
 + JETTY-715 AJP key size
 + JETTY-716 NPE for empty cometd message
 + JETTY-718 during ssl unwrap, return true if some bytes were read, even if
   underflow
 + JETTY-720 fix HttpExchange.waitForStatus
 + JETTY-721 Support wildcard in VirtualHosts configuration
 + JETTY-722 jndi related threadlocal not cleared after deploying webapp
 + JETTY-723 jetty.sh does not check if TMP already is set
 + JETTY-725 port JETTY-708 (jndi scoping) to jetty-6
 + JETTY-730 set SAX parser features to defaults
 + JETTY-731 DeliverListener for cometd
 + JETTY-732 Case Sensitive Basic Authentication Response Header
   Implementations
 + JETTY-736 Client Specific cometd advice
 + JETTY-738 If jetty.sh finds a pid file is does not check to see if a process
   with that pid is still running
 + JETTY-739 Race in QueuedThreadPool
 + JETTY-742 Private messages in cometd chat demo

jetty-6.1.12rc2 - 12 September 2008
 + JETTY-282 Support manually-triggered reloading
 + JETTY-331 SecureRandom hangs on systems with low entropy (connectors slow to
   startup)
 + JETTY-591 No server classes for jetty-web.xml
 + JETTY-670 $JETTY_HOME/bin/jetty.sh not worked in Solaris, because of
   /usr/bin/which has no error-code
 + JETTY-671 Configure DTD does not allow <Property> children
 + JETTY-672 Utf8StringBuffer doesn't properly handle null characters (char
   with byte value 0)
 + JETTY-676 ResourceHandler doesn't support HTTP HEAD requests
 + JETTY-677 GWT serialization issue
 + JETTY-680 Can't configure the ResourceCollection with maven
 + JETTY-681 JETTY-692 MultiPartFilter is slow for file uploads
 + JETTY-682 Added listeners and queue methods to cometd
 + JETTY-683 ResourceCollection works for jsp files but does not work for
   static resources under DefaultServlet
 + JETTY-687 Issue with servlet-mapping in dynamic servlet invoker
 + JETTY-688 Cookie causes NumberFormatException
 + JETTY-696 ./jetty.sh restart not working
 + JETTY-698 org.eclipse.resource.JarResource.extract does not close
   JarInputStream jin
 + JETTY-699 Optimize cometd sending of 1 message to many many clients
 + JETTY-709 Jetty plugin's WebAppConfig configured properties gets overridden
   by AbstractJettyRunMojo even when already set
 + JETTY-710 Worked around poor implementation of File.toURL()
 + JETTY-712 HttpClient does not handle request complete after response
   complete

jetty-7.0.0pre3 - 06 August 2008
 + JETTY-30 Externalize servlet-api to own project
 + JETTY-182 Support setting explicit system classpath for jasper
   Jsr199JavaCompiler
 + JETTY-319 Get unavailable exception and added startWithUnavailable option
 + JETTY-381 JETTY-622 Multiple Web Application Source Directory
 + JETTY-442 Accessors for mimeType on ResourceHandler
 + JETTY-502 forward of an include should hide include attributes
 + JETTY-562 RewriteHandler support for virtual hosts
 + JETTY-563 JETTY-482 OpenRemoteServiceServlet for GWT1.5M2+
 + JETTY-564 Consider optionally importing org.apache.jasper.servlet
 + JETTY-571 SelectChannelConnector throws Exception on close on Windows
 + JETTY-608 Suspend/Resume/Complete request listeners
 + JETTY-621 Improved LazyList javadoc
 + JETTY-626 Null protect reading the dtd resource from classloader
 + JETTY-628 Rewrite rule for rewriting scheme
 + JETTY-629 Don't hold timeout lock during expiry call
 + JETTY-632 OSGi tags for Jetty client
 + JETTY-633 Default form encoding 8859_1 rather than utf-8
 + JETTY-635 Correctly merge request parameters when doing forward
 + JETTY-636 Separate lifeycle of jsp build
 + JETTY-637 empty date headers throw IllegalArgumentException
 + JETTY-641 JDBC Realm purge cache problem
 + JETTY-642 NPE in LdapLoginModule
 + JETTY-644 LdapLoginModule uses proper filters when searching
 + JETTY-645 Do not provide jetty-util to the webapps
 + JETTY-646 Should set Cache-Control header when sending errors to avoid
   caching
 + JETTY-647 suspended POSTs with binary data do too many resumes
 + JETTY-650 Parse "*" URI for HTTP OPTIONS request
 + JETTY-651 Release resources during destroy
 + JETTY-653 Upgrade jta api specs to more recent version
 + JETTY-654 Allow Cometd Bayeux object to be JMX manageable
 + JETTY-655 Support parsing application/x-www-form-urlencoded parameters via
   http PUT
 + JETTY-656 HttpClient defaults to async mode
 + JETTY-659 ContentExchange and missing headers in HttpClient
 + JETTY-663 AbstractDatabaseLoginModule handle not found UserInfo and userName
 + JETTY-665 Support merging class directories
 + JETTY-666 scanTargetPatterns override the values already being set by
   scanTarget
 + JETTY-667 HttpClient handles chunked content
 + JETTY-669 Http methods other than GET and POST should not have error page
   content
 + JETTY-671 Configure DTD does not allow <Property> children
 + JETTY-672 Utf8StringBuffer doesn't properly handle null characters (char
   with byte value 0)
 + JETTY-675 ServletContext.getRealPath("") returns null instead of returning
   the root dir of the webapp
 + Upgrade jsp 2.1 to SJSAS-9_1_02-B04-11_Apr_2008

jetty-6.1.12rc1 - 01 August 2008
 + JETTY-319 Get unavailable exception and added startWithUnavailable option
 + JETTY-381 JETTY-622 Multiple Web Application Source Directory
 + JETTY-442 Accessors for mimeType on ResourceHandler
 + JETTY-502 forward of an include should hide include attributes
 + JETTY-562 RewriteHandler support for virtual hosts
 + JETTY-563 GWT OpenRemoteServiceServlet GWT1.5M2+
 + JETTY-564 Consider optionally importing org.apache.jasper.servlet
 + JETTY-571 SelectChannelConnector throws Exception on close on Windows
 + JETTY-596 Proxy authorization support in HttpClient
 + JETTY-599 handle buffers consistently handle invalid index for poke
 + JETTY-603 Handle IPv6 in HttpURI
 + JETTY-605 Added optional threadpool to BayeuxService
 + JETTY-606 better writeTo impl for BIO
 + JETTY-607 Add GigaSpaces session clustering
 + JETTY-610 jetty.class.path not being interpreted
 + JETTY-613 website module now generates site-component for jetty-site
 + JETTY-614 scanner allocated hashmap on every scan
 + JETTY-623 ServletContext.getServerInfo() non compliant
 + JETTY-626 Null protect reading the dtd resource from classloader
 + JETTY-628 Rewrite rule for rewriting scheme
 + JETTY-629 Don't hold timeout lock during expiry call
 + JETTY-632 OSGi tags for Jetty client
 + JETTY-633 Default form encoding 8859_1 rather than utf-8
 + JETTY-635 Correctly merge request parameters when doing forward
 + JETTY-637 empty date headers throw IllegalArgumentException
 + JETTY-641 JDBC Realm purge cache problem
 + JETTY-642 NPE in LdapLoginModule
 + JETTY-644 LdapLoginModule uses proper filters when searching
 + JETTY-646 Should set Cache-Control header when sending errors to avoid
   caching
 + JETTY-647 suspended POSTs with binary data do too many resumes
 + JETTY-650 Parse "*" URI for HTTP OPTIONS request
 + JETTY-651 Release resources during destroy
 + JETTY-654 Allow Cometd Bayeux object to be JMX manageable
 + JETTY-655 Support parsing application/x-www-form-urlencoded parameters via
   http PUT
 + JETTY-656 HttpClient defaults to async mode
 + JETTY-657 Backport jetty-7 sslengine
 + JETTY-658 backport latest HttpClient from jetty-7 to jetty-6
 + JETTY-659 ContentExchange and missing headers in HttpClient
 + JETTY-660 Backported QoSFilter
 + JETTY-663 AbstractDatabaseLoginModule handle not found UserInfo and userName
 + JETTY-665 Support merging class directories
 + JETTY-666 scanTargetPatterns override the values already being set by
   scanTarget
 + JETTY-667 HttpClient handles chunked content
 + JETTY-669 Http methods other than GET and POST should not have error page
   content
 + Upgrade jsp 2.1 to SJSAS-9_1_02-B04-11_Apr_2008

jetty-7.0.0pre2 - 30 June 2008
 + JETTY-336 413 error for header buffer full
 + JETTY-425 race in stopping SelectManager
 + JETTY-568 Avoid freeing DirectBuffers. New locking NIO ResourceCache
 + JETTY-569 Stats for suspending requests
 + JETTY-572 Unique cometd client ID
 + JETTY-576 servlet dtds and xsds not being loaded locally
 + JETTY-578 OSGI Bundle-RequiredExcutionEnvironment set to J2SE-1.5
 + JETTY-579 OSGI resolved management and servlet.resources import error
 + JETTY-580 Fixed SSL shutdown
 + JETTY-581 ContextPath constructor
 + JETTY-582 final ISO_8859_1
 + JETTY-584 handle null contextPath
 + JETTY-587 persist sessions to database
 + JETTY-588 handle Retry in ServletException
 + JETTY-589 Added Statistics Servlet
 + JETTY-590 Digest auth domain for root context
 + JETTY-592 expired timeout callback without synchronization
 + JETTY-595 SessionHandler only deals with base request session
 + JETTY-596 proxy support in HttpClient
 + JETTY-598 Added more reliable cometd message flush option
 + JETTY-599 handle buffers consistently handle invalid index for poke
 + JETTY-603 Handle IPv6 in HttpURI
 + JETTY-605 Added optional threadpool to BayeuxService
 + JETTY-606 better writeTo impl for BIO
 + JETTY-607 Add GigaSpaces session clustering
 + JETTY-609 jetty-client improvements for http conversations
 + JETTY-610 jetty.class.path not being interpreted
 + JETTY-611 make general purpose jar scanning mechanism
 + JETTY-612 scan for web.xml fragments
 + JETTY-613 various distribution related changes
 + JETTY-614 scanner allocates hashmap on every iteration
 + JETTY-615 Replaced CDDL servlet.jar with Apache-2.0 licensed version
 + JETTY-623 ServletContext.getServerInfo() non compliant

jetty-6.1.11 - 06 June 2008
 + JETTY-336 413 error for full header buffer
 + JETTY-425 race in stopping SelectManager
 + JETTY-580 Fixed SSL shutdown
 + JETTY-581 ContextPath constructor
 + JETTY-582 final ISO_8859_1
 + JETTY-584 handle null contextPath
 + JETTY-588 handle Retry in ServletException
 + JETTY-590 Digest auth domain for root context
 + JETTY-592 expired timeout callback without synchronization
 + JETTY-595 SessionHandler only deals with base request session
 + JETTY-596 Proxy support in HttpClient
 + JETTY-598 Added more reliable cometd message flush option

jetty-6.1.10 - 20 May 2008
 + JETTY-440 allow file name patterns for jsp compilation for jspc plugin
 + JETTY-529 CNFE when deserializing Array from session resolved
 + JETTY-537 JSON handles Locales
 + JETTY-547 Shutdown SocketEndpoint output before close
 + JETTY-550 Reading 0 bytes corrupts ServletInputStream
 + JETTY-551 Upgraded to Wadi 2.0-M10
 + JETTY-556 Encode all URI fragments
 + JETTY-557 Allow ServletContext.setAttribute before start
 + JETTY-558 optional handling of X-Forwarded-For/Host/Server
 + JETTY-566 allow for non-blocking behavior in jetty maven plugin
 + JETTY-572 unique cometd client ID
 + JETTY-579 osgi fixes with management and servlet resources
 + Use QueuedThreadPool as default

jetty-7.0.0pre1 - 03 May 2008
 + JETTY-440 allow file name patterns for jsp compilation for jspc plugin
 + JETTY-529 CNFE when deserializing Array from session resolved
 + JETTY-558 optional handling of X-Forwarded-For/Host/Server
 + JETTY-559 ignore unsupported shutdownOutput
 + JETTY-566 allow for non-blocking behavior in jetty maven plugin
 + address osgi bundling issue relating to build resources
 + Allow annotations example to be built regularly, copy to contexts-available
 + Improved suspend examples
 + Make annotations example consistent with servlet 3.0
 + Refactor JNDI impl to simplify

jetty-7.0.0pre0 - 21 April 2008
 + JETTY-282 Support manually-triggered reloading by maven plugin
 + JETTY-341 100-Continues sent only after getInputStream called
 + JETTY-386 backout fix and replaced with
   ContextHandler.setCompactPath(boolean)
 + JETTY-399 update OpenRemoteServiceServlet to gwt 1.4
 + JETTY-467 allow URL rewriting to be disabled
 + JETTY-468 unique holder names for addServletWithMapping
 + JETTY-471 LDAP JAAS Realm
 + JETTY-474 Fixed case sensitivity issue with HttpFields
 + JETTY-475 AJP connector in RPMs
 + JETTY-486 Improved jetty.sh script
 + JETTY-487 Handle empty chunked request
 + JETTY-494 Client side session replication
 + JETTY-519 HttpClient does not recycle closed connection
 + JETTY-522 Add build profile for macos for setuid
 + JETTY-523 Default servlet uses ServletContext.getResource
 + JETTY-524 Don't synchronize session event listener calls
 + JETTY-525 Fixed decoding for long strings
 + JETTY-526 Fixed MMBean fields on JMX MBeans
 + JETTY-528 Factor our cookie parsing to CookieCutter
 + JETTY-530 Improved JMX MBeanContainer lifecycle
 + JETTY-531 Optional expires on MovedContextHandler
 + JETTY-532 MBean properties for QueuedThreadPool
 + JETTY-535 Fixed Bayeux server side client memory leak
 + JETTY-537 JSON handles Locales
 + JETTY-538 test harness fix for windows
 + JETTY-540 Servlet-3.0 & java5 support (work in progress)
 + JETTY-543 Atomic batch get and put of files
 + JETTY-545 Rewrite handler
 + JETTY-546 Webapp runner. All in one jar to run a webapps
 + JETTY-547 Shutdown SocketEndpoint output before close
 + JETTY-550 Reading 0 bytes corrupts ServletInputStream
 + JETTY-551 Wadi 2.0-M10
 + JETTY-553 Fixed customize override
 + JETTY-556 Encode all URI fragments
 + JETTY-557 Allow ServletContext.setAttribute before start
 + JETTY-560 Allow decoupling of jndi names in web.xml
 + Added option to dispatch to suspended requests.
 + BayeuxClient use a single connection for polling
 + Delay 100 continues until getInputStream
 + Ensure Jotm tx mgr can be found in jetty-env.xml
 + HttpClient supports pipelined request
 + Jetty-6.1.8 Changes
 + Make javax.servlet.jsp optional osgi import for jetty module
 + QueuedThreadPool default
 + Refactor of Continuation towards servlet 3.0 proposal
 + Renamed modules management and naming to jmx and jndi.
 + RetryRequest exception now extends ThreadDeath

jetty-6.1.9 - 26 March 2008
 + JETTY-399 update OpenRemoteServiceServlet to gwt 1.4
 + JETTY-471 LDAP JAAS Realm
 + JETTY-475 AJP connector in RPMs
 + JETTY-482 update to JETTY-399
 + JETTY-519 HttpClient does not recycle closed connection
 + JETTY-522 Add build profile for macos for setuid
 + JETTY-525 Fixed decoding for long strings
 + JETTY-526 Fixed MMBean fields on JMX MBeans
 + JETTY-532 MBean properties for QueuedThreadPool
 + JETTY-535 Fixed Bayeux server side client memory leak
 + JETTY-538 test harness fix for windows
 + JETTY-541 Cometd per client timeouts
 + Ensure Jotm tx mgr can be found in jetty-env.xml
 + Make javax.servlet.jsp optional osgi import for jetty module

jetty-6.1.8 - 28 February 2008
 + JETTY-350 log ssl errors on SslSocketConnector
 + JETTY-417 JETTY_LOGS environment variable not queried by jetty.sh
 + JETTY-433 ContextDeployer constructor fails unnecessarily when using a
   security manager if jetty.home not set
 + JETTY-434 ContextDeployer scanning of sub-directories should be optional
 + JETTY-481 Handle empty Bayeux response
 + JETTY-489 Improve doco on the jetty.port property for plugin
 + JETTY-490 Fixed JSONEnumConvertor
 + JETTY-491 opendocument mime types
 + JETTY-492 Null pointer in HashSSORealm
 + JETTY-493 JSON handles BigDecimals
 + JETTY-498 Improved cookie parsing
 + JETTY-507 Fixed encoding from JETTY-388 and test case
 + JETTY-508 Extensible cometd handlers
 + JETTY-509 Fixed JSONP transport for changing callback names
 + JETTY-511 jetty.sh mishandled JETTY_HOME when launched from a relative path
 + JETTY-512 add slf4j as optional to manifest
 + JETTY-513 Terracotta session replication does not work when the initial page
   on each server does not set any attributes
 + JETTY-515 Timer is missing scavenging Task in HashSessionManager
 + Add "mvn jetty:stop"
 + Added BayeuxService
 + Added JSON.Convertor and non static JSON instances
 + Added QueuedThreadPool
 + add removeHandler(Handler) method to HandlerContainer interface
 + AJP handles bad mod_jk methods
 + Allow code ranges on ErrorPageErrorHandler
 + allow sessions to be periodically persisted to disk
 + Cookie support in BayeuxClient
 + Fixed JSON negative numbers
 + further Optimizations and improvements of Cometd
 + grizzly fixed for posts
 + Improved Bayeux API
 + Improved Cometd timeout handling
 + JSON unquotes /
 + Long cache for JSON
 + Optimizations and improvements of Cometd, more pooled objects
 + Optimized QuotedStringTokenizer.quote()
 + Remove duplicate commons-logging jars and include sslengine in jboss sar

jetty-6.1.7 - 22 December 2007
 + JETTY-386 CERT-553235 backout fix and replaced with
   ContextHandler.setCompactPath(boolean)
 + JETTY-467 allow URL rewriting to be disabled
 + JETTY-468 unique holder names for addServletWithMapping
 + JETTY-474 Fixed case sensitivity issue with HttpFields
 + JETTY-486 Improved jetty.sh script
 + JETTY-487 Handle empty chunked request
 + Add "mvn jetty:stop"
 + Added BayeuxService
 + Added JSON.Convertor and non static JSON instances
 + allow sessions to be periodically persisted to disk
 + Cookie support in BayeuxClient
 + grizzly fixed for posts
 + jetty-6.1 branch created from 6.1.6 and r593 of jetty-contrib trunk
 + Optimizations and improvements of Cometd, more pooled objects
 + Update java5 patch

jetty-6.1.6 - 18 November 2007
 + JETTY-455 Optional cometd id
 + JETTY-459 Unable to deploy from Eclipse into the root context
 + JETTY-461 fixed cometd unknown channel
 + JETTY-464 typo in ErrorHandler
 + JETTY-465 System.exit() in constructor exception for MultiPartOutputStream
 + rudimentary debian packaging
 + updated grizzly connector to 1.6.1

jetty-6.1.6rc1 - 05 November 2007
 + JETTY-388 Handle utf-16 and other multibyte non-utf-8 form content
 + JETTY-409 String params that denote files changed to File
 + JETTY-438 handle trailing . in vhosts
 + JETTY-439 Fixed 100 continues clash with Connection:close
 + JETTY-443 windows bug causes Acceptor thread to die
 + JETTY-445 removed test code
 + JETTY-448 added setReuseAddress on AbstractConnector
 + JETTY-450 Bad request for response sent to server
 + JETTY-451 Concurrent modification of session during invalidate
 + JETTY-452 CERT VU#237888 Dump Servlet - prevent cross site scripting
 + JETTY-453 updated Wadi to 2.0-M7
 + JETTY-454 handle exceptions with themselves as root cause
 + JETTY-456 allow null keystore for osX
 + JETTY-457 AJP certificate chains
 + Added configuration file for capturing stderr and stdout
 + CERT VU#38616 handle single quotes in cookie names.
 + Give bayeux timer name
 + Give Terracotta session scavenger a name
 + Housekeeping on poms
 + Improved JSON parsing from Readers
 + Jetty Eclipse Plugin 1.0.1: force copy of context file on redeploy
 + Moved some impl classes from jsp-api-2.1 to jsp-2.1
 + Updated for dojo 1.0(rc) cometd
 + Upgrade jsp 2.1 to SJSAS-9_1-B58G-FCS-08_Sept_2007

jetty-6.1.6rc0 - 03 October 2007
 + JETTY-259 SystemRoot set for windows CGI
 + JETTY-311 avoid json keywords
 + JETTY-376 allow anything but CRLF in reason string
 + JETTY-398 Allow same WADI Dispatcher to be used across multiple web-app
   contexts
 + JETTY-400 consume CGI stderr
 + JETTY-402 keep HashUserRealm in sync with file
 + JETTY-403 Allow long content length for range requests
 + JETTY-404 WebAppDeployer sometimes deploys duplicate webapp
 + JETTY-405 Default date formate for reqest log
 + JETTY-407 AJP handles unknown content length
 + JETTY-413 Make rolloveroutputstream timer daemon
 + JETTY-422 Allow <Property> values to be null in config files
 + JETTY-423 Ensure javax.servlet.forward parameters are latched on first
   forward
 + JETTY-425 Handle duplicate stop calls better
 + JETTY-430 improved cometd logging
 + JETTY-431 HttpClient soTimeout
 + Add ability to persist sessions with HashSessionManager
 + Added ConcatServlet to combine javascript and css
 + Added jetty.lib system property to start.config
 + Added JPackage RPM support
 + Added JSON.Convertable
 + Adding setUsername,setGroupname to setuid and mavenizing native build
 + Add jetty.host system property
 + AJP13 Fix on chunked post
 + Allow properties files on the XmlConfiguration command line.
 + Allow scan interval to be set after Scanner started
 + Avoid FULL exception in window between blockForOutput and remote close
 + Cached user agents strings in the /org/mortbay/jetty/useragents resource
 + CVE-2007-5615 Added protection for response splitting with bad headers.
 + Ensure session is completed only when leaving context.
 + Fix cached header optimization for extra characters
 + Fix Host header for async client
 + Fix patch for java5 to include cometd module
 + Fix typo in async client onResponsetHeader method name
 + Give deployment file Scanner threads a unique name
 + Make default time format for RequestLog match NCSA default
 + Make mx4j used only if runtime uses jdk<1.5
 + Moved Grizzly to contrib
 + Prevent infinite loop on stopping with temp dir
 + Removal of unneeded dependencies from management, maven-plugin, naming &
   plus poms
 + SetUID option to support setgid
 + Tweak OSGi manifests to remove unneeded imports
 + Updated README, test index.html file and jetty-plus.xml file
 + Update jasper2.1 to tag SJSAS-9_1-B58C-FCS-22_Aug_2007
 + Update terracotta to 2.4.1 and exclude ssl classes
 + Use terracotta repo for build; make jetty a terracotta module
 + UTF-8 for bayeux client

jetty-6.1.5 - 19 July 2007
 + JETTY-392 updated LikeJettyXml example
 + Fixed GzipFilter for dispatchers
 + Fixed reset of reason
 + Upgrade to Jasper 2.1 tag SJSAS-9_1-B50G-BETA3-27_June_2007

jetty-6.1.5rc0 - 15 July 0200
 + JETTY-253 Improved graceful shutdown
 + JETTY-373 Stop all dependent lifecycles
 + JETTY-374 HttpTesters handles large requests/responses
 + JETTY-375 IllegalStateException when committed
 + JETTY-376 allow spaces in reason string
 + JETTY-377 allow sessions to be wrapped with
   AbstractSesssionManager.SessionIf
 + JETTY-378 handle JVMs with non ISO/UTF default encodings
 + JETTY-380 handle pipelines of more than 4 requests
 + JETTY-385 EncodeURL for new sessions from dispatch
 + JETTY-386 Allow // in file resources
 + Added GzipFilter and UserAgentFilter
 + Dispatch SslEngine expiry (non atomic)
 + Improved Request log configuration options
 + make jetty plus example webapps use ContextDeployer
 + make OSGi manifests for jetty jars
 + Make SLF4JLog impl public, add mbean descriptors
 + Protect SslSelectChannelConnector from exceptions during close
 + remove call to open connectors in jetty.xml
 + SetUID option to only open connectors before setUID.
 + SPR-3682 - dont hide forward attr in include.
 + update links on website
 + update terracotta configs for tc 2.4 stable1
 + update terracotta session clustering to terracotta 2.4
 + Upgrade to Jasper 2.1 tag SJSAS-9_1-B50G-BETA3-27_June_2007

jetty-6.1.4 - 15 June 2007
 + JETTY-370 ensure idleTimeout<=0 means connections never expire
 + JETTY-371 Fixed chunked HEAD response
 + JETTY-372 make test for cookie caching more rigorous
 + fixed early open() call in NIO connectors

jetty-6.1.4rc1 - 10 June 2007
 + JETTY-310 better exception when no filter file for cometd servlet
 + JETTY-323 handle htaccess without a user realm
 + JETTY-346 add wildcard support to extra scan targets for maven plugin
 + JETTY-355 extensible SslSelectChannelConnector
 + JETTY-357 cleaned up ssl buffering
 + JETTY-360 allow connectors, userRealms to be added from a <jettyConfig> for
   maven plugin
 + JETTY-361 prevent url encoding of dir listings for non-link text
 + JETTY-362 More object locks
 + JETTY-365 make needClientAuth work on SslSelectChannelConnector
 + JETTY-366 JETTY-368 Improved bayeux disconnect
 + async client improvements
 + fixed handling of large streamed files
 + Fixed synchronization conflict SslSelectChannel and SelectChannel
 + moved documentation for jetty and jspc maven plugins to wiki
 + Optional static content cache
 + Work around IBM JVM socket close issue

jetty-6.1.4rc0 - 01 June 2007
 + JETTY-257 fixed comet cross domain
 + JETTY-309 fix applied to sslEngine
 + JETTY-317 rollback inclusion of cometd jar for maven plugin
 + JETTY-318 Prevent meta channels being created
 + JETTY-330 Allow dependencies with scope provided for jspc plugin
 + JETTY-335 SslEngine overflow fix
 + JETTY-337 deprecated get/setCipherSuites and added
   get/setExcludeCipherSuites
 + JETTY-338 protect isMoreInBuffer from destroy
 + JETTY-339 MultiPartFiler deletes temp files on IOException
 + JETTY-340 FormAuthentication works with null response
 + JETTY-344 gready fill in ByteArrayBuffer.readFrom
 + JETTY-345 fixed lost content with blocked NIO
 + JETTY-347 Fixed type util init
 + JETTY-352 Object locks
 + Add (commented out) jspc precompile to test-webapp
 + Add ability to run cometd webapps to maven plugin
 + Add slf4j-api for upgraded version
 + Allow XmlConfiguration properties to be configured
 + Change scope of fields for Session
 + Delay ssl handshake until after dispatch in sslSocketConnector
 + fixed JSP close handling
 + fixed waiting continuation reset
 + improved date header handling
 + Optional send Date header. Server.setSendDateHeader(boolean)
 + Reorganized import of contrib modules
 + Set so_timeout during ssl handshake as an option on SslSocketConnector
 + Unified JMX configuration
 + Updated junit to 3.8.2
 + Updated slf4j version to 1.3.1
 + update etc/jetty-ssl.xml with new handshake timeout setting

jetty-6.1.3 - 04 May 2007
 + JETTY-309 don't clear writable status until dispatch
 + JETTY-315 suppressed warning
 + JETTY-322 AJP13 cping and keep alive
 + Handle CRLF for content in header optimization

jetty-6.1.2 - 01 May 2007
 + JETTY-322 fix ajp cpong response and close handling
 + JETTY-324 fix ant plugin
 + JETTY-328 updated jboss
 + Added static member definition in WadiSessionManager
 + Fixed session invalidation error in WadiSessionManager
 + Improved unavailabile handling
 + sendError resets output state
 + Updated Wadi to version 2.0-M3

jetty-6.1.2rc5 - 24 April 2007
 + JETTY-305 delayed connection destroy
 + JETTY-309 handle close in multivalue connection fields
 + JETTY-314 fix for possible NPE in Request.isRequestedSessionIdValid
 + Allow jsp-file to be / or /*
 + removed some compile warnings
 + set default keystore for SslSocketConnector

jetty-6.1.2rc4 - 19 April 2007
 + JETTY-294 Fixed authentication reset
 + JETTY-299 handle win32 paths for object naming
 + JETTY-300 removed synchronized on dispatch
 + JETTY-302 correctly parse quoted content encodings
 + JETTY-303 fixed dual reset of generator
 + JETTY-304 Fixed authentication reset

jetty-6.1.2rc3 - 16 April 2007
 + JETTY-283 Parse 206 and 304 responses in client
 + JETTY-285 enable jndi for mvn jetty:run-war and jetty:run-exploded
 + JETTY-289 fixed javax.net.ssl.SSLException on binary file upload
 + JETTY-292 Fixed error page handler error pages
 + JETTY-293 fixed NPE on fast init
 + JETTY-294 Response.reset() resets headers as well as content
 + JETTY-295 Optional support of authenticated welcome files
 + JETTY-296 Close direct content inputstreams
 + JETTY-297 Recreate tmp dir on stop/start
 + JETTY-298 Names in JMX ObjectNames for context, servlets and filters
 + AJP redirects https requests correctly
 + Fixed writes of unencoded char arrays.
 + Improved performance and exclusions for TLD scanning
 + Improvements to allow simple setting of Cache-Control headers
 + MBean properties assume writeable unless marked RO
 + refactor of SessionManager and SessionIdManager for clustering

jetty-6.1.2rc2 - 27 March 2007
 + JETTY-125 maven plugin: ensure test dependencies on classpath for
   <useTestClasspath>
 + JETTY-246 path encode cookies rather than quote
 + JETTY-254 prevent close of jar entry by bad JVMs
 + JETTY-256 fixed isResumed and work around JVM bug
 + JETTY-258 duplicate log message in ServletHandler
 + JETTY-260 Close connector before stop
 + JETTY-262 Allow acceptor thread priority to be adjusted
 + JETTY-263 Added implementation for authorizationType Packets
 + JETTY-265 Only quote cookie values if needed
 + JETTY-266 Fix deadlock with shutdown
 + JETTY-271 ResourceHandler uses resource for MimeType mapping
 + JETTY-272 Activate and Passivate events for sessions
 + JETTY-274 Improve flushing at end of request for blocking
 + JETTY-276 Partial fix for reset/close race
 + JETTY-277 Improved ContextHandlerCollection
 + JETTY-278 Session invalidation delay until no requests
 + JETTY-280 Fixed deadlock with two flushing threads
 + JETTY-284 Fixed stop connector race
 + JETTY-286 isIntegral and isConfidential methods overridden in
   SslSelectChannelConnector
 + Added RestFilter for PUT and DELETE from Aleksi Kallio
 + AJP13 CPING request and CPONG response implemented
 + AJP13 remoteUser, contextPath, servletPath requests implemented
 + AJP13 Shutdown Request from peer implemented
 + Change some JNDI logging to debug level instead of info
 + Enable the SharedStoreContextualiser for the WadiSessionManager(Database
   store for clustering)
 + Make annotations work for maven plugin
 + Optimized multi threaded init on startup servlets
 + Refactor Scanner to increase code reuse with maven/ant plugins
 + Removed unneeded specialized TagLibConfiguration class from maven plugin
 + Update jasper to glassfish tag SJSAS-9_1-B39-RC-14_Mar_2007

jetty-6.1.2rc1 - 08 March 2007
 + JETTY-157 make CGI handle binary data
 + JETTY-175 JDBCUserRealm use getInt instead of getObject
 + JETTY-188 Use timer for session scavaging
 + JETTY-235 default realm name
 + JETTY-242 fix race condition with scavenging sessions when stopping
 + JETTY-243 FULL
 + JETTY-244 Fixed UTF-8 buffer overflow
 + JETTY-245 Client API improvements
 + JETTY-246 spaces in cookies
 + JETTY-248 setContentLength after content written
 + JETTY-250 protect attribute enumerations from modification
 + JETTY-252 Fixed stats handling of close connection
 + JETTY-254 prevent close of jar file by bad JVMs
 + add ajp connector jar to jetty-jboss sar
 + Added option to allow null pathInfo within context
 + Added support for lowResourcesIdleTime to SelectChannelConnector
 + BoundedThreadPool queues rather than blocks excess jobs.
 + call preDestroy() after servlet/filter destroy()
 + Ensure jetty/jboss uses servlet-spec classloading order
 + Fix constructor for Constraint to detect wildcard role
 + fix Dump servlet to handle primitive array types
 + handle comma separated values for the Connection: header
 + Improved Context setters for wadi support
 + Improved handling of early close in AJP
 + Support null pathInfo option for webservices deployed to jetty/jboss
 + TagLibConfiguration uses resource input stream
 + Workaround to call SecurityAssocation.clear() for jboss webservices calls to
   ejbs

jetty-6.1.2rc0 - 15 February 2007
 + JETTY-223 Fix disassociate of UserPrincipal on dispatches
 + JETTY-226 Fixed SSLEngine close issue
 + JETTY-232 Fixed use of override web.xml
 + JETTY-236 Buffer leak
 + JETTY-237 AJPParser Buffer Data Handling
 + JETTY-238 prevent form truncation
 + Coma separated cookies
 + Cometd timeout clients
 + Patches from sybase for ClientCertAuthenticator

jetty-6.1.2pre1 - 05 February 2007
 + JETTY-224 run build up to process-test before invoking jetty:run
 + Added error handling for incorrect keystore/truststore password in
   SslSelectChannelConnector
 + added win32service to standard build
 + allow ResourceHandler to use resource base from an enclosing ContextHandler
 + fixed bug with virtual host handling in ContextHandlerCollection
 + refactored cometd to be continuation independent

jetty-6.1.2pre0 - 01 February 2007
 + JETTY-213 request.isUserInRole(String) fixed
 + JETTY-215 exclude more transitive dependencies from tomcat jars for jsp-2.0
 + JETTY-216 handle AJP packet fragmentation
 + JETTY-218 handle AJP ssl key size and integer
 + JETTY-219 fixed trailing encoded chars in cookies
 + JETTY-220 fixed AJP content
 + JETTY-222 fix problem parsing faces-config.xml
 + Added cometd jsonp transport from aabeling
 + Added terracotta cluster support for cometd
 + add support for Annotations in servlet, filter and listener sources
 + enable SslSelectChannelConnector to modify the SslEngine's client
   authentication settings
 + Fixed 1.4 method in jetty plus
 + Fixed generation of errors during jsp compilation for jsp-2.1
 + handle virtual hosts in ContextHandlerCollection
 + improved writer buffering
 + moved JSON parser to util to support reuse

jetty-6.1.1 - 15 January 2007

jetty-6.1.1rc1 - 12 January 2007
 + JETTY-210 Build jsp-api-2.0 for java 1.4
 + Use timers for Rollover logs and scanner

jetty-6.1.1rc0 - 10 January 2007
 + JETTY-209 Added ServletTester.createSocketConnector
 + JETTY-210 Build servlet-api-2.5 for java 1.4
 + JETTY-211 fixed jboss build
 + CGI servlet fails without exception
 + ensure response headers on AjaxFilter messsages turn off caching
 + extras/win32service download only if no JavaServiceWrapper exist
 + Fixed unpacking WAR
 + MultiPartFilter deleteFiles option
 + simplified chat demo
 + start webapps on deployment with jboss, use isDistributed() method from
   WebAppContext

jetty-6.1.0 - 09 January 2007
 + Fixed unpacking WAR

jetty-6.1.0 - 05 January 2007
 + JETTY-206 fixed AJP getServerPort and getRemotePort
 + Added extras/win32service
 + Added WebAppContext.setCopyWebDir to avoid JVM jar caching issues.
 + GERONIMO-2677 refactor of session id handling for clustering
 + Improved config of java5 threadpool
 + Protect context deployer from Errors
 + ServletTester sets content length

jetty-6.1.0rc3 - 02 January 2007
 + JETTY-195 fixed ajp ssl_cert handling
 + JETTY-197 fixed getRemoteHost
 + JETTY-203 initialize ServletHandler if no Context instance
 + JETTY-204 setuid fix
 + extras/servlet-tester
 + implement resource injection and lifecycle callbacks declared in web.xml
 + setLocale does not use default content type
 + Use standard releases of servlet and jsp APIs.

jetty-6.1.0rc2 - 20 December 2006
 + JETTY-167 cometd refactor
 + JETTY-194 doubles slashes are significant in URIs
 + JETTY-201 make run-as work for both web container and ejb container in jboss
 + AJP13Parser, throw IllegalStateException on unimplemented AJP13 Requests
 + ContextHandlerCollection is noop with no handlers
 + ensure classpath passed to jspc contains file paths not urls
 + ensure com.sun.el.Messages.properties included in jsp-2.1 jar
 + ensure servlets initialized if only using ServletHandler
 + Jetty-197 AJP13 getRemoteHost()
 + Refactored AbstractSessionManager for ehcache
 + remove code to remove SecurityHandler if no constraints present

jetty-6.1.0rc1 - 14 December 2006
 + JETTY-193 MailSessionReference without authentication
 + JETTY-199 newClassPathResource
 + added cache session manager(pre-alpha)
 + ensure unique name for ServletHolder instances
 + simplified idle timeout handling

jetty-6.1.0rc0 - 08 December 2006
 + JETTY-123 fix improved
 + JETTY-181 Allow injection of a java:comp Context
 + JETTY-182 Optionally set JSP classpath initparameter
 + JETTY-184 cometd connect non blocking
 + JETTY-185 tmp filename generation
 + JETTY-189 ProxyConnection
 + 403 for BASIC authorization failure
 + Added extras/gwt
 + Added org.mortbay.thread.concurrent.ThreadPool
 + Added spring ejb3 demo example
 + DefaultHandler links virtual hosts.
 + Dispatcher does not protect javax.servlet attributes
 + Fixed cachesize on invalidate
 + Fixed idle timeout
 + flush if content-length written
 + forward query attribute fix
 + Handle request content encodings
 + null for unknown named dispatches
 + Optimization of writers
 + ServletHandler allows non REQUEST exceptions to propogate
 + Servlet role ref
 + session attribute listener
 + Support for RFC2518 102-processing response
 + TCK fixes from Sybase:
 + update jasper to glassfish SJSAS-9_1-B27-EA-07_Dec_2006

jetty-6.1.0pre3 - 22 November 2006
 + JETTY-154 Cookies are double quotes only
 + JETTY-180 XBean support for context deploy
 + CVE-2006-6969 Upgraded session ID generation to use SecureRandom
 + Expose isResumed on Continuations
 + fixed NIO endpoint flush. Avoid duplicate sends
 + Refactored AJP generator
 + Support TLS_DHE_RSA_WITH_AES_256_CBC_SHA
 + updated glassfish jasper to tag SJSAS-9_1-B25-EA-08_Nov_2006

jetty-6.0.2 - 22 November 2006
 + JETTY-118 ignore extra content after close
 + JETTY-119 cleanedup Security optimizatoin
 + JETTY-123 handle windows UNC paths
 + JETTY-126 handle content > Integer.MAX_VALUE
 + JETTY-129 ServletContextListeners called after servlets are initialized
 + JETTY-151 Idle timeout only applies to blocking operations
 + JETTY-154 Cookies are double quotes only
 + JETTY-171 Fixed filter mapping
 + JETTY-172 use getName() instead of toString
 + JETTY-173 restore servletpath after dispatch
 + (re)make JAAS classes available to webapp classloader
 + add <Property> replacement in jetty xml config files
 + Added concept of bufferred endpoint
 + Added conversion Object -> ObjectName for the result of method calls made on
   MBeans
 + Added DataFilter configuration to cometd
 + added examples/test-jaas-webapp
 + Added extraClassPath to WebAppContext
 + Added hierarchical destroy of mbeans
 + Added ID constructor to AbstractSessionManager.Session
 + added isStopped() in LifeCycle and AbstractLifeCycle
 + Added override descriptor for deployment of RO webapps
 + Allow session cookie to be refreshed
 + alternate optimizations of writer (use -Dbuffer.writers=true)
 + Apply queryEncoding to getQueryString
 + CGI example in test webapp
 + change examples/test-jndi-webapp so it can be regularly built
 + Default soLinger is -1 (disabled)
 + ensure "" returned for ServletContext.getContextPath() for root context
 + ensure sessions nulled out on request recycle; ensure session null after
   invalidate
 + ensure setContextPath() works when invoked from jetty-web.xml
 + fixed NIO endpoint flush. Avoid duplicate sends
 + Fixed NPE in bio.SocketEndPoint.getRemoteAddr()
 + Fixed resource cache flushing
 + Fixed tld parsing for maven plugin
 + HttpGenerator can generate requests
 + Improved *-mbean.properties files and specialized some MBean
 + Major refactor of SelectChannel EndPoint for client selector
 + make .tag files work in packed wars
 + Moved all modules updates from 6.1pre2 to 6.0
 + Plugin shutdown context before stopping it.
 + Refactored session lifecycle and additional tests
 + release resource lookup in Default servlet
 + Reverted UnixCrypt to use coersions (that effected results)
 + Session IDs can change worker ID
 + Simplified ResourceCache and Default servlet
 + SocketConnector closes all connections in doStop
 + Support TLS_DHE_RSA_WITH_AES_256_CBC_SHA
 + updated glassfish jasper to tag SJSAS-9_1-B25-EA-08_Nov_2006
 + Upgraded session ID generation to use SecureRandom

jetty-5.1.14 - 09 August 2007
 + JETTY-155 force close with content length
 + JETTY-369 failed state in Container
 + patched with correct version

jetty-5.1.13
 + Sourceforge 1648335: problem setting version for AJP13

jetty-5.1.12 - 22 November 2006
 + JETTY-154 Cookies ignore single quotes
 + Added support for TLS_DHE_RSA_WITH_AES_256_CBC_SHA
 + AJP protected against bad requests from mod_jk
 + Quote single quotes in cookies
 + Upgraded session ID generation to use SecureRandom

jetty-4.2.27 - 22 November 2006
 + AJP protected against bad requests from mod_jk
 + Upgraded session ID generation to use SecureRandom

jetty-6.1.0pre2 - 20 November 2006
 + Added extraClassPath to WebAppContext
 + Clean up jboss module licensing
 + Fixed resource cache flushing

jetty-6.1.0pre1 - 19 November 2006
 + JETTY-151 Idle timeout only applies to blocking operations
 + JETTY-171 Fixed filter mapping
 + JETTY-172 use getName() instead of toString
 + JETTY-173 restore servletpath after dispatch
 + Added extras/jboss
 + Added hierarchical destroy of mbeans
 + Added override descriptor for deployment of RO webapps
 + alternate optimizations of writer (use -Dbuffer.writers=true)
 + Fixed NPE in bio.SocketEndPoint.getRemoteAddr()
 + Major refactor of SelectChannel EndPoint for client selector
 + release resource lookup in Default servlet
 + Reverted UnixCrypt to use coersions (that effected results)
 + Simplified ResourceCache and Default servlet
 + Use ContextDeployer as main deployer in jetty.xml

jetty-6.1.0pre0 - 21 October 2006
 + JETTY-112 ContextHandler checks if started
 + JETTY-113 support optional query char encoding on requests
 + JETTY-114 removed utf8 characters from code
 + JETTY-115 Fixed addHeader
 + JETTY-118 ignore extra content after close
 + JETTY-119 cleanedup Security optimizatoin
 + JETTY-121 init not called on externally constructed servlets
 + JETTY-123 handle windows UNC paths
 + JETTY-124 always initialize filter caches
 + JETTY-126 handle content > Integer.MAX_VALUE
 + JETTY-129 ServletContextListeners called after servlets are initialized
 + (re)make JAAS classes available to webapp classloader
 + add <Property> replacement in jetty xml config files
 + add a maven-jetty-jspc-plugin to do jspc precompilation
 + added cometd chat demo
 + Added concept of bufferred endpoint
 + Added conversion Object -> ObjectName for the result of method calls made on
   MBeans
 + Added DataFilter configuration to cometd
 + added examples/test-jaas-webapp
 + Added extras/setuid to support start as root
 + Added ID constructor to AbstractSessionManager.Session
 + added isStopped() in LifeCycle and AbstractLifeCycle
 + add hot deployment capability
 + AJP Connector
 + Allow session cookie to be refreshed
 + Apply queryEncoding to getQueryString
 + CGI example in test webapp
 + change examples/test-jndi-webapp so it can be regularly built
 + Default soLinger is -1 (disabled)
 + ensure "" returned for ServletContext.getContextPath() for root context
 + ensure sessions nulled out on request recycle; ensure session null after
   invalidate
 + ensure setContextPath() works when invoked from jetty-web.xml
 + Factored ErrorPageErrorHandler out of WebAppContext
 + fixed ClassCastException in JAASUserRealm.setRoleClassNames(String[])
 + fixed isUserInRole checking for JAASUserRealm
 + Fixed tld parsing for maven plugin
 + HttpGenerator can generate requests
 + Improved *-mbean.properties files and specialized some MBean
 + Improved charset handling in URLs
 + JETYY-120 SelectChannelConnector closes all connections on stop
 + make .tag files work in packed wars
 + minor optimization of bytes to UTF8 strings
 + Plugin shutdown context before stopping it.
 + Ported HtAccessHandler
 + Refactored ErrorHandler to avoid statics
 + Refactored session lifecycle and additional tests
 + Session IDs can change worker ID
 + SocketConnector closes all connections in doStop
 + Start of a client API
 + Transforming classloader does not transform resources.

jetty-5.1.11 - 08 October 2006
 + Default servlet only uses setContentLength on wrapped responses
 + Fixed AJP chunk header (1507377)
 + Fixed AJP handling of certificate length (1494939)
 + fixed ByteBufferOutputStream capacity calculation
 + Fixed order of destruction event calls
 + Fix to HttpOutputStream from M.Traverso

jetty-4.2.26 - 08 October 2006
 + Backport of AJP fixes

jetty-6.0.1 - 24 September 2006
 + JETTY-112 ContextHandler checks if started
 + JETTY-113 support optional query char encoding on requests
 + JETTY-114 removed utf8 characters from code
 + JETTY-115 Fixed addHeader
 + JETTY-121 init not called on externally constructed servlets
 + JETTY-124 always initialize filter caches
 + Factored ErrorPageErrorHandler out of WebAppContext
 + fixed ClassCastException in JAASUserRealm.setRoleClassNames(String[])
 + fixed isUserInRole checking for JAASUserRealm
 + Improved charset handling in URLs
 + JETYY-120 SelectChannelConnector closes all connections on stop
 + minor optimization of bytes to UTF8 strings
 + Refactored ErrorHandler to avoid statics

jetty-6.0.0 - 10 September 2006
 + Conveniance builder methods for listeners and filters
 + Plugin shutdown context before stopping it.
 + SocketConnector closes all connections in doStop
 + Transforming classloader does not transform resources.

jetty-6.0.0rc4 - 05 September 2006
 + JETTY-107 Poor cast in SessionDump demo
 + bind jetty-env.xml entries to java:comp/env
 + Set charset on error pages

jetty-6.0.0rc3 - 01 September 2006
 + JETTY-68 Complete request after sendRedirect
 + JETTY-104 (raised glassfish ISSUE-1044) hide JSP forced path attribute
 + Avoid double error handling of Bad requests
 + don't warn for content length on head requests
 + JETTY-103
 + Less verbose handling of BadResources from bad URLs
 + Move MailSessionReference to org.mortbay.naming.factories
 + pulled 6.0.0 branch
 + Transferred the sslengine patch from the patches directory to extras

jetty-6.0.0rc2 - 25 August 2006
 + added org.apache.commons.logging package to system classes that can't be
   overridden by a webapp classloader
 + Destroy HttpConnection to improve buffer pooling
 + Direct buffer useage is optional
 + Fixed NPE when no resource cache
 + Moved more utility packagtes to the util jar
 + mvn -Djetty.port=x jetty:run uses port number given for the default
   connector
 + Refactored WebXmlConfiguration to allow custom web.xml resource
 + Timestamp in StdErrLog
 + use mvn -Dslf4j=false jetty:run to disable use of slf4j logging with
   jdk1.4/jsp2.0

jetty-6.0.0rc1 - 16 August 2006
 + JETTY-85 JETTY-86 (TrustManager and SecureRandom are now configurable;
   better handling of null/default values)
 + add <requestLog> config param to jetty plugin
 + added modules/spring with XmlBeanFactory configuration
 + Added simple ResourceHandler and FileServer example
 + added start of cometd implementation (JSON only)
 + added start of grizzly connector
 + Added TransformingWebAppClassLoader for spring 2.0 byte code modification
   support
 + Allow direct filling of buffers for uncached static content.
 + Change path mapping so that a path spec of /foo/* does not match /foo.bar :
   JETTY-88
 + -DSTOP.PORT must be specified.
 + fixed bug that caused Response.setStatus to ignore the provided message
 + Fixed FD leak for bad TCP acks. JETTY-63
 + JETTY-87
 + JETTY-90
 + JETTY-91
 + moved optional modules to extras
 + parse jsp-property-group in web.xml for additional JSP servlet mappings
 + protected setContentType from being set during include
 + refactored resource cache
 + removed org.mortbay. from context system classes configuration
 + removed support for lowResources from SelectChannelConnector
 + Support for binding References and Referenceables and javax.mail.Sessions in
   JNDI

jetty-6.0.0rc0 - 07 July 2006
 + add ability to have a lib/ext dir from which to recursively add all jars and
   zips to the classpath
 + Added 8 random letters&digits to Jetty-generated tmp work dir name to ensure
   uniqueness
 + added html module from jetty 5 - but deprecated until maintainer found
 + Added maximum limit to filter chain cache.
 + added setters and getters on SessionManager API for session related config:
   cookie name, url parameter name, domain, max age and path.
 + added StatisticsHandler and statistics on Connector.
 + Added WebAppContextClassLoader.newInstance to better support exensible
   loaders.
 + allow <key> or <name> in <systemProperty> for plugin
 + changed ServletContext.getResourcePaths()  to not return paths containing
   double slashes
 + change name of generated tmp directory to be
   "Jetty_"+host+"_"+port+"_"+contextpath+"_"+virtualhost
 + change prefix from "jetty6" to just "jetty" for plugin: eg is now mvn
   jetty:run
 + Cleaned up idle expiry.
 + ContextHandlerCollection addContext and setContextClass
 + Discard excess bytes in header buffer if connection is closing
 + Do not wrap EofException with EofException
 + ensure explicitly set tmp directory called "work" is not deleted on exit
 + Ensure mvn clean cleans the build
 + ensure war is only unpacked if war is newer than "work" directory
 + fixed classesDirectory param for maven plugin to be configurable
 + fixed HttpGenerator convertion of non UTF-8: JETTY-82
 + immutable getParameterMap()
 + patch to allow Jetty to use JSP2.1 from Glassfish instead of Jasper from
   Tomcat
 + refactor HttpChannelEndPoint in preparation for SslEngine
 + reverse order for destroy event listeners
 + simplified jetty.xml with new constructor injections
 + Simplified Servlet Context API
 + Simplify runtime resolution of JSP library for plugin
 + Ssl algorithm taken from system property
 + support <load-on-startup> for SingleThreadModel
 + support graceful shutdown
 + Threadpool does not need to be a LifeCycle
 + Updated javax code from
   http://svn.apache.org/repos/asf/tomcat/tc6.0.x/trunk/java/javax@417727

jetty-6.0.0beta17 - 01 June 2006
 + Added clover reports and enough tests to get >50% coverage
 + Added config to disable file memory mapped buffers for windows
 + Added Request.isHandled()
 + BoundedThreadPool.doStop waits for threads to complete
 + Connector lowResourceMaxIdleTime  implemented.
 + ContextHandler.setConnectors replace setHosts
 + Default servlet checks for aliases resources
 + don't reset headers during forward
 + Fixed IE SSL issue.
 + Flush will flush all bytes rather than just some.
 + Implemented runAs on servlets
 + Protected WEB-INF and META-INF
 + Recovered repository from Codehaus crash
 + Refactored Synchronization of SelectChannelConnector

jetty-6.0.0beta16 - 12 May 2006
 + remove a couple of System.err.printlns
 + replace backwards compativle API in UrlEncoded

jetty-6.0.0beta15 - 11 May 2006
 + Added <scanTargets> parameter to allow other locations to scan for plugin
 + Added automatic scan of all WEB-INF/jetty-*.xml files for plugin
 + Added embedded examples
 + Added Server attribute org.mortbay.jetty.Request.maxFormContentSize
 + Added taglib resources to 2.1 jsp api jar
 + Added ThrottlingFilter and fixed race in Continuations
 + Added --version to start.jar
 + ContextHandler.setContextPath can be called after start.
 + don't accept partial authority in request line.
 + enforce 204 and 304 have no content
 + Fixed handling of params after forward
 + Improved HttpException
 + improved MBeanContainer object removal
 + improved MBean names
 + improved support for java5 jconsole
 + Major refactor to simplify Server and handler hierarchy
 + Moved more resources to resources
 + readded BoundedThreadPool shrinking (and then fixed resulting deadlock)
 + removed SelectBlockingChannelConnector (unmaintained)
 + Renamed NotFoundHandler to DefaultHandler
 + Reset of timer task clears expiry
 + Session scavenger threads from threadpool
 + setSendServerVersion method added to Server to control sending of Server:
   http header
 + Simplified DefaultServlet static content buffering
 + Thread names include URI if debug set

jetty-6.0.0beta14 - 09 April 2006
 + added configurability for webdefault.xml in maven plugin
 + Added Jasper 2.1 as jesper (jasper without JCL)
 + added jetty-util.jar module
 + Added JSP 2.1 APIs from apache
 + added ProxyServlet
 + added reset to Continuation
 + added support for stopping jetty using "java -jar start.jar --stop"
 + adding InvokerServlet
 + Change tmp dir of plugin to work to be in line with jetty convention
 + fixed forward bug (treated as include)
 + fixed HttpField iterator
 + fixed priority of port from url over host header
 + ignore dirs and files that don't exist in plugin scanner
 + implemented request.isUserInRole
 + improved contentType handling and test harness
 + Modify plugin to select JSP impl at runtime
 + moved test webapps to examples directory
 + securityHandler removed if not used.
 + Started readding logging to jesper using jdk logging
 + stop JDBCUserRealm coercing all credentials to String
 + Use start.config to select which JSP impl at runtime based on jdk version

jetty-6.0.0beta12 - 16 March 2006
 + Added JSP2.0 demos to test webapp
 + Added provider support to SslListener
 + Fixed error handling in error page
 + Fixed JettyPlus for root contexts
 + Fixed maven plugin JNDI for redeploys
 + Fixed tld discovery for plugin (search dependencies)
 + Log ERROR for runtimeExceptions
 + Upgraded jasper to 5.5.15

jetty-6.0.0beta11 - 14 March 2006
 + Added HttpURI and improved UTF-8 parsing.
 + added JAAS
 + added missing Configurations for maven plugin
 + added patch to use joda-time
 + added webapp-specific JNDI entries
 + fixed ; decoding in URIs
 + fixed FORM authentication
 + moved dtd and xsd to standard javax location
 + refactored configuration files and start()
 + refactored session ID management
 + refactored writers and improved UTF-8 generation.

jetty-6.0.0beta10 - 25 February 2006
 + added getLocalPort() to connector
 + Added support for java:comp/env
 + Added support for pluggable transaction manager
 + Additional accessors for request logging
 + Fixed content-type for range requests
 + Fixed default servlet handling of includes
 + Fix for myfaces and include with close
 + Fix for sf1435795 30sec delay from c taylor
 + Fix http://jira.codehaus.org/browse/JETTY-6. hi byte reader
 + Fix sf1431936 don't chunk the chunk
 + Forward masks include attributes and vice versa
 + Updates javax to MR2 release

jetty-6.0.0beta9 - 09 February 2006
 + Added CGI servlet.
 + Added request log.
 + Added TLD tag listener handling.
 + Continuation cleanup
 + Fixed dispatch of wrapped requests.
 + Fixed double flush of short content.
 + fixed setLocale bug sf1426940
 + Fixed unraw decoding of query string
 + Force a tempdir to be set.
 + Force jasper scratch dir.
 + PathMap for direct context mapping.
 + Refactored chat demo and upgraded prototype.js

jetty-6.0.0beta8 - 24 January 2006
 + conveniance addHandler removeHandler methods
 + fixed bug in overloaded write method on HttpConnection (reported against
   Tapestry4.0)
 + fixed dispatch of new session problem. sf:1407090
 + Handle pipeline requests without hangs
 + hid org.apache.commons.logging and org.slf4j packages from webapp
 + improve buffer return mechanism.
 + improved caching of content types
 + maven-jetty6-plugin: ensure compile is done before invoking jetty
 + maven-jetty6-plugin: support all types of artifact dependencies
 + maven-jetty6-plugin stopped transitive inclusion of log4j and
   commons-logging from commons-el for jasper
 + patch to remove spurious ; in HttpFields
 + reinstated rfc2616 test harness
 + Removed queue from thread pool.

jetty-6.0.0Beta7
 + Faster header name lookup
 + Fixed infinite loop with chunk handling
 + maven-jetty6-plugin added tmpDirectory property
 + maven-jetty6-plugin stopped throwing an error if there is no target/classes
   directory
 + null dispatch attributes not in names
 + reduced info verbosity
 + removed singleton Container

jetty-6.0.0Beta6
 + Fixed issue with blocking reads
 + Fixed issue with unknown headers
 + optimizations

jetty-6.0.0Beta5
 + Added management module for mbeans
 + Fixed writer char[] creations
 + Moved to SVN

jetty-6.0.0Beta4
 + CVE-2006-2758 Fixed JSP visibility security issue.
 + Improved jetty-web.xml access to org.mortbay classes.
 + Jasper 5.5.12
 + System property support in plugin

jetty-6.0.0Beta3
 + Fixed classloader issue with server classes
 + Fixed error in block read
 + Named dispatch.

jetty-6.0.0Beta2
 + Improved buffer return
 + Improved reuse of HttpField values and cookies.
 + loosely coupled with JSP servlet
 + loosely coupled with SLF4J
 + merged util jar back into jetty jar
 + Simpler continuation API

jetty-6.0.0Beta1
 + Error pages
 + Implemented all listeners
 + maven2 plugin
 + Multiple select sets
 + refactored start/stop
 + Servlet 2.5 API
 + shutdown hook
 + SSL connector
 + Virtual hosts

jetty-6.0.0Beta0
 + Dispatcher parameters
 + Fixed blocking read
 + Maven 2 build
 + UTF-8 encoding for URLs

jetty-6.0.0APLPA3
 + Added demo for Continuations
 + Jasper and associated libraries.

jetty-6.0.0ALPHA2
 + Continuations - way cool way to suspend a request and retry later.
 + Dispatchers
 + Security

jetty-6.0.0ALPHA1
 + Filters
 + web.xml handling

jetty-6.0.0ALPHA0
 + file may be sent as sent is a single operation.
 + Improved "dependancy injection" and "inversion of control" design of
   components
 + Improved "interceptor" design of handlers
 + Missing Request Dispatchers
 + Missing Security
 + Missing war support
 + Missing web.xml based configuration
 + Optional use of NIO Buffering so that efficient direct buffers and memory
   mapped files can be used.
 + Optional use of NIO gather writes, so that for example a HTTP header and a
   memory mapped
 + Optional use of NIO non-blocking scheduling so that threads are not
   allocated per connection.
 + Smart split buffer design allows large buffers to only be allocated to
   active connections. The resulting memory savings allow very large buffers to
   be used, which increases the chance of efficient asynchronous flushing and
   of avoiding chunking.
 + Totally rearchitected and rebuilt, so 10 years of cruft could be removed!

jetty-5.1.11RC0 - 05 April 2006
 + Added provider support to SslListener
 + Fixed AJP handling of ;jsessionid.
 + force close with shutdownOutput for win32
 + improved contentType param handling
 + logging improvements for servlet and runtime exceptions
 + NPE protection if desirable client certificates
 + stop JDBCUserRealm forcing all credentials to be String

jetty-5.1.10 - 05 January 2006
 + Fixed path aliasing with // on windows.
 + Fix for AJP13 with encoded path
 + Fix for AJP13 with multiple headers
 + Put POST content default back to iso_8859_1. GET is UTF-8 still
 + Remove null dispatch attributes from getAttributeNames

jetty-4.2.25 - 04 January 2006
 + Fixed aliasing of // for win32

jetty-5.1.9 - 07 December 2005
 + Fixed wantClientAuth(false) overriding netClientAuth(true)

jetty-6.0.0betaX
 + See http://jetty.mortbay.org/jetty6 for 6.0 releases

jetty-5.1.8 - 07 December 2005
 + Fixed space in URL issued created in 5.1.6

jetty-5.1.7 - 07 December 2005

jetty-5.1.7rc0 - 06 December 2005
 + better support for URI character encodings
 + char encoding for MultiPartRequest
 + fixed merging of POST params in dispatch query string.
 + improved server stats
 + JSP file servlet mappings copy JspServlet init params.
 + Prefix servlet context logs with org.mortbay.jetty.context
 + protect from NPE in dispatcher getValues
 + Updated to 2.6.2 xerces
 + use commons logging jar instead of api jar.

jetty-5.1.6 - 18 November 2005
 + CVE-2006-2758 Fixed JSP visibility security issue.
 + Improved jetty-web.xml access to org.mortbay classes.

jetty-5.1.5 - 10 November 2005
 + Improved mapping of JSP files.
 + Improved shutdown hook
 + Improved URL Decoding

jetty-5.1.5rc2 - 07 October 2005
 + ProxyHandler can handle chained proxies
 + public ServerMBean constructor
 + ReFixed merge of Dispatcher params
 + Response.setLocale will set locale even if getWriter called.
 + Reverted dispatcher params to RI rather than spec behaviour.
 + unsynchronized ContextLoader
 + UTF-8 encoding for URLs

jetty-5.1.5rc1 - 23 August 2005
 + Encoded full path in ResourceHandler directory listing
 + Fixed 100-continues with chunking and early commit
 + Fixed illegal state with chunks and 100 continue - Tony Seebregts
 + Fixed merge of Dispatcher parameters
 + Fixed PKCS12Import input string method
 + handle extra params after charset in header
 + Release commons logging factories when stopping context.
 + upgraded to commons logging 1.0.4

jetty-5.1.5rc0 - 16 August 2005
 + Applied ciphersuite patch from tonyj
 + Authenticators use servlet sendError
 + CGI sets SCRIPT_FILENAME
 + Expect continues only sent if input is read.
 + Facade over commons LogFactory so that discovery may be avoided.
 + Fixed component remove memory leak for stop/start cycles
 + HttpTunnel timeout
 + NPE protection for double stop in ThreadedServer

jetty-5.1.4 - 05 June 2005
 + Change JAAS impl to be more flexible on finding roles
 + Fixed FTP close issue.
 + ModelMBean handles null signatures
 + NPE protection in ThreadedServer
 + set classloader during webapp doStop
 + setup MX4J with JDK1.5 in start.config

jetty-5.1.4rc0 - 19 April 2005
 + Allow ServletHandler in normal HttpContext again.
 + HttpServer delegates component handling to Container.
 + More protection from null classloaders.
 + ServletHttpContext correctly calls super.doStop.
 + Stop start.jar putting current directory on classpath.
 + Turn off web.xml validation for JBoss.

jetty-5.1.3 - 07 April 2005
 + Some minor code janitorial services

jetty-4.2.24 - 07 April 2005

jetty-5.1.3rc4 - 31 March 2005
 + Allow XmlConfiguration to start with no object.
 + make java:comp/env immutable for webapps as per J2EE spec
 + Moved servlet request wrapping to enterContextScope for geronimo security
 + refixed / mapping for filters
 + rework InitialContextFactory to use static 'default' namespace
 + updated to mx4j 3.0.1

jetty-5.1.3rc3 - 20 March 2005
 + fixed "No getter or setter found" mbean errors
 + removed accidental enablement of DEBUG for JettyPlus jndi in
   log4j.properties

jetty-5.1.3rc2 - 16 March 2005
 + Fixed context to _context refactory error
 + Updated JSR154Filter for ERROR dispatch

jetty-5.1.3rc1 - 13 March 2005
 + Fixed principal naming in FormAuthenticator
 + Fixed typo in context-param handling.
 + JettyPlus updated to JOTM 2.0.5, XAPool 1.4.2
 + update to demo site look and feel.

jetty-4.2.24rc1
 + Fixed principal naming in FormAuthenticator

jetty-5.1.3rc0 - 08 March 2005
 + Added logCookie and logLatency support to NCSARequestLog
 + Added new JAAS callback to allow extra login form fields in authentication
 + Added simple xpath support to XmlParser
 + Added SslListener for 1.4 JSSE API.
 + Added TagLibConfiguration to search for listeners in TLDs.
 + Allow system and server classes to be configured for context loader.
 + Fixed HTAccess crypt salt handling.
 + Fixed JSR154 error dispatch with explicit pass of type.
 + Fixed moderate load preventing ThreadPool shrinking.
 + Fixed rollover filename format bug
 + Flush filter chain caches on servlet/filter change
 + IOException if EOF read during chunk.

jetty-4.2.24rc0 - 08 March 2005
 + Added logCookie and logLatency support to NCSARequestLog
 + Back ported Jetty 5 ThreadedServer and ThreadPool

jetty-5.1.2 - 18 January 2005
 + Added id and ref support to XmlConfiguration
 + Apply patch #1103953
 + Cleaned up AbstractSessionManager synchronization.
 + Fixed potential concurrent login problem with JAAS

jetty-4.2.23 - 16 January 2005
 + Cleaned up AbstractSessionManager synchronization.
 + Fixed potential concurrent login problem with JAAS

jetty-5.1.2pre0 - 22 December 2004
 + Added global invalidation to AbstractSessionManager
 + Fixed case of Cookie parameters
 + Fixed suffix filters
 + Modified useRequestedID handling to only use IDs from other contexts
 + Support Secure and HttpOnly in session cookies
 + UnavailableException handling from handle

jetty-4.2.23RC0 - 17 December 2004
 + Added LogStream to capture stderr and stdout to logging
 + Build unsealed jars
 + LineInput handles readers with small internal buffer
 + Support Secure and HttpOnly in session cookies

jetty-5.1.1 - 01 December 2004

jetty-5.1.1RC1
 + Allow double // within URIs
 + Applied patch for MD5 hashed credentials for MD5
 + Fixed ordering of filters with multiple interleaved mappings.
 + Made more WebApplicationHandle configuration methods public.
 + Some minor findbugs code cleanups

jetty-5.1.1RC0 - 17 November 2004
 + added new contributed shell start/stop script
 + excluded ErrorPageHandler from standard build in extra/jdk1.2 build
 + fix commons logging imports to IbmJsseListener
 + fix for adding recognized EventListeners

jetty-5.1.0 - 14 November 2004

jetty-5.1.RC1 - 24 October 2004
 + Allow JSSE listener to be just confidential or just integral.
 + Allow multiple accepting threads
 + Build unsealed jars
 + default / mapping does not apply to Filters
 + Fixed NPE for null contenttype
 + improved clean targets
 + many minor cleanups suggested from figbug utility
 + Partially flush writers on every write so content length can be detected.
 + when committed setHeader is a noop rather than IllegalStateException

jetty-5.1.RC0 - 11 October 2004
 + Added filter chain cache
 + Added JSR77 servlet statistic support
 + Added LifeCycle events and generic container.
 + Added LogStream to capture stderr and stdout to logging
 + Fixed HTAccessHandler
 + Fixed many minor issues from J2EE 1.4 TCK testing See sf.net bugs 1031520 -
   1032205
 + JBoss 4.0.0 support
 + LineInput handles readers with small internal buffer
 + Refactored, simplified and optimized HttpOutputStream
 + Refactored webapp context configurations
 + Upgraded to ant-1.6 for jasper

jetty-5.0.0 - 10 September 2004

jetty-5.0.RC4 - 05 September 2004
 + Fixed configuration of URL alias checking
 + JettyJBoss: Use realm-name from web.xml if present, otherwise use
   security-domain from jboss-web.xml

jetty-5.0.RC3 - 28 August 2004
 + Added parameters for acceptQueueSize and lowResources level.
 + Always say close for HTTP/1.0 non keep alive.
 + Changed default URI encoding to UTF-8
 + DIGEST auth handles qop, stale and maxNonceAge.
 + fixed deployment of ejb-link elements in web.xml with jboss
 + fixed jaas logout for jetty-jboss
 + Fixes to work with java 1.5
 + JettyPlus addition of pluggable DataSources
 + JettyPlus upgrade to XAPool 1.3.3. and HSQLDB 1.7.2
 + Less verbose warning for non validating xml parser.
 + Update to jasper 5.0.27

jetty-4.2.22
 + Added parameters for acceptQueueSize and lowResources level.
 + fixed deployment of ejb-link elements in web.xml for jboss
 + fixed jaas logout for jetty-jboss integration

jetty-5.0.RC2 - 02 July 2004
 + add JMX support for JettyPlus
 + add listing of java:comp/env for webapp with JMX
 + Default servlet may use only pathInfo for resource
 + Error dispatchers are always GET requests.
 + Fixed DIGEST challenge delimiters
 + Fixed JAAS logout
 + Fixed no-role security constraint combination.
 + Fixed session leak in j2ee
 + Fix to use runas roles during servlet init and destroy
 + HTAccess calls UnixCrypt correctly
 + HttpContext sendError for authentication errors
 + integrated jetty-jboss with jboss-3.2.4
 + make choice of override of JNDI ENC entries: config.xml or web.xml
 + OPTIONS works for all URLs on default servlet

jetty-4.2.21 - 02 July 2004
 + add JMX support for JettyPlus
 + add listing of java:comp/env for webapp with JMX
 + Fixed JAAS logout
 + integrated jetty-jboss with jboss-3.2.4
 + make choice of override of JNDI ENC entries: config.xml or web.xml

jetty-5.0.RC1 - 24 May 2004
 + added extra/etc/start-plus.config to set up main.class for jettyplus
 + Changed to apache 2.0 license
 + Fixed HTTP tunnel timeout setting.
 + FORM auth redirects to context on a re-auth
 + Handle multiple virutal hosts from JBoss 3.2.4RC2
 + Improved handling of exception from servlet init.
 + maxFormContentLength may be unlimited with <0 value

jetty-4.2.20 - 22 May 2004
 + Fixed HTTP tunnel timeout setting.
 + FORM auth redirects to context on a re-auth
 + Improved handling of exception from servlet init.
 + maxFormContentLength may be unlimited with <0 value

jetty-5.0.0RC0 - 07 April 2004
 + Changed dist naming convention to lowercase
 + Default servlet respectes servlet path
 + Factored out XML based config from WebApplicationContext
 + Fixed Default servlet for non empty servlet paths
 + Fixed DOS problem
 + Fixed j2se 1.3 problem with HttpFields
 + Fixed setCharacterEncoding for parameters.
 + Forced close of connections over stop/start
 + Improved RequestLog performance
 + ProxiedFor field support added to NCSARequestLog
 + ServletContext attributes wrap HttpContext attributes.
 + Updated jasper to 5.0.19
 + Updated JettyPlus to JOTM 1.4.3 (carol-1.5.2, xapool-1.3.1)
 + Updated mx4j to V2
 + Worked around bad jboss URL handler in XMLParser

jetty-4.2.20RC0 - 07 April 2004
 + Changed dist naming convention to lowercase
 + Fixed Default servlet for non empty servlet paths
 + Forced close of connections over stop/start
 + HttpFields protected headers
 + ProxiedFor field support added to NCSARequestLog
 + Worked around bad jboss URL handler in XMLParser

jetty-4.2.19 - 19 March 2004
 + Fixed DOS attack problem

jetty-5.0.beta2 - 12 February 2004
 + Added experimental NIO listeners again.
 + Added log4j context repository to jettyplus
 + Added skeleton JMX MBean for jetty plus
 + FileResource better handles non sun JVM
 + Fixed busy loop in threadpool run
 + fixed filter dispatch configuration.
 + Fixed HEAD with empty chunk bug.
 + Fixed jetty.home/work handling
 + fixed lazy authentication with FORMs
 + Fixed SessionManager init
 + Fixed setDate thread safety
 + Improved low thread handling
 + Monitor closes socket before exit
 + NPE guard for no-listener junit deployment
 + Reorganized ServletHolder init
 + RequestDispatcher uses request encoding for query params
 + Updated to Japser 5.0.16

jetty-4.2.18 - 01 March 2004
 + Added log4j context repository to jettyplus
 + Default servlet respectes servlet path
 + Fixed j2se 1.3 problem with HttpFields
 + Improved log performance
 + NPE guard for no-listener junit deployment
 + Suppress some more IOExceptions

jetty-4.2.17 - 01 February 2004
 + Fixed busy loop in threadpool run
 + Reorganized ServletHolder init

jetty-4.2.16 - 30 January 2004
 + FileResource better handles non sun JVM
 + Fixed HttpTunnel for JDK 1.2
 + Fixed setDate multi-cpu race
 + Improved low thread handling
 + Monitor closes socket before exit
 + RequestDispatcher uses request encoding for query params
 + Update jasper to 4.1.29

jetty-5.0.beta1 - 24 December 2003
 + Added patch for JBoss realm single sign on
 + Env variables for CGI
 + Fixed UnixCrypt handling in HTAccessHandler
 + Removed support for old JBoss clustering
 + Reorganized FAQ
 + SecurityConstraints not reset by stop() on custom context

jetty-4.2.15 - 24 December 2003
 + Added patch for JBoss realm single sign on
 + Environment variables for CGI
 + Fixed UnixCrypt handling in HTAccessHandler
 + Removed support for old JBoss clustering
 + SecurityConstraints not reset by stop() on custom context

jetty-5.0.beta0 - 22 November 2003
 + Added MsieSslHandler to handle browsers that don't grok persistent SSL (msie
   5)
 + Added org.mortbay.http.ErrorHandler for error pages.
 + Allow per listener handlers
 + Expire pages that contain set-cookie as per RFC2109 recommendation
 + Fixed init race in HttpFields cache
 + JBoss integration uses writer rather than stream for XML config handling
 + PathMap uses own Map.Entry impl for IBM JVMs
 + Protect ThreadPool.run() from interrupted exceptions
 + Removed support for HTTP trailers
 + Removed the CMR/CMP distributed session implementation
 + Respect content length when decoding form content.
 + Updated jasper to 5.0.14beta
 + Use ${jetty.home}/work or WEB-INF/work for temp directories if present

jetty-4.2.15rc0 - 22 November 2003
 + Added org.mortbay.http.ErrorHandler for error pages.
 + JsseListener checks UserAgent for browsers that can't grok persistent SSL
   (msie5)
 + PathMap uses own Map.Entry impl for IBM JVMs
 + Protect ThreadPool.run() from interrupted exceptions
 + Race in HttpFields cache
 + Removed the CMR/CMP distributed session implementation
 + Use ${jetty.home}/work or WEB-INF/work for temp directories if present

jetty-4.2.14 - 04 November 2003
 + Expire pages that contain set-cookie as per RFC2109 recommendation
 + Fixed NPE in SSO
 + JBoss integration uses writer rather than stream for XML config handling
 + respect content length when decoding form content.

jetty-5.0.alpha3 - 19 October 2003
 + Allow customization of HttpConnections
 + Failed requests excluded from duration stats
 + FileClassPath derived from walk of classloader hierarchy.
 + Fixed null pointer if no sevices configured for JettyPlus
 + Implemented security constraint combinations
 + Lazy authentication if no auth constraint.
 + Priority added to ThreadPool
 + replaced win32 service with http://wrapper.tanukisoftware.org
 + Restore servlet handler after dispatch
 + Reworked Dispatcher to better support cross context sessions.
 + Set TransactionManager on JettyPlus datasources and pools
 + Updated jasper and examples to 5.0.12
 + Use File.toURI().toURL() when jdk 1.2 alternative is available.

jetty-4.2.14RC1 - 19 October 2003
 + Added UserRealm.logout and arrange for form auth
 + Allow customization of HttpConnections
 + Failed requests excluded from
 + Reworked Dispatcher to better support cross context sessions.

jetty-4.2.14RC0 - 07 October 2003
 + Build fileclasspath from a walk of the classloaders
 + cookie timestamps are in GMT
 + Correctly setup context classloader in cross context dispatch.
 + Fixed comments with embedded double dashes on jettyplus.xml file
 + Fixed handling of error pages for IO and Servlet exceptions
 + Fixed null pointer if no sevices configured for JettyPlus
 + Priority on ThreadedServer
 + Put a semi busy loop into proxy tunnels for IE problems
 + replaced win32 service with http://wrapper.tanukisoftware.org
 + Set TransactionManager on JettyPlus datasources and pools
 + updated extra/j2ee to jboss 3.2.1+
 + Use File.toURI().toURL() when jdk 1.2 alternative is available.

jetty-5.0.alpha2 - 19 September 2003
 + Correctly setup context classloader in cross context dispatch.
 + Fixed error page handling of IO and Servlet exceptions.
 + Implemented ServletRequestListeners as optional filter.
 + Improved JMX start.
 + minor doco updates.
 + Moved error page mechanism to be webapp only.
 + moved mailing lists to sourceforge.
 + MultipartRequest supports multi value headers.
 + Put a semi busy loop into proxy tunnels for IE problems
 + Turn off validation without non-xerces errors
 + Update jakarta examples
 + Use commons logging.
 + Use log4j if extra is present.
 + XML entity resolution uses URLs not Resources

jetty-5.0.alpha1 - 12 August 2003
 + Implemented locale encoding mapping.
 + Improve combinations of Security Constraints
 + Server javadoc from war
 + Switched to mx4j
 + Synced with 4.2.12
 + Updated to Jasper 5.0.7

jetty-5.0.alpha0 - 16 July 2003
 + Compiled against 2.4 servlet spec.
 + Implemented Dispatcher forward attributes.
 + Implemented filter-mapping <dispatcher> element
 + Implemented remote/local addr/port methods
 + Implemented setCharaterEncoding
 + Updated authentication so that a normal Principal is used.
 + updated to jasper 5.0.3

jetty-4.2.12 - 12 August 2003
 + Added missing S to some OPTIONS strings
 + Added open method to threaded server.
 + Fixed MIME types for chemicals
 + Fixed parameter ordering for a forward request.
 + Fixed up HTAccessHandler
 + FORMAuthenticator does 403 with empty error page.
 + Improved error messages from ProxyHandler
 + Padding for IE in RootNotFoundHandler
 + Removed protection of org.mortbay.http attributes
 + Restore max inactive interval for session manager

jetty-4.2.11 - 12 July 2003
 + Branched for Jetty 5 development.
 + Cookie params all in lower case.
 + Fixed race in servlet initialization code.
 + Prevent AJP13 from reordering query.
 + Simplified AJP13 connection handling.
 + Support separate Monitor class for start

jetty-4.2.10 - 07 July 2003
 + Updates to JettyPlus documentation
 + Updates to Jetty tutorial for start.jar, jmx etc

jetty-4.2.10pre2 - 04 July 2003
 + Addition of mail service for JettyPlus
 + Allow multiple security-role-ref elements per servlet.
 + Cleaned up alias handling.
 + Confidential redirection includes query
 + Fixed cookie handling for old cookies and safari
 + handle multiple security role references
 + Handle Proxy-Connection better
 + Improvement to JettyPlus config of datasources and connection pools
 + Many improvements in JettyPlus java:comp handling
 + Move to Service-based architecture for JettyPlus features
 + Re-implementation of JNDI
 + Restricted ports in ProxyHandler.
 + Session statistics
 + URI always encodes %
 + XmlConfiguration can get/set fields.

jetty-4.2.10pre1 - 02 June 2003
 + Added SSO implementation for FORM authentication.
 + Added stop.jar
 + Deprecated forced chunking.
 + Fixed AJP13 protocol so that request/response header enums are correct.
 + Fixed form auth success redirect after retry, introduced in 4.2.9rc1
 + Fixed JSP code visibility problem introduced in Jetty-4.2.10pre0
 + Fixed problem with shared session for inter context dispatching.
 + Form authentication remembers URL over 403
 + ProxyHandler has improved test for request content
 + Removed support of org.mortbay.http.User role.
 + Trace support is now optional (in AbstractHttpHandler).
 + WebApplicationContext does not reassign defaults descriptor value.

jetty-4.2.10pre0 - 05 May 2003
 + Added ability to override jetty startup class by using -Djetty.server on
   runline
 + Allow params in form auth URLs
 + Allow query params in error page URL.
 + Apply the append flag of RolloverFileOutputStream constructor.
 + Fixed CRLF bug in MultiPartRequest
 + Fixed table refs in JDBCUserRealm.
 + FORM Authentication is serializable for session distribution.
 + getAuthType maps the HttpServletRequest final strings.
 + getAuthType returns CLIENT_CERT instead of CLIENT-CERT.
 + Incorporate jetty extra and plus into build
 + Incorporate JettyPlus jotm etc into build.
 + Integrate with JAAS
 + Massive reorg of the CVS tree.
 + Merge multivalued parameters in dispatcher.
 + Moved Log4JLogSink into JettyPlus
 + New look and feel for www site.
 + ProxyHandler checks black and white lists for Connect.
 + RolloverFileOutputStream manages Rollover thread.
 + Updated to jasper jars from tomcat 4.1.24
 + Warn if max form content size is reached.

jetty-4.2.9 - 19 March 2003
 + Conditional headers check after /dir to /dir/ redirection.

jetty-4.2.9rc2 - 16 March 2003
 + Added X-Forwarded-For header in ProxyHandler
 + Allow dispatch to j_security_check
 + Defaults descriptor has context classloader set.
 + Fixed build.xml for source release
 + Made rfc2068 PUT/POST Continues support optional.
 + Updated included jmx jars

jetty-4.2.9rc1 - 06 March 2003
 + Added requestlog to HttpContext.
 + Added support for client certs to AJP13.
 + Added trust manager support to SunJsseListener.
 + Allow delegated creation of WebApplication derivations.
 + Check Data contraints before Auth constraints
 + Cleaned up includes
 + Dump servlet can load resources for testing now.
 + Optional 2.4 behaviour for sessionDestroyed notification.
 + ProxyHandler has black and white host list.
 + Reduced default context cache sizes (Total 1MB file 100KB).
 + Removed checking for single valued headers.
 + Stop proxy url from doing user interaction.
 + Turn request log buffering off by default.
 + Work around URLClassloader not handling leading /

jetty-4.2.8_01 - 18 February 2003
 + Added a SetResponseHeadersHandler, can set P3P headers etc.
 + Added MBeans for Servlets and Filters
 + Added option to resolve remote hostnames.  Defaults to off.
 + Default servlet can have own resourceBase.
 + Fixed AdminServlet to handle changed getServletPath better.
 + Fixed CGI servlet to handle multiple headers.
 + Moved ProxyHandler to the src1.4 tree
 + Patched first release of 4.2.8 with correct version number
 + ProxyHandler can handle multiple cookies.
 + Rolled back SocketChannelListener to 4.2.5 version

jetty-4.2.7 - 04 February 2003
 + Changed PathMap to conform to / getServletPath handling.
 + Fixed proxy tunnel for non persistent connections.
 + Relative sendRedirect handles trailing / correctly.
 + Upgraded to JSSE 1.0.3_01 to fix security problem.

jetty-4.2.6 - 24 January 2003
 + Added HttpContext.setHosts to restrict context by real interface.
 + Added MBeans for session managers
 + Added version to HttpServerMBean.
 + Allow AJP13 buffers to be resized.
 + ClientCertAuthentication updates request.
 + Fixed LineInput problem with expanded buffers.
 + Fixed rel sendRedirects for root context.
 + Improved SocketChannelListener contributed.
 + Improved synchronization on AbstractSessionManager.

jetty-4.2.5 - 14 January 2003
 + Added Log4jSink in the contrib directory.
 + Don't process conditional headers and ranges for includes
 + Fixed pathParam bug for ;jsessionid
 + Fixed requestedSessionId null bug.

jetty-4.2.4 - 04 January 2003
 + Added MBeans for handlers
 + Clear context attributes after stop.
 + Clear context listeners after stop.
 + Fixed stop/start handling of servlet context
 + HTAccessHandler checks realm as well as htpassword.
 + Reuse empty LogSink slots.
 + Upgraded jasper to 4.1.18
 + Use requestedSessionId as default session ID.

jetty-4.2.4rc0 - 12 December 2002
 + Added gzip content encoding support to Default and ResourceHandler
 + Added HttpContext.flushCache
 + Allow empty host header.
 + Avoid optional 100 continues.
 + Better access to session manager.
 + Character encoding handling for GET requests.
 + Cheap clear for HttpFields
 + Cleaned up some unused listener throws.
 + Code logs objects rather than strings.
 + Configurable root context.
 + Dir listings in UTF8
 + Fixed dir listing from jars.
 + Fixed isSecure and getScheme for SSL over AJP13
 + Fixed setBufferSize NPE.
 + Handle = in param values.
 + Handle chunked form data.
 + Implemented RFC2817 CONNECT in ProxyHandler
 + Improved ProxyHandler to the point is works well for non SSL.
 + Improved setBufferSize handling
 + Limit form content size.
 + Removed container transfer encoding handling.
 + RootNotFoundHandler to help when no context found.
 + Simplified ThreadedServer
 + Update jasper to 4.1.16beta
 + Use ThreadLocals for ByteArrayPool to avoid synchronization.
 + Use Version to reset HttpFields

jetty-4.2.3 - 02 December 2002
 + Added links to Jetty Powered page
 + added main() to org.mortbay.http.Version
 + Added PKCS12Import class to import PKCS12 key directly
 + Check form authentication config for leading /
 + Cleaner servlet stop to avoid extra synchronization on handle
 + Clean up of ThreadedServer.stop()
 + Fixed some typos
 + org.mortbay.http.HttpContext.FileClassPathAttribute
 + Removed aggressive threadpool shrinkage to avoid deadlock on SMP machines.
 + removed old HttpContext.setDirAllowed()
 + Updated bat scripts

jetty-4.2.2 - 20 November 2002
 + Added EOFException to reduce log verbosity on closed connections.
 + Avoided bad buffer status after closed connection.
 + Fixed handling of empty headers
 + Fixed sendRedirect for non http URLS
 + Fixed URI query recycling for persistent connections

jetty-4.2.1 - 18 November 2002
 + Fixed bad optimization in UrlEncoding
 + Re-enabled UrlEncoding test harnesses

jetty-4.2.0 - 16 November 2002
 + Added definitions for RFC2518 WebDav response codes.
 + Added upload demo to dump servlet.
 + Fixed AJP13 buffer size.
 + Fixed include of Invoker servlet.
 + Fixed remove listener bug.
 + Lowercase jsessionid for URLs only.
 + Made NCSARequestLog easier to extend.
 + Many more optimizations.
 + Removed jasper source and just include jars from 4.1.12
 + Removed remaining non portable getBytes() calls
 + Restrict 304 responses to seconds time resolution.
 + Use IE date formatting for speed.
 + Worked around JVM1.3 bug for JSPs

jetty-4.1.4 - 16 November 2002
 + Fixed ContextLoader parent delegation bug
 + Fixed Invoker servlet for RD.include
 + Fixed remove SocketListener bug.
 + Last modified handling uses second resolution.
 + Made NCSARequestLog simpler to extend.
 + Use IE date formatting for last-modified efficiency

jetty-4.2.0rc1 - 02 November 2002
 + Fixed ContextLoader parent delegation bug.
 + Fixed directory resource bug in JarFileResource.
 + Fixed firstWrite after commit.
 + Fixed problem setting the size of chunked buffers.
 + Fixed servletpath on invoker for named servlets.
 + Improved handling of 2 byte encoded characters within forms.
 + Recycling of HttpFields class.
 + Removed unused Servlet and Servlet-Engine headers.
 + Renamed Filter application methods.
 + Support default mime mapping defined by *

jetty-4.2.0rc0 - 24 October 2002
 + Added authenticator to admin.xml
 + Added embedded iso8859 writer to HttpOutputStream.
 + Fixed RolloverFileOutputStream without date.
 + Fixed SessionManager initialization
 + Fixed Session timeout NPE.
 + Greg's birthday release!
 + Removed duplicate classes from jar

jetty-4.1.3 - 24 October 2002
 + Added authenticator to admin.xml
 + Fixed RolloverFileOutputStream without date.
 + Fixed SessionManager initialization
 + Fixed Session timeout NPE.

jetty-4.0.6 - 24 October 2002
 + Clear interrupted status in ThreadPool
 + fixed forward attribute handling for jsp-file servlets
 + Fixed forward query string handling
 + Fixed handling of relative sendRedirect after forward.
 + Fixed setCharacterEncoding to work with getReader
 + Fixed virtual hosts temp directories.

jetty-4.2.0beta0 - 13 October 2002
 + 404 instead of 403 for WEB-INF requests
 + Allow %3B encoded ; in URLs
 + Allow anonymous realm
 + Build without jmx
 + Fixed bad log dir detection
 + Fixed caching of directories to avoid shared buffers.
 + Fix Session invalidation bug
 + FORM authentication sets 403 error page
 + getNamedDispatcher(null) returns containers default servlet.
 + New AJP13 implementation.
 + New Buffering implementation.
 + New ThreadPool implementation.
 + Removed Dispatcher dependancy on ServletHttpContext
 + Stop/Start filters in declaration order.
 + unquote charset in content type
 + Update jasper to 4.1.12 tag
 + Use "standard" names for default,jsp & invoker servlets.

jetty-4.1.2 - 13 October 2002
 + 404 instead of 403 for WEB-INF requests
 + Allow %3B encoded ; in URLs
 + Allow anonymous realm
 + Build without jmx
 + Fixed bad log dir detection
 + Fixed caching of directories to avoid shared buffers.
 + Fix Session invalidation bug
 + FORM authentication sets 403 error page
 + getNamedDispatcher(null) returns containers default servlet.
 + Some AJP13 optimizations.
 + Stop/Start filters in declaration order.
 + unquote charset in content type
 + Update jasper to 4.1.12 tag
 + Use "standard" names for default,jsp & invoker servlets.

jetty-4.1.1 - 30 September 2002
 + Avoid setting sotimeout for optimization.
 + Cache directory listings.
 + Deprecated maxReadTime.
 + Fixed client scripting vulnerability with jasper2.
 + Fixed infinite recursion in JDBCUserRealm
 + Fixed space in resource name handling for jdk1.4
 + Merged LimitedNCSARequestLog into NCSARequestLog
 + Moved launcher/src to src/org/mortbay/start
 + String comparison of If-Modified-Since headers.
 + Touch files when expanding jars

jetty-4.1.0 - 22 September 2002
 + Added LimitedNCSARequestLog
 + ClientCertAuthenticator protected from null subjectDN
 + Context Initparams to control session cookie domain, path and age.
 + Fixed AJP13 handling of mod_jk loadbalancing.
 + Fixed CGI+windows security hole.
 + Handle unremovable tempdir.
 + NCSARequest log buffered default
 + Sorted directory listings.
 + Stop servlets in opposite order to start.
 + Use javac -target 1.2 for normal classes
 + WEB-INF/classes before WEB-INF/lib

jetty-4.1.0RC6 - 14 September 2002
 + Added logon.jsp for no cookie form authentication.
 + Added redirect to welcome file option.
 + Cleaned up old debug.
 + Don't URL encode FileURLS.
 + Encode URLs of Authentication redirections.
 + Extended Session API to pass request for jvmRoute handling
 + Fixed problem with AJP 304 responses.
 + FormAuthenticator uses normal redirections now.
 + Improved HashUserRealm doco
 + Improved look and feel of demo

jetty-4.1.0RC5 - 08 September 2002
 + Added commandPrefix init param to CGI
 + AJP13Listener caught up with HttpConnection changes.
 + Implemented security-role-ref for isUserInRole.
 + Improved errors for misconfigured realms.
 + More cleanup in ThreadPool for idle death.

jetty-4.1.0RC4 - 30 August 2002
 + Created statsLock sync objects to avoid deadlock when stopping.
 + Included IbmJsseListener in the contrib directory.
 + Reverted to 302 for all redirections as all clients do not understand 303
 + Updated jasper2 to 4.1.10 tag.

jetty-4.1.0RC3 - 28 August 2002
 + Added buffering to request log
 + Added defaults descriptor to addWebApplications.
 + addWebApplications encodes paths to allow for spaces in file names.
 + Allow FORM auth pages to be within security constraint.
 + Allow WebApplicationHandler to be used with other handlers.
 + Created and integrated the Jetty Launcher
 + Fixed security problem for suffix matching with trailing "/"
 + Improved handling of path encoding in Resources for bad JVMs
 + Improved handling of PUT,DELETE & MOVE.
 + Made Resource canonicalize it's base path for directories

jetty-4.1.0RC2 - 20 August 2002
 + Added HttpListener.bufferReserve
 + Build ant, src and zip versions with the release
 + Clear interrupted status in ThreadPool
 + Conveninace setClassLoaderJava2Compliant method.
 + Fixed HttpFields cache overflow
 + Improved ByteArrayPool to handle multiple sizes.
 + Updated to Jasper2 (4_1_9 tag)
 + Use system line separator for log files.

jetty-4.1.0RC1 - 11 August 2002
 + Fixed forward query string handling
 + Fixed forward to jsp-file servlet
 + Fixed getContext to use canonical contextPathSpec
 + Fixed handling of relative sendRedirect after forward.
 + Fixed setCharacterEncoding to work with getReader
 + Improved the return codes for PUT
 + Made HttpServer serializable
 + Updated international URI doco
 + Updated jasper to CVS snapshot 200208011920

jetty-4.1.0RC0 - 31 July 2002
 + Added DigestAuthenticator
 + Added ExpiryHandler which can set a default Expires header.
 + Added link to a Jetty page in Korean.
 + Changed URI default charset back to ISO_8859_1
 + Fixed getRealPath for packed war files.
 + Restructured Password into Password and Credentials

jetty-4.0.5 - 31 July 2002
 + Fixed getRealPath for packed war files.
 + Fixed getRequestURI for RD.forward to return new URI.
 + Reversed order of ServletContextListener.contextDestroyed calls

jetty-4.1.B1 - 19 July 2002
 + Added 2.4 Filter dispatching support.
 + Added PUT,DELETE,MOVE support to webapps.
 + CGI Servlet, catch and report program invocation failure status.
 + CGI Servlet, fixed suffix mapping problem.
 + CGI Servlet, pass all HTTP headers through.
 + CGI Servlet, set working directory for exec
 + Moved dynamic servlet handling to Invoker servlet.
 + Moved webapp resource handling to Default servlet.
 + Reversed order of ServletContextListener.contextDestroyed calls
 + Sessions create attribute map lazily.
 + Support HTTP/0.9 requests again
 + Updated mini.http.jar target

jetty-3.1.9 - 15 July 2002
 + Allow doHead requests to be forwarded.
 + Fixed race in ThreadPool for minThreads <= CPUs

jetty-4.1.B0 - 13 July 2002
 + Added work around of JDK1.4 bug with NIO listener
 + Allow filter init to access servlet context methods.
 + close rather than disable stream after forward
 + Fixed close problem with load balancer.
 + Fixed ThreadPool bug when minThreads <= CPUs
 + Keep notFoundContext out of context mapping lists.
 + mod_jk FAQ
 + Moved 3rd party jars to $JETTY_HOME/ext
 + NCSARequestLog can log to stderr
 + RD.forward changes getRequestURI.
 + Stopped RD.includes closing response.

jetty-4.1.D2 - 24 June 2002
 + Added AJP13 listener for apache integration.
 + Allow comma separated cookies and headers
 + Back out Don't chunk 30x empty responses.
 + Better recycling of HttpRequests.
 + Conditional header tested against welcome file not directory.
 + Fixed ChunkableOutputStream close propagation
 + Improved ThreadedServer stopping on bad networks
 + Moved jmx classes from JettyExtra to here.
 + Protect session.getAttributeNames from concurrent modifications.
 + Set contextloader during webapplicationcontext.start
 + Support trusted external authenticators.
 + Use ThreadLocals to avoid unwrapping in Dispatcher.

jetty-4.0.4 - 23 June 2002
 + Back out change: Don't chunk 30x empty responses.
 + Conditional header tested against welcome file not directory.
 + Improved ThreadedServer stopping on bad networks

jetty-4.0.3 - 20 June 2002
 + Allow comma separated cookies and headers
 + Allow session manager to be initialized when set.
 + Better recycling of HttpRequests.
 + Fixed close propagation of on-chunked output streams
 + Fixed japanese locale
 + Force security disassociation.
 + Protect session.getAttributeNames from concurrent modifications.
 + WebapplicationContext.start sets context loader

jetty-4.1.D1 - 08 June 2002
 + Added simple buffer pool.
 + Don't chunk 30x empty responses.
 + Fixed /foo/../bar// bug in canonical path.
 + Fixed "" contextPaths in Dispatcher.
 + Merged ResourceBase and SecurityBase into HttpContext
 + Recycle servlet requests and responses
 + Removed race for the starting of session scavaging
 + Reworked output buffering to keep constant sized buffers.

jetty-4.0.2 - 06 June 2002
 + Added OptimizeIt plug
 + Don't chunk 30x empty responses.
 + Fixed /foo/../bar// bug in canonical path.
 + Fixed "" contextPaths in Dispatcher.
 + Fixed handler/context start order.
 + Fixed web.dtd references.
 + Removed race for the starting of session scavaging

jetty-3.1.8 - 06 June 2002
 + Fixed /foo/../bar// bug in canonical path.
 + Fixed no slash context redirection.
 + Fixed singled threaded dynamic servlets
 + Made SecurityConstraint.addRole() require authentication.

jetty-4.1.D0 - 05 June 2002
 + Added OptimizeIt plug.
 + Added TypeUtil to reduce Integer creation.
 + BRAND NEW WebApplicationHandler & WebApplicationContext
 + Experimental CLIENT-CERT Authenticator
 + Fixed handler/context start order.
 + Fixed web.dtd references.
 + General clean up of the API for for MBean getters/setters.
 + Removed the HttpMessage facade mechanism
 + Restructured ResourceHandler into ResourceBase
 + The 4.1 Series started looking for even more performance within the 2.3
   specification.

jetty-4.0.1 - 22 May 2002
 + Fixed "null" return from getRealPath
 + Fixed contextclassloader on ServletContextEvents.
 + OutputStreamLogSink config improvements
 + Support graceful stopping of context and server.
 + Updated jasper to 16 May snapshot

jetty-4.0.1RC2 - 14 May 2002
 + 3DES Keylength was being reported as 0. Now reports 168 bits.
 + Added confidential and integral redirections to HttpListener
 + Better error for jre1.3 with 1.4 classes
 + Cleaned up RD query string regeneration.
 + Fixed ServletResponse.reset() to resetBuffer.
 + Implemented the run-as servlet tag.

jetty-4.0.1RC1 - 29 April 2002
 + Avoid flushes during RequestDispatcher.includes
 + Better handling if no realm configured.
 + Expand ByteBuffer full limit with capacity.
 + Fixed double filtering of welcome files.
 + Fixed FORM authentication auth of login page bug.
 + Fixed setTempDirectory creation bug
 + Improved flushing of chunked responses

jetty-4.0.1RC0 - 18 April 2002
 + AbstractSessionManager sets contextClassLoader for scavanging
 + Added extract arg to addWebApplications
 + DTD allows static "Get" and "Set" methods to be invoked.
 + Extended facade interfaces to HttpResponse.sendError
 + Fixed delayed response bug: Stopped HttpConnection consuming input from
   timedout connection.
 + Moved basic auth handling to HttpRequest
 + Pass pathParams via welcome file forward for jsessionid
 + Set thread context classloader for webapp load-on-startup inits
 + Updated Jasper to CVS snapshot from Apr 18 18:50:59 BST 2002

jetty-4.0.0 - 22 March 2002
 + Added IPAddressHandler for IP restrictions
 + Jetty.sh cygwin support
 + Minor documentation updates.
 + Updated contributors.
 + Updated tutorial configure version

jetty-4.0.RC3 - 20 March 2002
 + Changed html attribute order for mozilla quirk.
 + ContextInitialized notified before load-on-startup servlets.
 + Fixed ZZZ offset format to +/-HHMM
 + JDBCUserRealm instantiates JDBC driver
 + Suppress WriterOutputStream warning.
 + Updated history

jetty-4.0.RC2 - 12 March 2002
 + Added experimental nio SocketChannelListener
 + Added skeleton load balancer
 + Disabled the Password EXEC mechanism by default
 + Dont try to extract directories
 + Fixed column name in JDBCUserRealm
 + Fixed empty referrer in NCSA log.
 + Fixed security constraint problem with //
 + Fixed version for String XmlConfigurations
 + Removed redundant sessionID check.
 + Remove last of the Class.forName calls.
 + Security FAQ

jetty-3.1.7 - 12 March 2002
 + Fixed security problem with constraints being bypassed with // in URLs

jetty-4.0.RC1 - 06 March 2002
 + Added ContentEncodingHandler for compression.
 + Call response.flushBuffer after service to flush wrappers.
 + contextDestroyed event sent before destruction.
 + Contributors list as an image to prevent SPAM!
 + Empty suffix for temp directory.
 + FileResource depends less on FilePermissions.
 + Fixed filter vs forward bug.
 + Fixed recursive DEBUG loop in Logging.
 + Improved efficiency of quality list handling
 + Minor changes to make HttpServer work on J2ME CVM
 + Simplified filter API to chunkable streams
 + Updated jetty.sh to always respect arguments.
 + Warn if jdk 1.4 classes used on JVM <1.4
 + WebApplication will use ContextLoader even without WEB-INF directory.
 + XmlParser is validating by default. use o.m.x.XmlParser.NotValidating
   property to change.

jetty-3.1.6 - 28 February 2002
 + Dispatcher.forward dispatches directly to ServletHolder to avoid premature
   exception handling.
 + Empty suffix for temp directory.
 + Fixed HttpFields remove bug
 + HttpResponse.sendError makes a better attempt at finding an error page.
 + Implemented 2.3 clarifications to security constraint semantics PLEASE
   REVIEW YOUR SECURITY CONSTRAINTS (see README).
 + LineInput can handle any sized marks
 + Set Listeners default scheme

jetty-4.0.B2 - 25 February 2002
 + Accept jetty-web.xml or web-jetty.xml in WEB-INF
 + Added LoggerLogSink to direct Jetty Logs to JDK1.4 Log.
 + Added optional JDK 1.4 src tree
 + Added org.mortbay.http.JDBCUserRealm
 + Added String constructor to XmlConfiguration.
 + Adjust servlet facades for welcome redirection
 + Improved default jetty.xml
 + Improve handling of unknown URL protocols.
 + Init classloader for JspServlet
 + Minor Jasper updates
 + o.m.u.Frame uses JDK1.4 stack frame handling
 + Simplified addWebApplication
 + Slightly more agressive eating unused input from non persistent connection.
 + Start ServletHandler as part of the FilterHandler start.
 + User / mapping rather than /* for servlet requests to static content

jetty-4.0.B1 - 13 February 2002
 + Added setClassLoader and moved getFileClassPath to HttpContext
 + getRequestURI returns encoded path
 + HttpConnection always eats unused bodies
 + LineInput waits for LF after CF if seen CRLF before.
 + Merged HttpMessage and Message
 + Servlet request destined for static content returns paths as default servlet
 + Suppress error only for IOExceptions not derivitives.
 + Updated examples webapp from tomcat
 + WriterOutputStream so JSPs can include static resources.

jetty-4.0.B0 - 04 February 2002
 + Added AbstractSessionManager
 + Added Array element to XMLConfiguration
 + Added hack for compat tests in watchdog for old tomcat stuff
 + Added index links to tutorial
 + Allow listener schemes to be set.
 + Common handling of TRACE
 + Factor out RolloverFileOutputStream from OutputStreamLogSink
 + Fixed HttpFields remove bug
 + Handle special characters in resource file names better.
 + HttpContext destroy
 + Implemented 2.3 security constraint semantics PLEASE REVIEW YOUR SECURITY
   CONSTRAINTS (see README).
 + Reduce object count and add hash width to StringMap
 + Release process builds JettyExtra
 + Removed triggers from Code.
 + Remove request logSink and replace with RequestLog using
   RolloverFileOutputStream
 + Renamed getHttpServers and added setAnonymous
 + Stop and remove NotFound context for HttpServer
 + Support Random Session IDs in HashSessionManager.
 + Updated crimson to 1.1.3
 + Updated tutorial and FAQ
 + Welcome file dispatch sets requestURI.
 + Welcome files may be relative

jetty-4.0.D4 - 14 January 2002
 + Added BlueRibbon campaign.
 + Added isAuthenticated to UserPrincipal
 + Extract WAR files to standard temp directory
 + Fixed noaccess auth demo.
 + FORM auth caches UserPrincipal
 + Handle ServletRequestWrappers for Generic Servlets
 + Improved handling of UnavailableException
 + Improved HttpResponsse.sendError error page matching.
 + Prevent output after forward
 + RequestDispatcher uses cached resources for include
 + URI uses UTF8 for % encodings.

jetty-4.0.D3 - 31 December 2001
 + cookies with maxAge==0 expire on 1 jan 1970
 + Corrected name to HTTP_REFERER in CGI Servlet.
 + DateCache handles misses better.
 + Fixed cached filter wrapping.
 + Fixed ContextLoader lib handling.
 + Fixed getLocale again
 + Fixed UrlEncoding for % + combination.
 + Generalized temp file handling
 + HttpFields uses DateCache more.
 + Made Frame members private and fixed test harness
 + Moved admin port to 8081 to avoid JBuilder
 + Patch jasper to 20011229101000
 + Removed limits on mark in LineInput.
 + setCookie always has equals

jetty-3.1.5 - 11 December 2001
 + Allow POSTs to static resources.
 + Branched at Jetty_3_1
 + cookies with maxage==0 expired 1 jan 1970
 + Fixed ChunableInputStream.resetStream bug.
 + Fixed formatting of redirectURLs for NS4.08
 + Ignore IO errors when trying to persist connections.
 + setCookie always has equals for cookie value
 + stopJob/killStop in ThreadPool to improve stopping ThreadedServer on some
   platforms.

jetty-4.0.D2 - 02 December 2001
 + added addWebApplications auto discovery
 + Allow POSTs to static resources.
 + Better handling of charset in form encoding.
 + Disabled last forwarding by setPath()
 + Fixed ChunableInputStream.resetStream bug.
 + Fixed formatting of redirect URLs.
 + Ignore IO errors when trying to persist connections.
 + Made the root context a webapplication.
 + Moved demo docroot/servlets to demo directory
 + New event model to decouple from beans container.
 + Removed Demo.java (until updated).
 + Removed ForwardHandler.
 + Removed most of the old doco, which needs to be rewritten and added again.
 + Removed Request set methods (will be replaced)
 + Restructured for demo and test hierarchies
 + stopJob/killStop in ThreadPool to improve stopping ThreadedServer on some
   platforms.

jetty-4.0.D1 - 14 November 2001
 + Added Context and Session Event Handling
 + Added FilterHandler
 + Added FilterHolder
 + Changed HandlerContext to HttpContext
 + Fixed bug with request dispatcher parameters
 + Fixed ServletHandler with no servlets
 + New ContextLoader implementation.
 + New Dispatcher implementation
 + Removed destroy methods
 + Simplified MultiMap
 + Simplified ServletHandler

jetty-4.0.D0 - 06 November 2001
 + 1.2 JSP API
 + 2.3 Servlet API
 + Added examples webapp from tomcat4
 + Branched at Jetty_3_1
 + Branched from Jetty_3_1 == Jetty_3_1_4
 + Jasper from tomcat4
 + Start SessionManager abstraction.

jetty-3.1.4 - 06 November 2001
 + Added RequestLogFormat to allow extensible request logs.
 + Default PathMap separator changed to ":,"
 + Generate session unbind events on a context.stop()
 + getRealPath accepts \ URI separator on platforms using \ file separator.
 + HTAccessHandler made stricter on misconfiguration
 + PathMap now ignores paths after ; or ? characters.
 + Remove old stuff from contrib that had been moved to extra
 + Support the ZZZ timezone offset format in DateCache

jetty-3.1.3 - 26 October 2001
 + Allow a per context UserRealm instance.
 + Correct dispatch to error pages with javax attributes set.
 + Fixed binary files in CVS
 + Fixed several problems with external role authentication. Role
   authentication in JBoss was not working correctly and there were possible
   object leaks. The fix required an API change to UserPrinciple and UserRealm.
 + Fixed Virtual hosts to case insensitive.
 + Fix security problem with trailing special characters. Trailing %00 enabled
   JSP source to be viewed or other servlets to be bypassed.
 + Improved FORM auth handling of role failure.
 + Improved Jasper debug output.
 + Improved ThreadedServer timeout defaults
 + PathMap spec separator changed from ',' to ':'. May be set with
   org.mortbay.http.PathMap.separators system property.
 + Upgraded JSSE to 1.0.2

jetty-3.1.2 - 13 October 2001
 + Added run target to ant
 + Added ServletHandler.sessionCount()
 + Added short delay to shutdown hook for JVM bug.
 + Changed 304 responses for Opera browser.
 + Changed JSESSIONID to jsessionid
 + Changed unsatisfiable range warnings to debug.
 + Fixed attr handling in XmlParser.toString
 + Fixed authentication role handling in FORM auth.
 + Fixed double entry on PathMap.getMatches
 + Fixed FORM Authentication username.
 + Fixed NotFoundHandler handling of unknown methods
 + Fixed request log date formatting
 + Fixed servlet handling of non session url params.
 + FORM authentication passes query params.
 + Further improvements in handling of shutdown.
 + Log OK state after thread low warnings.

jetty-3.1.1 - 27 September 2001
 + Correctly ignore auth-constraint descriptions.
 + Fixed jar manifest format - patched 28 Sep 2001
 + Fixed ServletRequest.getLocale().
 + Handle requestdispatcher during init.
 + Reduced verbosity of bad URL errors from IIS virus attacks
 + Removed incorrect warning for WEB-INF/lib jar files.
 + Removed JDK 1.3 dependancy
 + Use lowercase tags in html package to be XHTML-like.

jetty-3.1.0 - 21 September 2001
 + Added HandlerContext.registerHost
 + Added long overdue Tutorial documentation.
 + Fix .. handling in URI
 + Fix flush on stop bug in logs.
 + Fix FORM authentication on exact patterns
 + Fix Jetty.bat for spaces.
 + Fix param reading on CGI servlet
 + Fix REFFERER in CGI
 + Fix ResourceHandler cache invalidate.
 + Fix reuse of Resource
 + Fix ServletResponse.setLocale()
 + Improved closing of listeners.
 + Improved some other documentation.
 + New simplified jetty.bat
 + Optimized List creation
 + Removed win32 service.exe

jetty-3.1.rc9 - 02 September 2001
 + Added bin/orgPackage.sh script to change package names.
 + Added handlerContext.setClassPaths
 + Added lowResourcePersistTimeMs for more graceful degradation when we run out
   of threads.
 + Added support for Nonblocking listener.
 + Changed to org.mortbay domain names.
 + Fixed bug with non cookie sessions.
 + Fixed handling of rel form authentication URLs
 + Format cookies in HttpFields.
 + Form auth login and error pages relative to context path.
 + Patched Jasper to 3.2.3.

jetty-3.1.rc8 - 22 August 2001
 + Added HttpServer statistics
 + Allow contextpaths without leading /
 + Allow per context log files.
 + Buffer allocation
 + Don't add notfound context.
 + Fixed handling of default mime types
 + ISO8859 conversion
 + Many major and minor optimizations:
 + OutputStreamLogSink replaces WriterLogSink
 + Removed race from dynamic servlet initialization.
 + Separation of URL params in HttpHandler API.
 + StringMap
 + Support WEB-INF/web-jetty.xml configuration extension for webapps
 + Updated sponsors page
 + URI canonicalPath
 + URI pathAdd

jetty-3.1.rc7 - 09 August 2001
 + Added doco for Linux port redirection.
 + Added FORM authentication.
 + Added method handling to HTAccessHandler.
 + Added shutdown hooks to Jetty.Server to trap Ctl-C
 + Added UML diagrams to Jetty architecture documentation.
 + Added utility methods to ServletHandler for wrapping req/res pairs.
 + Don't persist connections if low on threads.
 + Dump Servlet displays cert chains
 + Fix bug in sendRedirect for HTTP/1.1
 + Fixed bug with session ID generation.
 + Fixed redirect handling by the CGI Servlet.
 + Fixed request.getPort for redirections from 80
 + Optimized HttpField handling to reduce object creatiyon.
 + Remove old context path specs
 + ServletRequest SSL attributes in line with 2.2 and 2.3 specs.
 + ServletResponse.sendRedirect puts URLs into absolute format.
 + Use Enumerations to reduce conversions for servlet API.

jetty-3.1.rc6 - 10 July 2001
 + Added Client authentication to the JsseListener
 + Added debug and logging config example to demo.xml
 + Added Get element to the XmlConfiguration class.
 + Added getResource to HandleContext.
 + Added Static calls to the XmlConfiguration class.
 + Avoid script vulnerability in error pages.
 + Cleaned up destroy handling of listeners and contexts.
 + Cleaned up Win32 Service server creation.
 + Close persistent HTTP/1.0 connections on missing Content-Length
 + Fixed a problem with Netscape and the acrobat plugin.
 + Fixed bug in B64Code. Optimised B64Code.
 + Fixed XmlParser to handle xerces1.3 OK
 + Improved debug output for IOExceptions.
 + Improved SSL debugging information.
 + KeyPairTool can now load cert chains.
 + KeyPairTool is more robust to provider setup.
 + Moved gimp image files to Jetty3Extra
 + Moved mime types and encodings to property bundles.
 + Removed getConfiguration from LifeCycleThread to avoid JMX clash.
 + RequestDispatch.forward() uses normal HandlerContext.handle() path if
   possible.
 + Updated to JSSE-1.0.2, giving full strength crypto.
 + Use exec for jetty.sh run
 + WebApps initialize resourceBase before start.
 + Win32 Service uses Jetty.Server instead of HttpServer.

jetty-3.1.rc5 - 01 May 2001
 + Added build target for mini.jetty.jar - see README.
 + Added HTaccessHandler to authenitcate against apache .htaccess files.
 + Added query param handling to ForwardHandler
 + Added ServletHandler().setUsingCookies().
 + Added UnixCrypt support to c.m.U.Password
 + Fixed EOF handling in MultiPartRequest.
 + Fixed forwarding to null pathInfo requests.
 + Fixed handling of empty responses at header commit.
 + Fixed handling of multiple cookies.
 + Fixed jetty.bat classpath problems.
 + Fixed ResourceHandler handling of ;JSESSIONID
 + Fixed sync of ThreadPool idleSet.
 + Major restructing of packages to separate servlet dependancies. c.m.XML  -
   moved XML dependant classes from c.m.Util c.m.HTTP - No servlet or XML
   dependant classes: c.m.Jetty.Servlet - moved from c.m.HTTP.Handler.Servlet
   c.m.Servlet - received some servlet dependant classes from HTTP.
 + Optimized canonical path calculations.
 + Request log contains bytes actually returned.
 + Warn and close connections if content-length is incorrectly set.

jetty-3.0.6 - 26 April 2001
 + Fixed EOF handlding in MultiPartRequest.
 + Fixed forwarding to null pathInfo requests.
 + Fixed handling of empty responses at header commit.
 + Fixed ResourceHandler handling of ;JSESSIONID
 + Fixed sync of ThreadPool idleSet.
 + Load-on-startup the JspServlet so that precompiled servlets work.

jetty-3.1.rc4 - 14 April 2001
 + Added idle thread getter to ThreadPool.
 + Include full versions of JAXP and Crimson
 + Load-on-startup the JspServlet so that precompiled servlets work.
 + Removed stray debug println from the Frame class.

jetty-3.0.5 - 14 April 2001
 + Branched from 3.1 trunk to fix major errors
 + Created better random session ID
 + Don't chunk if content length is known.
 + fixed getLocales handling of quality params
 + Fixed LineInput bug EOF
 + Fixed session invalidation unbind notification to conform with spec
 + Improved flush ordering for forwarded requests.
 + Load-on-startup the JspServlet so that precompiled servlets work.
 + Resource handler strips URL params like JSESSION.
 + Turned off range handling by default until bugs resolved

jetty-3.1.rc3 - 09 April 2001
 + Added ContentHandler Observer to XmlParser.
 + Allow webapp XmlParser to be observed for ejb-ref tags etc.
 + Cleaned up handling of exceptions thrown by servlets.
 + Created better random session ID
 + Frame handles more JIT stacks.
 + Handle zero length POSTs
 + Implemented multi-part ranges so that acrobat is happy.
 + Improved flush ordering for forwarded requests.
 + Improved ThreadPool stop handling
 + Simplified multipart response class.
 + Start session scavenger if needed.

jetty-3.1.rc2 - 30 March 2001
 + Added MultiException to throw multiple nested exceptions.
 + added options to turn off ranges and chunking to support acrobat requests.
 + fixed getLocales handling of quality params
 + fixed getParameter(name) handling for multiple values.
 + Improved handling of Primitive classes in XmlConfig
 + Improved logging of nested exceptions.
 + Lifecycle.start() may throw Exception
 + Only one instance of default MIME map.
 + Renamed getConnection to getHttpConnection
 + Use reference JAXP1.1 for XML parsing.y
 + Version 1.1 of configuration dtd supports New objects.

jetty-3.1.rc1 - 18 March 2001
 + Added Jetty documentation pages from JettyWiki
 + Cleaned up build.xml script
 + Fixed problem with ServletContext.getContext(uri)
 + Minimal handling of Servlet.log before initialization.
 + Moved JMX and SASL handling to Jetty3Extra release
 + Resource handler strips URL params like JSESSION.
 + Various SSL cleanups

jetty-3.1.rc0 - 23 February 2001
 + Added JMX management framework.
 + Changed getter and setter methods that did not conform to beans API.
 + Dynamic servlets may be restricted to Context classloader.
 + Fixed init order for unnamed servlets.
 + Fixed session invalidation unbind notification to conform with spec
 + Improved handling of primitives in utilities.
 + Improved InetAddrPort and ThreadedServer to reduce DNS lookups.
 + Reoganized packages to allowed sealed Jars
 + Socket made available via HttpConnection.
 + Use Thread context classloader as default context loader parent.

jetty-3.0.4 - 23 February 2001
 + Fixed LineInput bug with split CRLF.

jetty-3.0.3 - 03 February 2001
 + Allow Log to be disabled before initialization.
 + Fixed handling of directories without trailing /
 + Fixed pipelined request buffer bug.
 + Handle empty form content without exception.
 + Implemented web.xml servlet mapping to a JSP
 + Included new Jetty Logo

jetty-3.0.2 - 13 January 2001
 + Added etc/jetty.policy as example policy file.
 + Allow '+' in path portion of a URL.
 + Context specific security permissions.
 + Greatly improved buffering in ChunkableOutputStream
 + Handle unknown status reasons in HttpResponse
 + Ignore included response updates rather than IllegalStateException
 + Improved HTML.Block efficiency
 + Improved jetty.bat
 + Improved jetty.sh
 + Padded error bodies for IE bug.
 + Removed classloading stats which were causing circular class loading
   problems.
 + Replaced ResourceHandler FIFO cache with LRU cache.
 + Restructured demo site pages.
 + Try ISO8859_1 encoding if can't find ISO-8859-1

jetty-3.0.1 - 20 December 2000
 + Fixed value unbind notification for session invalidation.
 + Removed double null check possibility from ServletHolder

jetty-3.0.0 - 17 December 2000
 + Fixed rel path handling in default configurations.
 + Fixed rollover bug in WriterLogSink
 + Fixed taglib parsing
 + Fixed WriterLogSink init bug
 + Improved dtd resolution in XML parser.
 + Improved jetty.sh logging
 + Optional extract war files.
 + Use inner class to avoid double null check sync problems

jetty-3.0.0.rc8 - 13 December 2000
 + Added ForwardHandler
 + Change PathMap handling of /* to give precedence over suffix mapping.
 + Default log options changed if in debug mode.
 + Forward to welcome pages rather than redirect.
 + getSecurityHandler creates handler at position 0.
 + Improved exit admin handling
 + Jetty.Server catches init exceptions per server
 + Mapped *.jsp,*.jsP,*.jSp,*.jSP,*.Jsp,*.JsP,*.JSp,*.JSP
 + Optional alias checking added to FileResource.  Turned on by default on all
   platforms without the "/" file separator.
 + Patched jasper to tomcat 3.2.1
 + Protected META-INF as well as WEB-INF in web applications.
 + Removed security constraint on demo admin server.
 + Removed some unused variables.
 + Removed special characters from source.
 + SysV unix init script
 + Tidied handling of ".", ".." and "//" in resource paths

jetty-3.0.0.rc7 - 02 December 2000
 + Added Com.mortbay.HTTP.Handler.Servlet.Context.LogSink attribute to Servlet
   Context. If set, it is used in preference to the system log.
 + Added NotFoundServlet
 + Added range handling to ResourceHandler.
 + Allow dynamic servlets to be served from /
 + Auto add a NotFoundHandler if needed.
 + CGI servlet handles not found better.
 + Changed log options to less verbose defaults.
 + Conditionals apply to puts, dels and moves in ResourceHandler.
 + Depreciated RollOverLogSink and moved functionality to an improved
   WriterLogSink.
 + Don't set MIME-Version in response.
 + Double null lock checks use ThreadPool.__nullLockChecks.
 + Extended security constraints (see README and WebApp Demo).
 + Fixed security problem with lowercase WEB-INF uris on windows.
 + Handle multiple inits of same servlet class.
 + PUT, MOVE disabled in WebApplication unless defaults file is passed.
 + Set the AcceptRanges header.
 + Set thread context classloader during handler start/stop calls.
 + Split Debug servlet out of Admin Servlet.
 + ThreadedServer.forceStop() now makes a connection to itself to handle
   non-premptive close.
 + URIs accept all characters < 0xff.
 + WEB-INF protected by NotFoundServlet rather than security constraint.

jetty-3.0.0.rc6 - 20 November 2000
 + Added ServletWriter that can be disabled.
 + Added Win32 service support
 + Admin servlet uses unique links for IE.
 + Allow HttpMessage state to be manipulated.
 + Allow load-on-startup with no content.
 + Allow multiple set cookies.
 + Corrected a few of the many spelling mistakes.
 + don't include classes in release.
 + Don't set connection:close for normal HTTP/1.0 responses.
 + Don't start HttpServer log sink on add.
 + Fixed RollOverFileLogSink bug with extra log files.
 + Implemented customizable error pages.
 + Implemented resource aliases in HandlerContext - used by Servlet Context
 + Improved Log defaults
 + Javadoc improvements.
 + Map tablib configuration to resource aliases.
 + Prevent reloading dynamic servlets at different paths.
 + Put extra server and servlet info in header.
 + Reduced risk of double null check sync problem.
 + RequestDispatcher.forward() only resets buffer, not headers.
 + RequestDispatcher new queries params replace old.
 + Resource gets systemresources from it's own classloader.
 + Servlet init order may be negative.
 + Session cookies are given context path
 + Sessions try version 1 cookies in set-cookie2 header.
 + Simple stats in ContextLoader.
 + Version details in header can be suppressed with System property
   java.com.mortbay.HTTP.Version.paranoid
 + Warn for missing WEB-INF or web.xml
 + Webapps serve dynamics servlets by default.

jetty-3.0.0.rc5 - 12 November 2000
 + Added debug form to Admin servlet.
 + Allow null cookie values
 + Avoid jprobe race warnings in DateCache
 + Default writer encoding set by mime type if not explicitly set.
 + Implemented servlet load ordering.
 + Many javadoc cleanups.
 + Merged DynamicHandler into ServletHandler.
 + Moved JSP classpath hack to ServletHolder
 + Pass flush through ServletOut
 + Relax webapp rules, accept no web.xml or no WEB-INF
 + Removed Makefile build system.
 + RequestDispatcher can dispatch static resources.
 + Servlet exceptions cause 503 unavailable rather than 500 server error

jetty-2.4.9 - 12 November 2000
 + HtmlFilter handles non default encodings
 + HttpListener default max idle time = 20s
 + HttpListener ignore InterruptedIOExceptions
 + HttpRequest.write uses ISO8859_1 encoding.
 + Writing HttpRequests encodes path

jetty-3.0.0.rc4 - 06 November 2000
 + Fixed mime type mapping bug introduced in RC3
 + Fixed mis-synchronization in ThreadPool.stop()
 + Ignore more IOExceptions (still visible with debug).
 + Provide default JettyIndex.properties

jetty-3.0.0.rc3 - 05 November 2000
 + Added bin/jetty.sh run script.
 + Added context class path dynamic servlet demo
 + Added gz tgz tar.gz .z mime mappings.
 + Added HandlerContext.setHttpServerAccess for trusted contexts.
 + Changed ThreadPool.stop for IBM 1.3 JVM
 + Fixed default mimemap initialization bug
 + Further clean up of the connection close actions
 + Handle mime suffixes containing dots.
 + Implemented mime mapping in webapplications.
 + Moved unused classes from com.mortbay.Util to com.mortbay.Tools in new
   distribution package.
 + Optimized persistent connections by recycling objects
 + Prevent servlet setAttribute calls to protected context attributes.
 + Removed redundant context attributes.
 + Set MaxReadTimeMs in all examples
 + Set the thread context class loader in HandlerContext.handle
 + Strip ./ from relative resources.
 + upgraded build.xml to ant v1.2

jetty-3.0.0.rc2 - 29 October 2000
 + Accept HTTP/1. as HTTP/1.0 (for netscape bug).
 + Accept public DTD for XmlConfiguration (old style still supported).
 + Cleaned up non persistent connection close.
 + ErlEncoding treats params without values as empty rather than null.
 + Fixed thread name problem in ThreadPool
 + Pass file based classpath to JspServlet (see README).
 + Prevented multiple init of ServletHolder
 + Replaced ISO-8859-1 literals with StringUtil static

jetty-3.0.0.rc1 - 22 October 2000
 + Added CGI to demo
 + Added HashUserRealm and cleaned up security constraints
 + Added Multipart request and response classes from Jetty2
 + Added simple admin servlet.
 + All attributes in javax. java. and com.mortbay. name spaces to be set.
 + Cleaned up exception handling.
 + Initialize JSP with classloader.
 + Moved and simplified ServletLoader to ContextLoader.
 + Partial handling of 0.9 requests.
 + removed Thread.destroy() calls.

jetty-2.4.8 - 23 October 2000
 + Fixed bug with 304 replies with bodies.
 + Fixed closing socket problem
 + Improved win32 make files.

jetty-3.0.B05 - 18 October 2000
 + Added default webapp servlet mapping /servlet/name/*
 + Cleaned up response committing and flushing
 + Fixed JarFileResource to handle jar files without directories.
 + Handler RFC2109 cookies (like any browser handles them!)
 + Implemented security-role-ref for servlets
 + Implemented war file support
 + improved ant documentation.
 + Improved default log format for clarity.
 + Improved null returns to get almost clean watchdog test.
 + Improved path spec interpretation by looking at 2.3 spec
 + Java2 style classloading
 + Made test harnesses work with ant.
 + Protected servletConfig from downcast security problems
 + Removed most deprecation warnings
 + Separated context attributes and initParams.

jetty-3.0.B04 - 12 October 2000
 + Added modified version of JasperB3.2 for JSP
 + Added webdefault.xml for web applications.
 + Do not try multiple servlets for a request.
 + Filthy hack to teach jasper JspServer Jetty classpath
 + Fixed problem with session ID in paths
 + Implemented Context.getContext(uri)
 + Merged and renamed third party jars.
 + Moved FileBase to docroot
 + Redirect to index files, so index.jsp works.
 + Restricted context mapping to simple model for servlets.

jetty-3.0.B03 - 09 October 2000
 + Added append mode in RolloverFileLogSink
 + Added release script
 + Catch stop and destroy exceptions in HttpServer.stop()
 + Expanded import package.*; lines
 + Expanded leading tabs to spaces
 + Handle ignorable spaces in WebApplication
 + Handle ignorable spaces in XmlConfiguration
 + Implemented request dispatching.
 + Improved Context to Handler contract.
 + Improved handler toString
 + Improved Log rollover.
 + Made LogSink a Lifecycle interface
 + Parse but not handler startup ordering in web applications.
 + Pass object to LogSink
 + Redirect context only paths.
 + Redo dynamic servlets handling
 + Remove 411 checks as IE breaks this rule after redirect.
 + Removed last remnants JDK 1.1 support
 + Send request log via a LogSink
 + Simplified path translation and real path calculation.
 + Warn about explicit sets of WebApplication

jetty-2.4.7 - 06 October 2000
 + Added encode methods to URI
 + Allow Objects to be passed to LogSink
 + fixes to SSL doco
 + Improved win32 build
 + Set content length on errors for keep alive.
 + Support key and keystore passwords
 + Various improvements to  ServletDispatch, PropertyTree and associated
   classes.

jetty-3.0.B02 - 24 August 2000
 + Added CGI servlet
 + Fixed bug in TestRFC2616
 + Fixed HTTP/1.0 input close bug
 + Fixed LineInput bug with SSL giving CR pause LF.
 + Improved ThreadedServer stop and destroy
 + Use resources in WebApplication

jetty-3.0.B01 - 21 August 2000
 + Implemented more webapp configuration
 + Partial implementation of webapp securitycontraints
 + SSL implemented with JsseListener
 + Switched to the aelfred XML parser from microstar, which is only partially
   validating, but small and lightweight

jetty-2.4.6 - 16 August 2000
 + Added passive mode methods to FTP
 + com.mortbay.Util.KeyPairTool added to handle openSSL SSL keys.
 + JsseListener & SunJsseListener added and documented
 + Minor changes to compile with jikes.
 + Turn Linger off before closing sockets, to allow restart.

jetty-3.0.A99 - 10 August 2000
 + Added Resource abstraction
 + Added Xmlconfiguration utility
 + Implemented jetty.xml configuration
 + Make it compile cleanly with jikes.
 + Re-added commented out imports for JDK-1.1 compile
 + Removed FileBase. Now use ResourceBase instead
 + Replaced FileHandler with ResourceHandler
 + ServletLoader simplied and uses ResourcePath
 + Use SAX XML parsing instead of DOM for space saving.

jetty-3.0.A98 - 20 July 2000
 + Allow HttpRequest.toString() handles bad requests.
 + Fixed constructor to RolloverFileLogSink
 + Implemented Jetty demos and Site as Web Application.
 + Implemented WebApplicationContext
 + Improved synchronization on LogSink
 + ServletRequest.getServerPort() returns 80 rather than 0
 + Switched to JDK1.2 only

jetty-3.0.A97 - 13 July 2000
 + Added error handling to LifeCycleThread
 + Added WML mappings
 + Better tuned SocketListener parameters
 + Fixed makefiles for BSD ls
 + Fixed persistent commits with no content (eg redirect+keep-alive).
 + Formatted version in server info string.
 + implemented removeAttribute on requests
 + Implemented servlet getLocale(s).
 + Implemented servlet isSecure().
 + Less verbose debug
 + Protect setContentLength from a late set in default servlet HEAD handling.
 + Started RequestDispatcher implementation.
 + Tempory request log implementation

jetty-2.4.5 - 09 July 2000
 + Added HtmlExpireFilter and removed response cache revention from HtmlFilter.
 + Don't mark a session invalid until after values unbound.
 + Fixed transaction handling in JDBC wrappers
 + Formatted version in server info.

jetty-3.0.A96 - 27 June 2000
 + Fixed bug with HTTP/1.1 Head reqests to servlets.
 + Supressed un-needed chunking EOF indicators.

jetty-3.0.A95 - 24 June 2000
 + Fixed getServletPath for default "/"
 + Handle spaces in file names in FileHandler.

jetty-3.0.A94 - 19 June 2000
 + Added HandlerContext to allow grouping of handlers into units with the same
   file, resource and class configurations.
 + Cleaned up commit() and added complete() to HttpResponse
 + Implemented Sessions.
 + PathMap exact matches can terminate with ; or # for URL sessions and
   targets.
 + Updated license to clarify that commercial usage IS OK!

jetty-3.0.A93 - 14 June 2000
 + Lots of changes and probably unstable
 + Major rethink! Moved to 2.2 servlet API

jetty-3.0.A92 - 07 June 2000
 + Added HTML classes to jar
 + Fixed redirection bug in FileHandler

jetty-2.4.4 - 03 June 2000
 + Added build-win32.mak
 + Added HTML.Composite.replace
 + Added RolloverFileLogSink
 + Added uk.org.gosnell.Servlets.CgiServlet to contrib
 + BasicAuthHandler uses getResourcePath so it can be used behind request
   dispatching
 + FileHandler implements IfModifiedSince on index files.
 + HttpRequest.setRequestPath does not null pathInfo.
 + Improved LogSink configuration
 + Many debug call optimizations
 + Support System.property expansions in PropertyTrees.

jetty-3.0.A91 - 03 June 2000
 + Abstracted ServletHandler
 + Added HTML classes from Jetty2
 + Implemented realPath and getResource methods for servlets.
 + Improved LogSink mechanism
 + Simplified class loading
 + Simplified HttpServer configuration methods and arguments

jetty-3.0.A9 - 07 May 2000
 + File handler checks modified headers on directory indexes.
 + Fixed double chunking bug in SocketListener.
 + Improvided finally handling of output end game.
 + ServletLoader tries unix then platform separator for zip separator.

jetty-3.0.A8 - 04 May 2000
 + addCookie takes an int maxAge rather than a expires date.
 + Added LogSink extensible log architecture.
 + Added Tenlet class for reverse telnet.
 + Code.ignore only outputs when debug is verbose.
 + Moved Sevlet2_1 handler to com.mortbay.Servlet2_1
 + Servlet2_1 class loading re-acrchitected. See README.

jetty-2.4.3 - 04 May 2000
 + Allow CRLF in UrlEncoded
 + Pass Cookies with 0 max age to browser.

jetty-2.4.2 - 23 April 2000
 + Added GNUJSP to JettyServer.prp file.
 + Added LogSink and FileLogSink classes to allow extensible Log handling.
 + Handle nested RequestDispatcher includes.
 + Modified GNUJSP to prevent close in nested requests.

jetty-3.0.A7 - 15 April 2000
 + Added InetGateway to help debug IE5 problems
 + added removeValue method to MultiMap
 + fixed flush problem with chunked output for IE5
 + Include java 1.2 source hierarchy
 + removed excess ';' from source

jetty-2.4.1 - 09 April 2000
 + Fixed bug in HtmlFilter for tags split between writes.
 + Removed debug println from ServletHolder.
 + Set encoding before exception in FileHandler.

jetty-3.0.A6 - 09 April 2000
 + added bin/useJava2Collections to convert to JDK1.2
 + Dates forced to use US locale
 + Improved portability of Frame and Debug.
 + Integrated skeleton 2.1 Servlet container
 + Removed Converter utilities and InetGateway.

jetty-2.4.0 - 24 March 2000
 + Absolute URIs are returned by getRequestURI (if sent by browser).
 + Added doc directory with a small start
 + Added per servlet resourceBase configuration.
 + Added VirtualHostHandler for virtual host handling
 + Fixed bug with RequestDispatcher.include()
 + Fixed caste problem in UrlEncoded
 + Fixed null pointer in ThreadedServer with stopAll
 + Form parameters only decoded for POSTs
 + Implemented full handling of cookie max age.
 + Improved parsing of stack trace in debug mode.
 + Moved SetUID native code to contrib hierarchy
 + RequestDispatcher handles URI parameters
 + Upgraded to gnujsp 1.0.0

jetty-2.3.5 - 25 January 2000
 + Added configuration option to turn off Keep-Alive in HTTP/1.0
 + Added contrib/com/kiwiconsulting/jetty JSSE SSL adaptor to release.
 + Allow configured servlets to be auto reloaded.
 + Allow properties to be configured for dynamic servlets.
 + Fixed expires bug in Cookies
 + Fixed nasty bug with HTTP/1.1 redirects.
 + Force locale of date formats to US.
 + ProxyHandler sends content for POSTs etc.

jetty-2.3.4 - 18 January 2000
 + Cookie map keyed on domain as well as name and path.
 + DictionaryConverter handles null values.
 + Fixed IllegalStateException handling in DefaultExceptionHandler
 + Fixed interaction with resourcePaths and proxy demo.
 + Improved HtmlFilter.activate header modifications.
 + include from linux rather than genunix for native builds
 + MethodTag.invoke() is now public.
 + Servlet properties allow objects to be stored.
 + URI decodes applies URL decoding to the path.

jetty-3.0.A5 - 19 October 1999
 + Do our own URL string encoding with 8859-1
 + Replaced LF wait in LineInput with state boolean.
 + Use char array in UrlEncoded.decode
 + Use ISO8859_1 instead of UTF8 for headers etc.

jetty-2.3.3 - 19 October 1999
 + Do our own URL encoding with ISO-8859-1
 + HTTP.HTML.EmbedUrl uses contents encoding.
 + Replaced UTF8 encoding with ISO-8859-1 for headers.
 + Use UrlEncoded for form parameters.

jetty-2.3.2 - 17 October 1999
 + Fixed getReader bug with HttpRequest.
 + Updated UrlEncoded with Jetty3 version.

jetty-3.0.A4 - 16 October 1999
 + Added LF wait after CR to LineInput.
 + Basic Authentication Handler.
 + Request attributes
 + UTF8 in UrlDecoded.decodeString.

jetty-2.3.1 - 14 October 1999
 + Added assert with no message to Code
 + Added Oracle DB adapter
 + Changed demo servlets to use writers in preference to outputstreams
 + Fixed GNUJSP 1.0 resource bug.
 + Force UTF8 for FTP commands
 + Force UTF8 for HTML
 + HTTP/1.0 Keep-Alive (about time!).
 + NullHandler/Server default name.name.PROPERTIES to load
   prefix/name.name.properties
 + Prevented thread churn on idle server.
 + ThreadedServer calls setSoTimeout(_maxThreadIdleMs) on accepted sockets.
   Idle reads will timeout.
 + Use UTF8 in HTTP headers

jetty-3.0.A3 - 14 October 1999
 + Added LifeCycle interface to Utils implemented by ThreadPool,
   ThreadedServer, HttpListener & HttpHandler
 + Added service method to HttpConnection for specialization.
 + MaxReadTimeMs added to ThreadedServer.
 + StartAll, stopAll and destroyAll methods added to HttpServer.

jetty-3.0.A2 - 13 October 1999
 + Added cookie support and demo.
 + Cleaned up Util TestHarness.
 + Fixed LineInput problem with repeated CRs
 + HEAD handling.
 + HTTP/1.0 Keep-alive (about time!)
 + NotFound Handler
 + OPTION * Handling.
 + Prevent entity content for responses 100-199,203,304
 + Reduced flushing on writing response.
 + TRACE handling.
 + UTF8 handling on raw output stream.
 + Virtual Hosts.

jetty-3.0.A1 - 12 October 1999
 + Added HttpHandler interface with start/stop/destroy lifecycle
 + Added MultiMap for common handling of multiple valued parameters.
 + Added parameters to HttpRequest
 + Added PathMap implementing mapping as defined in the 2.2 API specification
   (ie. /exact, /prefix/*, *.extention & default ).
 + Implemented simple extension architecture in HttpServer.
 + LineInput uses own buffering and uses character encodings.
 + Quick port of FileHandler
 + Setup demo pages.
 + Updated HttpListener is start/stop/destroy lifecycle.

jetty-3.0.A0 - 09 October 1999
 + Added generalized HTTP Connection.
 + Added support for servlet 2.2 outbut buffer control.
 + Added support for transfer and content encoding filters.
 + Cleaned up chunking code to use LineInput and reduce buffering.
 + Cleanup and abstraction of ThreadPool.
 + Cleanup of HttpRequest and decoupled from Servlet API
 + Cleanup of HttpResponse and decoupled from Servlet API
 + Cleanup of LineInput, using 1.2 Collections.
 + Cleanup of URI, using 1.2 Collections.
 + Cleanup of UrlEncoded, using 1.2 Collections.
 + Created RFC2616 test harness.
 + Extended URI to handle absolute URLs
 + Generalized notification of outputStream events.
 + gzip and deflate request transfer encodings
 + HttpExceptions now produce error pages with specific detail of the
   exception.
 + HttpMessage supports chunked trailers.
 + HttpMessage supports message states.
 + Moved com.mortbay.Base classes to com.mortbay.Util
 + Moved HttpInput/OutputStream to ChunkableInput/OutputStream.
 + Split HttpHeader into HttpFields and HttpMessage.
 + Started fresh repository in CVS
 + TE field coding and trailer handler
 + ThreadedServer based on ThreadPool.

jetty-2.3.0 - 05 October 1999
 + Added SetUID class with native Unix call to set the effective User ID.
 + FTP closes files after put/get.
 + FTP uses InetAddress of command socket for data socket.

jetty-2.3.0A - 22 September 1999
 + Added "Powered by Jetty" button.
 + Added BuildJetty.java file.
 + Added GNUJSP 1.0 for the JSP 1.0 API.
 + Expanded tabs to spaces in source.
 + Made session IDs less predictable and removed race.
 + ServerContext available to HtmlFilters via context param
 + Use javax.servlet classes from JWSDK1.0

jetty-2.2.8 - 15 September 1999
 + Added disableLog() to turn off logging.
 + Allow default table attributes to be overriden.
 + Fixed bug in Element.attribute with empty string values.
 + Improved quoting in HTML element values
 + Made translation of getRequestURI() optional.
 + Removed recursion from TranslationHandler

jetty-2.2.7 - 09 September 1999
 + Added default row, head and cell elements to Table.
 + Added GzipFilter for content encoding.
 + FileHandler passes POST request through if the file does not exist.
 + Reverted semantics of getRequestURI() to return untranslated URI.

jetty-2.2.6 - 05 September 1999
 + Added destroy() method on all HttpHandlers.
 + Added ServletRunnerHandler to the contrib directories.
 + Allow the handling of getPathTranslated to be configured in ServletHandler.
 + class StyleLink added.
 + Cookies always available from getCookies.
 + Cookies parameter renamed to CookiesAsParameters
 + cssClass, cssID and style methods added to element.
 + FileHandler does not server files ending in '/'
 + Fixed Cookie max age order of magnitude bug.
 + HttpRequest.getSession() always returns a session as per the latest API
   spec.
 + Ignore duplicate single valued headers, rather than reply with bad request,
   as IE4 breaks the rules.
 + media added to Style
 + New implementation of ThreadPool, avoids a thread leak problem.
 + Removed JRUN options from ServletHandler configuration.
 + ServletHandler.destroy destroys all servlets.
 + SPAN added to Block
 + Updated HTML package to better support CSS:

jetty-2.2.5 - 19 August 1999
 + Always close connection after a bad request.
 + Better default handling of ServletExceptions
 + Close loaded class files so Win32 can overwrite them before GC (what a silly
   file system!).
 + Don't override the cookie as parameter option.
 + Fixed bug with closing connections in ThreadedServer
 + Improved error messages from Jetty.Server.
 + Limited growth in MultiPartResponse boundary.
 + Made start and stop non final in ThreadedServer
 + Set Expires header in HtmlFilter.

jetty-2.2.4 - 02 August 1999
 + Better help on Jetty.Server
 + Fixed bugs in HtmlFilter parser and added TestHarness.
 + HtmlFilter blanks IfModifiedSince headers on construction
 + HttpRequests may be passed to HttpFilter constructors.
 + Improved cfg RCS script.
 + ThreadedServer can use subclasses of Thread.

jetty-2.2.3 - 27 July 1999
 + Added stop call to HttpServer, used by Exit Servlet.
 + FileHandler defaults to allowing directory access.
 + Fixed parser bug in HtmlFilter
 + Improved performance of com.mortbay.HTML.Heading
 + JDBC tests modified to use cloudscape as DB.
 + Made setInitialize public in ServletHolder
 + Simplified JDBC connection handling so that it works with Java1.2 - albeit
   less efficiently.

jetty-2.2.2 - 22 July 1999
 + File handler passes through not allowed options for non existant files.
 + Fixed bug in com.mortbay.Util.IO with thread routines.
 + Fixed bug in HtmlFilter that prevented single char buffers from being
   written.
 + Fixed bug with CLASSPATH in FileJarServletLoader after attempt to load from
   a jar.
 + Implemented getResourceAsStream in FileJarServletLoader
 + Improved com.mortbay.Base.Log handling of different JVMs
 + Minor fixes to README
 + Moved more test harnesses out of classes.
 + NotFoundHandler can repond with SC_METHOD_NOT_ALLOWED.

jetty-2.2.1 - 18 July 1999
 + Added optional resourceBase property to HttpConfiguration. This is used as a
   URL prefix in the getResource API and was suggested by the JSERV and Tomcat
   implementors.
 + Added TerseExceptionHandler
 + Comma separate header fields.
 + Decoupled ExceptionHandler configuration from Handler stacks. Old config
   style will produce warning and Default behavior. See new config file format
   for changes.
 + Handle continuation lines in HttpHeader.
 + HtmlFilter resets last-modified and content-length headers.
 + Ignore IOException in ThreadedServer.run() when closing.
 + Implemented com.mortbay.Util.IO as a ThreadPool
 + Less verbose debug in PropertyTree
 + Limit maximum line length in HttpInputStream.
 + Protect against duplicate single valued headers.
 + Response with SC_BAD_REQUEST rather than close in more circumstances

jetty-2.2.0 - 01 July 1999
 + Added Protekt SSL HttpListener
 + Exit servlet improved (a little).
 + Fixed some of the javadoc formatting.
 + Improved feature description page.
 + Moved GNUJSP and Protekt listener to a contrib hierarchy.
 + ThreadedServer.stop() closes socket before interrupting threads.

jetty-2.2.Beta4 - 29 June 1999
 + Added comments to configuration files.
 + Added getGlobalProperty to Jetty.Server and used this to configure default
   page type.
 + Added JettyMinimalDemo.prp as an example of an abbreviated configuration.
 + Added property handling to ServletHandler to read JRUN servlet configuration
   files.
 + Altered meaning of * in PropertyTree to assist in abbreviated configuration
   files.
 + Expanded Mime.prp file
 + FileHandler flushes files from cache in DELETE method.
 + Made ServerSocket and accept call generic in ThreadedServer for SSL
   listeners.
 + Options "allowDir" added to FileHandler.
 + Restructured com.mortbay.Jetty.Server for better clarity and documentation.
 + ThreadedServer.stop() now waits until all threads are stopped.
 + Updated README.txt

jetty-2.2.Beta3 - 22 June 1999
 + Added alternate constructors to HTML.Include for InputStream.
 + Added file cache to FileHandler
 + Applied contributed patch of spelling and typo corrections
 + Fixed bug in HttpResponse flush.
 + Fixed file and socket leaks in Include and Embed tags.
 + Implemented efficient version of ServletContext.getResourceAsStream() that
   does not open a new socket connection (as does getResource()).
 + Improved Block.write.
 + LookAndFeelServlet uses getResourceAsStream to get the file to wrap. This
   allows it to benefit from any caching done and to wrap arbitrary content
   (not just files).
 + Ran dos2unix on all text files
 + Re-implemented ThreadedServer to improve and balance performance.
 + Restructure demo so that LookAndFeel content comes from simple handler
   stack.
 + Server.shutdown() clears configuration so that server may be restarted in
   same virtual machine.

jetty-2.2.Beta2 - 12 June 1999
 + Added all write methods to HttpOutputStream$SwitchOutputStream
 + Added com.mortbay.Jetty.Server.shutdown() for gentler shutdown of server.
   Called from Exit servlet
 + Handle  path info of a dynamic loaded servlets and correctly set the servlet
   path.
 + HttpRequest.getParameterNames() no longer alters the order returned by
   getQueryString().
 + Standardized date format in persistent cookies.

jetty-2.2.Beta1 - 07 June 1999
 + Allow configuration of MinListenerThreads, MaxListenerThreads,
   MaxListenerThreadIdleMs
 + Close files after use to avoid "file leak" under heavy load.
 + Defined abstract ServletLoader, derivations of which can be specified in
   HttpConfiguration properties.
 + Destroy requests and responses to help garbage collector.
 + Don't warn about IOExceptions unless Debug is on.
 + Fixed cache in FileJarServletLoader
 + Fixed incorrect version numbers in a few places.
 + Fixed missing copyright messages from some contributions
 + HtmlFilter optimized for being called by a buffered writer.
 + Implemented all HttpServer attribute methods by mapping to the
   HttpConfiguration properties.  Dynamic reconfiguration is NOT supported by
   these methods (but we are thinking about it).
 + Improved ThreadPool synchronization and added minThreads.
 + Included GNUJSP 0.9.9
 + Limit the job queue only grow to the max number of threads.
 + Optional use of DateCache in log file format
 + Restructure ThreadedServer to reduce object creation.

jetty-2.2.Beta0 - 31 May 1999
 + Added "Initialize" attribute to servlet configuration to allow servlet to be
   initialized when loaded.
 + Added HttpResponse.requestHandled() method to avoid bug with servlet doHead
   method.
 + Added Page.rewind() method to allow a page to be written multiple times
 + Handle malformed % characters in URLs.
 + HttpRequest.getCookies returns empty array rather than null for no cookies.
 + Included and improved version of ThreadPool for significant performance
   improvement under high load.
 + Included contributed com.mortbay.Jetty.StressTester class
 + LogHandler changed to support only a single outfile and optional append.
 + Removed support for STF
 + Servlet loader handles jar files with different files separator.
 + ThreadedServer gently shuts down.
 + Token effort to keep test files out of the jar

jetty-2.2.Alpha1 - 07 May 1999
 + Call destroy on old servlets when reloading.
 + Dynamic servlets can have autoReload configured
 + Fixed bug in SessionDump
 + Made capitalization of config file more consistent(ish)
 + ServletHolder can auto reload servlets
 + Wait for requests to complete before reloading.

jetty-2.2.Alpha0 - 06 May 1999
 + Added reload method to ServletHolder, but no way to call it yet.
 + Added ServletLoader implementation if ClassLoader.
 + Changed options for FileServer
 + Dynamic loading of servlets.
 + Fixed date overflow in Cookies
 + HttpHandlers given setProperties method to configure via Properties.
 + HttpListener class can be configured
 + HttpResponse.sendError avoids IllegalStateException
 + Implemented ServletServer
 + Improved PropertyTree implementation
 + Improved SessionDump servlet
 + Mime suffix mapping can be configured.
 + New Server class using PropertyTree for configuration
 + Old Jetty.Server class renamed to Jetty.Server21
 + Removed historic API from sessions
 + Removed SimpleServletServer

jetty-2.1.7 - 22 April 1999
 + Fixed showstopper bug with getReader and getWriter in requests and
   responses.
 + HttpFilter uses package interface to get HttpOutputStream

jetty-2.1.6 - 21 April 1999
 + Added additional date formats for HttpHeader.getDateHeader
 + New simpler version of PropertyTree
 + Reduced initial size of most hashtables to reduce default memory overheads.
 + Return EOF from HttpInputStream that has a content length.
 + Throw IllegalStateException as required from gets of
   input/output/reader/writer in requests/responses.
 + Updated PropertyTreeEditor

jetty-2.1.5 - 15 April 1999
 + Added setType methods to com.mortbay.FTP.Ftp
 + Fixed alignment bug in TableForm
 + Fixed bug in ServletDispatch for null pathInfo
 + Fixed bugs with invalid sessions
 + Form parameters protected against multiple decodes when redirected.
 + HtmlFilter now expands <!=SESSION> to the URL encoded session if required.
 + Implemented HttpRequest.getReader()
 + Instrumented most of the demo to support URL session encoding.
 + Moved SessionHandler to front of stacks
 + Page factory requires response for session encoding
 + Reduced session memory overhead of sessions
 + Removed RFCs from package
 + Servlet log has been diverted to com.mortbay.Base.Log.event() Thus debug
   does not need to be turned on to see servlet logs.
 + Session URL encoding fixed for relative URLs.

jetty-2.1.4 - 26 March 1999
 + fixed bug in getRealPath
 + Fixed problem compiling PathMap under some JDKs.
 + getPathTranslated now call getRealPath with pathInfo (as per spec).
 + HttpRequest attributes implemented.
 + pathInfo returns null for zero length pathInfo (as per spec). Sorry if this
   breaks your servlets - it is a pain!
 + Reduced HTML dependence in HTTP package to allow minimal configuration
 + Session max idle time implemented.
 + Tightened license agreement so that binary distributions are required to
   include the license file.

jetty-2.1.3 - 19 March 1999
 + Added support for suffixes to PathMap
 + Included GNUJSP implementation of Java Server Pages
 + Use Java2 javadoc

jetty-2.1.2 - 09 March 1999
 + API documentation for JSDK 2.1.1
 + Cascading style sheet HTML element added.
 + Converted most servlets to HttpServlets using do Methods.
 + Fixed trailing / bug in FileHandler (again!).
 + JSDK 2.1.1

jetty-2.1.1 - 05 March 1999
 + com.mortbay.Base.DateCache class added and used to speed date handling.
 + Fast char buffer handling in HttpInputStream
 + Faster version of HttpHeader.read()
 + Faster version of HttpInputStream.readLine().
 + Faster version of HttpRequest
 + Handle '.' in configured paths (temp fix until PropertyTrees)
 + Reduced number of calls to getRemoteHost for optimization
 + Size all StringBuffers

jetty-2.1.0 - 22 February 1999
 + Deprecated com.mortbay.Util.STF
 + getServlet methods return null.
 + image/jpg -> image/jpeg
 + PropertyTrees (see new Demo page)
 + ServletDispatch (see new Demo page)
 + Session URL Encoding

jetty-2.1.B1 - 13 February 1999
 + Added video/quicktime to default MIME types.
 + Fixed bug with if-modified-since in FileHandler
 + Fixed bug with MultipartRequest.
 + Implemented getResource and getResourceAsStream (NOT Tested!).
 + Implemented Handler translations and getRealPath.
 + Implemented RequestDispatcher (NOT Tested!).
 + Improved handling of File.separator in FileHandler.
 + Replace package com.mortbay.Util.Gateway with class
   com.mortbay.Util.InetGateway
 + Updated DefaultExceptionHandler.
 + Updated InetAddrPort.
 + Updated URI.

jetty-2.1.B0 - 30 January 1999
 + Added plug gateway classes com.mortbay.Util.Gateway
 + Added support for PUT, MOVE, DELETE in FileHandler
 + FileHandler now sets content length.
 + Fixed command line bug with SimpleServletConfig
 + Minor changes to support MS J++ and its non standard language extensions -
   MMMmmm should have left it unchanged!
 + Uses JSDK2.1 API, but not all methods implemented.

jetty-2.0.5 - 15 December 1998
 + added getHeaderNoParams
 + Temp fix to getCharacterEncoding

jetty-2.0.4 - 10 December 1998
 + Implement getCharacterEncoding
 + Improved default Makefile behaviour
 + Improved error code returns
 + Portability issues solved for Apple's
 + Removed MORTBAY_HOME support from Makefiles
 + Use real release of JSDK2.0 (rather than beta).

jetty-2.0.3 - 13 November 1998
 + Fix bug with index files for Jetty.Server. Previously servers configured
   with com.mortbay.Jetty.Server would not handle index.html files.  Need to
   make this configurable in the prp file.
 + Fixed errors in README file: com.mortbay.Jetty.Server was called
   com.mortbay.HTTP.Server
 + Limit threads in ThreadedServer and low priority listener option greatly
   improve performance under worse case loads.

jetty-2.0.2 - 01 November 1998
 + Add thread pool to threaded server for significant performance improvement.
 + Buffer files during configuration
 + Buffer HTTP Response headers.
 + Use JETTY_HOME rather than MORTBAY_HOME for build environment

jetty-2.0.1 - 27 October 1998
 + Released under an Open Source license.

jetty-2.0.0 - 25 October 1998
 + Added multipart/form-data demo.
 + Fixed Code.formatObject handling of null objects.
 + Removed Chat demo (too many netscape dependencies).
 + Removed exceptional case from FileHandler redirect.

jetty-2.0.Beta3 - 29 September 1998
 + Added com.mortbay.HTTP.MultiPartRequest to handle file uploads
 + Added com.mortbay.Jetty.Server (see README.Jetty)
 + Demo converted to an instance of com.mortbay.Jetty.Server
 + Fixed Log Handler again.
 + Ignore exception from HttpListener
 + Properly implemented multiple listening addresses
 + Send 301 for directories without trailing / in FileHandler

jetty-2.0Beta2 - 01 July 1998
 + Fixed Log Handler for HTTP/1.1
 + Slight improvement in READMEEs

jetty-2.0Beta1 - 01 June 1998
 + Fixed bug with calls to service during initialization of servlet
 + Handle full URLs in HTTP requests (to some extent)
 + Improved performance of Code.debug() calls, significantly in the case of non
   matching debug patterns.
 + Improved performance with special asciiToLowerCase
 + Provided addSection on com.mortbay.HTML.Page
 + Provided reset on com.mortbay.HTML.Composite.
 + Proxy demo in different server instance
 + Warn if MSIE used for multi part MIME.

jetty-2.0Alpha2 - 01 May 1998
 + Added date format to Log
 + Added timezone to Log
 + Handle params in getIntHeader and getDateHeader
 + Handle Single Threaded servlets with servlet pool
 + JDK1.2 javax.servlet API
 + Removed HttpRequest.getByteContent
 + Use javax.servlet.http.Cookie
 + Use javax.servlet.http.HttpSession
 + Use javax.servlet.http.HttpUtils.parsePostData

jetty-1.3.5 - 01 May 1998
 + Added date format to Log
 + Correct handling of multiple parameters
 + Debug triggers added to com.mortbay.Base.Code
 + Fixed socket inet bug in FTP

jetty-2.0Alpha1 - 08 April 1998
 + accept chunked data
 + Add HTTP/1.1 Date: header
 + Correct formatting of Date HTTP headers
 + Debug triggers added to com.mortbay.Base.Code
 + Fixed forward bug with no port number
 + handle extra spaces in HTTP headers
 + Handle file requests with If-Modified-Since: or If-Unmodified-Since:
 + Handle HEAD properly
 + Handle HTTP/1.1 Host: header
 + HttpTests test harness
 + persistent connections
 + Really fixed handling of multiple parameters
 + Removed HttpRequestHeader class
 + Requires Host: header for 1.1 requests
 + Send 100 Continue for HTTP/1.1 requests (concerned about push???)
 + Send Connection: close
 + Sends chunked data for 1.1 responses of unknown length.

jetty-1.3.4 - 15 March 1998
 + Dump servlet enhanced to exercise these changes.
 + Fixed handling of multiple parameters in query and form content.
   "?A=1%2C2&A=C%2CD" now returns two values ("1,2" & "C,D") rather than 4.
 + ServletHandler now takes an optional file base directory name which is used
   to set the translated path for pathInfo in servlet requests.

jetty-1.3.3
 + Closed exception window in HttpListener.java
 + Fixed TableForm.addButtonArea bug.
 + TableForm.extendRow() uses existing cell

jetty-1.3.2
 + Added per Table cell composite factories
 + Fixed proxy bug with no port number

jetty-1.3.1
 + Better handling of InvocationTargetException in debug
 + ForwardHandler only forwards as http/1.0 (from Tobias.Miller)
 + Improved parsing of stack traces
 + Minor fixes in SmtpMail
 + Minor release adjustments for Tracker

jetty-1.3.0
 + Added DbAdaptor to JDBC wrappers
 + Beta release of Tracker

jetty-1.2.0
 + Alternate look and feel for Jetty
 + Better Debug configuration
 + DebugServlet
 + Fixed install bug for nested classes
 + Reintroduced STF

jetty-1.1.1
 + Improved documentation

jetty-1.1
 + Improved connection caching in java.mortbay.JDBC
 + Moved HttpCode to com.mortbay.Util

jetty-1.0.1
 + Bug fixes

jetty-1.0
 + First release in com.mortbay package structure
 + Included Util, JDBC, HTML, HTTP, Jetty
<|MERGE_RESOLUTION|>--- conflicted
+++ resolved
@@ -1,16 +1,10 @@
 jetty-9.4.8-SNAPSHOT
 
-<<<<<<< HEAD
 jetty-9.4.7.v20170914 - 14 September 2017
  + 215 Consider native ALPN/SSL provider
  + 487 JDK 9 build compatibility
  + 1116 Support empty HTTP header values
  + 1200 Use PathWatcher in DeploymentManager
-=======
-jetty-9.3.21.v20170918 - 18 September 2017
- + 487 JDK 9 build compatibility
- + 1116 Support empty HTTP header values
->>>>>>> bcd6ed92
  + 1357 RolloverFileOutputStream: No rollout performed at midnight
  + 1416 GzipHandler generated ETag suffix has problems with If-Match header
    logic
@@ -24,7 +18,6 @@
  + 1507 RolloverFileOutputStream: Negative delay Timer.schedule exception
  + 1513 RolloverFileOutputStream: can't handle multiple instances
  + 1515 Improved RollOverFileOutputStream removeOldFiles() behavior
-<<<<<<< HEAD
  + 1520 PropertyUserStore should extract packed config file
  + 1556 Remove a timing channel in Password matching
  + 1571 Support Hazelcast session management in 9.4
@@ -49,10 +42,6 @@
    constructor should allow to overwrite the default.
  + 1645 NotSerializableException: DoSFilter when using Non-Clustered Session
    Management: File System
-=======
- + 1556 Remove a timing channel in Password matching
- + 1590 Improve RolloverFileOutputStream functionality with multiple TimeZones
->>>>>>> bcd6ed92
  + 1655 Improve extensibility of ServerConnector
  + 1656 Improve configurability of ConnectionPools
  + 1661 AbstractProxyServlet onProxyResponseFailure Error
@@ -70,7 +59,6 @@
    Authorization header provided
  + 1702 Update ALPN support for Java 8u144
  + 1703 Improve HttpInput failure logging
-<<<<<<< HEAD
  + 1706 Log Implementation ignored when executing under OSGi
  + 1709 SpnegoAuthenticator improperly handling case-insensitive Negotiate
    header
@@ -84,14 +72,10 @@
  + 1732 Allow pause accepting new connections during high load
  + 1737 DefaultServlet wrong welcome dispatcher using non-root URL path
  + 1738 jetty-bom fails oss.sonatype.org validation
-=======
- + 1719 HTTP/2: Improve handling of queued requests
->>>>>>> bcd6ed92
  + 1741 Java 9 javadoc failure in build
  + 1749 Dump HttpDestination exchange queue
  + 1750 PoolingHttpDestination creates ConnectionPool twice
  + 1759 HTTP/2: producer can block in onReset
-<<<<<<< HEAD
  + 1766 JettyClientContainerProvider does not actually use common objects
    correctly
  + 1789 PropertyUserStoreTest failures in Windows
@@ -113,13 +97,6 @@
    with CONNECT
 
 jetty-9.4.6.v20170531 - 31 May 2017
-=======
- + 1790 HTTP/2: 100% CPU usage seen during close/shutdown of endpoint
- + 475546 ClosedChannelException when connection to HTTPS over HTTP proxy
-   with CONNECT
-
-jetty-9.3.20.v20170531 - 31 May 2017
->>>>>>> bcd6ed92
  + 523 TLS close behaviour breaking session resumption
  + 1108 Please improve logging in SslContextFactory when there are no approved
    cipher suites
@@ -147,26 +124,59 @@
  + 1569 Allow setting of maxBinaryMessageSize to 0 in WebSocketPolicy
  + 1579 NPE in Quoted Quality CSV
 
-jetty-9.2.22.v20170606 - 06 June 2017
- + 920 no main manifest attribute, in jetty-runner-9.2.19.v20160908.jar
- + 1108 Please improve logging in SslContextFactory when there are no approved
-   cipher suites
+jetty-9.3.21.v20170918 - 18 September 2017
+ + 487 JDK 9 build compatibility
+ + 1116 Support empty HTTP header values
  + 1357 RolloverFileOutputStream: No rollout performed at midnight
- + 1469 IllegalStateException in RolloverFileOutputStream
- + 1507 Negative delay Timer.schedule exception due to mismatched local and
-   _logTimeZone values
- + 1532 RolloverFileOutputStream can't handle multiple instances
- + 1523 Update ALPN support for Java 8u131
- + 1556 A timing channel in Password.java
- + 1590 RolloverFileOutputStream not functioning in Jetty 9.2.21+
-
-jetty-9.3.20.v20170531 - 31 May 2017
+ + 1469 RolloverFileOutputStream: IllegalStateException Task already scheduled
+ + 1507 RolloverFileOutputStream: Negative delay Timer.schedule exception
+ + 1513 RolloverFileOutputStream: can't handle multiple instances
+ + 1515 Improved RollOverFileOutputStream removeOldFiles() behavior
+ + 1556 Remove a timing channel in Password matching
+ + 1590 Improve RolloverFileOutputStream functionality with multiple TimeZones
+ + 1655 Improve extensibility of ServerConnector
+ + 1661 AbstractProxyServlet onProxyResponseFailure Error
+ + 1664 IPAccessHandler CIDR IP range check is incorrect
+ + 1685 Update ALPN support for Java 8u141
+ + 1687 HTTP2: Correcting missing callback notification when channel not found
+ + 1702 Update ALPN support for Java 8u144
+ + 1703 Improve HttpInput failure logging
+ + 1719 HTTP/2: Improve handling of queued requests
+ + 1741 Java 9 javadoc failure in build
+ + 1749 Dump HttpDestination exchange queue
+ + 1750 PoolingHttpDestination creates ConnectionPool twice
+ + 1759 HTTP/2: producer can block in onReset
+ + 1790 HTTP/2: 100% CPU usage seen during close/shutdown of endpoint
+ + 475546 ClosedChannelException when connection to HTTPS over HTTP proxy
+   with CONNECT
+
+jetty-9.4.6.v20170531 - 31 May 2017
  + 523 TLS close behaviour breaking session resumption
  + 1108 Please improve logging in SslContextFactory when there are no approved
    cipher suites
+ + 1505 Adding jetty.base.uri and jetty.home.uri
+ + 1514 websocket dump badly formatted
+ + 1516 Delay starting of WebSocketClient until an attempt to connect is made
+ + 1520 PropertyUserStore should extract packed config file
+ + 1526 MongoSessionDataStore old session scavenging is broken due to the
+   missing $ sign in "and" operation
  + 1527 Jetty BOM should not depend on jetty-parent
+ + 1528 Internal HttpClient usages should have common configurable technique
+ + 1536 Jetty BOM should include more artifacts
+ + 1538 NPE in Response.putHeaders
+ + 1539 JarFileResource mishandles paths with spaces
+ + 1544 Disabling JSR-356 doesn't indicate context it was disabled for
+ + 1546 Improve handling of quotes in cookies
+ + 1553 X509.isCertSign() can throw ArrayIndexOutOfBoundsException on
+   non-standard implementations
  + 1556 A timing channel in Password.java
+ + 1558 When creating WebAppContext without session-config and with NO_SESSIONS
+   throws NPE
  + 1567 XmlConfiguration will start the same object multiple times
+ + 1568 ServletUpgradeRequest mangles query strings containing percent-escapes
+   by re-escaping them
+ + 1569 Allow setting of maxBinaryMessageSize to 0 in WebSocketPolicy
+ + 1579 NPE in Quoted Quality CSV
 
 jetty-9.4.5.v20170502 - 02 May 2017
  + 304 Review dead code - StringUtil.sidBytesToString
@@ -199,6 +209,27 @@
  + 1517 Review JMX's ConnectorServer
  + 1521 Prevent copy of jetty jars to lib/gcloud
  + 1523 Update ALPN support for Java 8u131
+
+jetty-9.3.20.v20170531 - 31 May 2017
+ + 523 TLS close behaviour breaking session resumption
+ + 1108 Please improve logging in SslContextFactory when there are no approved
+   cipher suites
+ + 1527 Jetty BOM should not depend on jetty-parent
+ + 1556 A timing channel in Password.java
+ + 1567 XmlConfiguration will start the same object multiple times
+
+jetty-9.2.22.v20170606 - 06 June 2017
+ + 920 no main manifest attribute, in jetty-runner-9.2.19.v20160908.jar
+ + 1108 Please improve logging in SslContextFactory when there are no approved
+   cipher suites
+ + 1357 RolloverFileOutputStream: No rollout performed at midnight
+ + 1469 IllegalStateException in RolloverFileOutputStream
+ + 1507 Negative delay Timer.schedule exception due to mismatched local and
+   _logTimeZone values
+ + 1532 RolloverFileOutputStream can't handle multiple instances
+ + 1523 Update ALPN support for Java 8u131
+ + 1556 A timing channel in Password.java
+ + 1590 RolloverFileOutputStream not functioning in Jetty 9.2.21+
 
 jetty-9.3.19.v20170502 - 02 May 2017
  + 877 Programmatic servlet mappings cannot override mappings from
