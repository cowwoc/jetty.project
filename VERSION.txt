--- conflicted
+++ resolved
@@ -1,4 +1,3 @@
-<<<<<<< HEAD
 jetty-9.3.27-SNAPSHOT
 
 jetty-9.3.26.v20190403 - 03 April 2019
@@ -8,13 +7,10 @@
  + 3302 Support host:port in X-Forwarded-For header in
    ForwardedRequestCustomizer
  + 3319 Allow reverse sort for directory listed files
-=======
-jetty-9.2.29-SNAPSHOT
 
 jetty-9.2.28.v20190418 - 18 April 2019
  + 3549 Directory Listing on Windows reveals Resource Base path
  + 3555 DefaultHandler Reveals Base Resource Path of each Context
->>>>>>> 2c14d938
 
 jetty-9.2.27.v20190403 - 03 April 2019
   + 3319 Refactored Directory Listing to modernize and avoid XSS
