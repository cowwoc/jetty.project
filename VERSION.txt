--- conflicted
+++ resolved
@@ -1,4 +1,3 @@
-<<<<<<< HEAD
 jetty-8.1.11-SNAPSHOT
 
 jetty-8.1.10.v20130312 - 12 March 2013
@@ -6,14 +5,6 @@
    https://api-3t.paypal.com/nvp.
  + 381521 allow compress methods to be configured
  + 392129 fixed handling of timeouts after startAsync
-=======
-jetty-7.6.11-SNAPSHOT
-
-jetty-7.6.10.v20130312 - 12 March 2013
- + 376273 Early EOF because of SSL Protocol Error on
-   https://api-3t.paypal.com/nvp.
- + 381521 allow compress methods to be configured
->>>>>>> 38d70175
  + 394064 ensure that JarFile instances are closed on JarFileResource.release()
  + 398649 ServletContextListener.contextDestroyed() is not called on
    ContextHandler unregistration
@@ -24,11 +15,8 @@
  + 400142 ConcurrentModificationException in JDBC SessionManger
  + 400144 When loading a session fails the JDBCSessionManger produces duplicate
    session IDs
-<<<<<<< HEAD
  + 400312 ServletContextListener.contextInitialized() is not called when added
    in ServletContainerInitializer.onStartup
-=======
->>>>>>> 38d70175
  + 400457 Thread context classloader hierarchy not searched when finding
    webapp's java:comp/env
  + 400859 limit max size of writes from cached content
@@ -37,10 +25,7 @@
  + 401382 Prevent parseAvailable from parsing next chunk when previous has not
    been consumed. Handle no content-type in chunked request.
  + 401474 Performance problem in org.eclipse.jetty.annotation.AnnotationParser
-<<<<<<< HEAD
  + 401485 zip file closed exception
-=======
->>>>>>> 38d70175
  + 401531 StringIndexOutOfBoundsException for "/*" <url-pattern> of
    <jsp-property-group> fix for multiple mappings to *.jsp
  + 401908 Enhance DosFilter to allow dynamic configuration of attributes.
@@ -50,7 +35,38 @@
  + 402735 jetty.sh to support status which is == check
  + 402833 Test harness for global error page and hide exception message from
    reason string
-<<<<<<< HEAD
+
+jetty-7.6.10.v20130312 - 12 March 2013
+ + 376273 Early EOF because of SSL Protocol Error on
+   https://api-3t.paypal.com/nvp.
+ + 381521 allow compress methods to be configured
+ + 394064 ensure that JarFile instances are closed on JarFileResource.release()
+ + 398649 ServletContextListener.contextDestroyed() is not called on
+   ContextHandler unregistration
+ + 399703 made encoding error handling consistent
+ + 399799 do not hold lock while calling invalidation listeners
+ + 399967 Shutdown hook calls destroy
+ + 400040 NullPointerException in HttpGenerator.prepareBuffers
+ + 400142 ConcurrentModificationException in JDBC SessionManger
+ + 400144 When loading a session fails the JDBCSessionManger produces duplicate
+   session IDs
+ + 400457 Thread context classloader hierarchy not searched when finding
+   webapp's java:comp/env
+ + 400859 limit max size of writes from cached content
+ + 401211 Remove requirement for jetty-websocket.jar in WEB-INF/lib
+ + 401317 Make Safari 5.x websocket support minVersion level error more clear
+ + 401382 Prevent parseAvailable from parsing next chunk when previous has not
+   been consumed. Handle no content-type in chunked request.
+ + 401474 Performance problem in org.eclipse.jetty.annotation.AnnotationParser
+ + 401531 StringIndexOutOfBoundsException for "/*" <url-pattern> of
+   <jsp-property-group> fix for multiple mappings to *.jsp
+ + 401908 Enhance DosFilter to allow dynamic configuration of attributes.
+ + 402048 org.eclipse.jetty.server.ShutdownMonitor doesn't stop after the jetty
+   server is stopped
+ + 402485 reseed secure random
+ + 402735 jetty.sh to support status which is == check
+ + 402833 Test harness for global error page and hide exception message from
+   reason string
 
 jetty-8.1.9.v20130131 - 31 January 2013
  + 362226 HttpConnection "wait" call causes thread resource exhaustion
@@ -102,8 +118,6 @@
  + 398337 UTF-16 percent encoding in UTF-16 form content
  + 399132 check parent dir of session store against file to be removed
  + JETTY-1533 handle URL with no path
-=======
->>>>>>> 38d70175
 
 jetty-7.6.9.v20130131 - 31 January 2013
  + 362226 HttpConnection "wait" call causes thread resource exhaustion
